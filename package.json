--- conflicted
+++ resolved
@@ -188,12 +188,7 @@
     "jest-matcher-utils": "29.7.0",
     "jest-watch-typeahead": "^2.2.2",
     "lerna": "8.1.2",
-<<<<<<< HEAD
-    "msw": "2.2.12",
-=======
-    "mini-css-extract-plugin": "2.8.1",
     "msw": "2.2.13",
->>>>>>> 39e91e29
     "mutationobserver-shim": "0.3.7",
     "node-notifier": "10.0.1",
     "nx": "18.0.8",
