--- conflicted
+++ resolved
@@ -7,16 +7,10 @@
   "repository": "github:grafana/grafana",
   "type": "module",
   "scripts": {
-<<<<<<< HEAD
     "prebuild": "yarn plugin:build",
-    "build": "vite build",
+    "build": "NODE_ENV=dev nx exec -- vite build",
     "build:nominify": "yarn run build --env noMinify=1",
-    "dev": "vite",
-=======
-    "build": "NODE_ENV=production nx exec --verbose -- webpack --config scripts/webpack/webpack.prod.js",
-    "build:nominify": "yarn run build -- --env noMinify=1",
-    "dev": "NODE_ENV=dev nx exec -- webpack --config scripts/webpack/webpack.dev.js",
->>>>>>> a8432aad
+    "dev": "NODE_ENV=dev nx exec -- vite",
     "e2e": "./e2e/start-and-run-suite",
     "e2e:debug": "./e2e/start-and-run-suite debug",
     "e2e:dev": "./e2e/start-and-run-suite dev",
@@ -44,15 +38,9 @@
     "prettier:check": "prettier --check --list-different=false --log-level=warn \"**/*.{ts,tsx,scss,md,mdx,json}\"",
     "prettier:checkDocs": "prettier --check --list-different=false --log-level=warn \"docs/**/*.md\" \"*.md\" \"packages/**/*.{ts,tsx,scss,md,mdx,json}\"",
     "prettier:write": "prettier --list-different \"**/*.{js,ts,tsx,scss,md,mdx,json}\" --write",
-<<<<<<< HEAD
-    "start": "yarn themes:generate && yarn dev",
-    "start:noTsCheck": "yarn start --env noTsCheck=1",
-    "start:noLint": "yarn start --env noTsCheck=1 --env noLint=1",
-=======
-    "start": "NODE_ENV=dev nx exec -- webpack --config scripts/webpack/webpack.dev.js --watch",
+    "start": "NODE_ENV=dev nx exec -- vite",
     "start:noTsCheck": "yarn start -- --env noTsCheck=1",
     "start:noLint": "yarn start -- --env noTsCheck=1 --env noLint=1",
->>>>>>> a8432aad
     "stats": "webpack --mode production --config scripts/webpack/webpack.prod.js --profile --json > compilation-stats.json",
     "storybook": "yarn workspace @grafana/ui storybook --ci",
     "storybook:build": "yarn workspace @grafana/ui storybook:build",
@@ -163,12 +151,8 @@
     "@types/yargs": "17.0.32",
     "@typescript-eslint/eslint-plugin": "6.21.0",
     "@typescript-eslint/parser": "6.21.0",
-<<<<<<< HEAD
     "@vitejs/plugin-react-swc": "3.6.0",
-    "autoprefixer": "10.4.17",
-=======
     "autoprefixer": "10.4.18",
->>>>>>> a8432aad
     "blob-polyfill": "7.0.20220408",
     "browserslist": "^4.21.4",
     "chance": "^1.0.10",
@@ -177,12 +161,7 @@
     "core-js": "3.36.0",
     "cypress": "13.6.6",
     "cypress-file-upload": "5.0.8",
-<<<<<<< HEAD
-    "esbuild": "0.18.12",
-=======
     "esbuild": "0.20.1",
-    "esbuild-loader": "4.1.0",
->>>>>>> a8432aad
     "esbuild-plugin-browserslist": "^0.11.0",
     "eslint": "8.57.0",
     "eslint-config-prettier": "9.1.0",
@@ -207,20 +186,11 @@
     "jest-junit": "16.0.0",
     "jest-matcher-utils": "29.7.0",
     "lerna": "8.1.2",
-<<<<<<< HEAD
-    "msw": "2.2.1",
-=======
-    "mini-css-extract-plugin": "2.8.1",
     "msw": "2.2.3",
->>>>>>> a8432aad
     "mutationobserver-shim": "0.3.7",
     "node-notifier": "10.0.1",
     "nx": "18.0.8",
     "postcss": "8.4.35",
-<<<<<<< HEAD
-=======
-    "postcss-loader": "8.1.1",
->>>>>>> a8432aad
     "postcss-reporter": "7.1.0",
     "postcss-scss": "4.0.9",
     "prettier": "3.2.5",
@@ -240,16 +210,6 @@
     "typescript": "5.3.3",
     "vite": "5.1.5",
     "webpack": "5.90.3",
-<<<<<<< HEAD
-=======
-    "webpack-assets-manifest": "^5.1.0",
-    "webpack-bundle-analyzer": "4.10.1",
-    "webpack-cli": "5.1.4",
-    "webpack-dev-server": "5.0.3",
-    "webpack-manifest-plugin": "5.0.0",
-    "webpack-merge": "5.10.0",
-    "webpackbar": "^6.0.0",
->>>>>>> a8432aad
     "yaml": "^2.0.0",
     "yargs": "^17.5.1"
   },
@@ -260,18 +220,7 @@
     "@fingerprintjs/fingerprintjs": "^3.4.2",
     "@floating-ui/react": "0.26.9",
     "@glideapps/glide-data-grid": "^6.0.0",
-<<<<<<< HEAD
-    "@grafana-plugins/grafana-azure-monitor-datasource": "workspace:*",
-    "@grafana-plugins/grafana-pyroscope-datasource": "workspace:*",
-    "@grafana-plugins/grafana-testdata-datasource": "workspace:*",
-    "@grafana-plugins/parca": "workspace:*",
-    "@grafana-plugins/stackdriver": "workspace:*",
-    "@grafana-plugins/tempo": "workspace:*",
-    "@grafana-plugins/zipkin": "workspace:*",
     "@grafana/aws-sdk": "patch:@grafana/aws-sdk@npm%3A0.3.2#~/.yarn/patches/@grafana-aws-sdk-npm-0.3.2-0272cc5e42.patch",
-=======
-    "@grafana/aws-sdk": "0.3.2",
->>>>>>> a8432aad
     "@grafana/data": "workspace:*",
     "@grafana/e2e-selectors": "workspace:*",
     "@grafana/experimental": "1.7.10",
