import React, { CSSProperties } from 'react';

import { Field, Input } from '@grafana/ui';

import { SceneObjectBase } from '../core/SceneObjectBase';
import { SceneComponentProps, SceneLayoutChildState } from '../core/types';
import { sceneTemplateInterpolator } from '../variables/sceneTemplateInterpolator';

export interface SceneCanvasTextState extends SceneLayoutChildState {
  text: string;
  fontSize?: number;
  align?: 'left' | 'center' | 'right';
}

export class SceneCanvasText extends SceneObjectBase<SceneCanvasTextState> {
<<<<<<< HEAD
  static Editor = Editor;

  static Component = ({ model }: SceneComponentProps<SceneCanvasText>) => {
=======
  public static Editor = Editor;
  public static Component = ({ model }: SceneComponentProps<SceneCanvasText>) => {
>>>>>>> 89eba7a1
    const { text, fontSize = 20, align = 'left' } = model.useState();
    const textInterpolated = sceneTemplateInterpolator(text, model);

    const style: CSSProperties = {
      fontSize: fontSize,
      display: 'flex',
      flexGrow: 1,
      alignItems: 'center',
      padding: 16,
      justifyContent: align,
    };

    return <div style={style}>{textInterpolated}</div>;
  };
}

function Editor({ model }: SceneComponentProps<SceneCanvasText>) {
  const { fontSize } = model.useState();

  return (
    <Field label="Font size">
      <Input
        type="number"
        defaultValue={fontSize}
        onBlur={(evt) => model.setState({ fontSize: parseInt(evt.currentTarget.value, 10) })}
      />
    </Field>
  );
}<|MERGE_RESOLUTION|>--- conflicted
+++ resolved
@@ -13,14 +13,9 @@
 }
 
 export class SceneCanvasText extends SceneObjectBase<SceneCanvasTextState> {
-<<<<<<< HEAD
-  static Editor = Editor;
+  public static Editor = Editor;
 
-  static Component = ({ model }: SceneComponentProps<SceneCanvasText>) => {
-=======
-  public static Editor = Editor;
   public static Component = ({ model }: SceneComponentProps<SceneCanvasText>) => {
->>>>>>> 89eba7a1
     const { text, fontSize = 20, align = 'left' } = model.useState();
     const textInterpolated = sceneTemplateInterpolator(text, model);
 
