--- conflicted
+++ resolved
@@ -65,7 +65,7 @@
 
 import { getCorrelations } from './correlations';
 import { saveCorrelationsAction } from './explorePane';
-import { addHistoryItem, loadRichHistory } from './history';
+import { addHistoryItem, historyUpdatedAction, loadRichHistory } from './history';
 import { changeCorrelationEditorDetails } from './main';
 import { updateTime } from './time';
 import {
@@ -482,14 +482,6 @@
   datasource: DataSourceApi,
   queries: DataQuery[]
 ) {
-<<<<<<< HEAD
-  const datasourceId = datasource.meta.id;
-  const nextHistory = updateHistory(history, datasourceId, queries);
-  dispatch(historyUpdatedAction({ history: nextHistory }));
-
-  dispatch(addHistoryItem(datasource.uid, datasource.name, queries));
-  await dispatch(loadRichHistory());
-=======
   /*
   Always write to local storage. If query history is enabled, we will use local storage for autocomplete only (and want to hide errors)
   If query history is disabled, we will use local storage for query history as well, and will want to show errors
@@ -502,11 +494,7 @@
 
   // Because filtering happens in the backend we cannot add a new entry without checking if it matches currently
   // used filters. Instead, we refresh the query history list.
-  // TODO: run only if Query History list is opened (#47252)
-  for (const exploreId in state.panes) {
-    await dispatch(loadRichHistory(exploreId));
-  }
->>>>>>> 6a4e0c69
+  await dispatch(loadRichHistory());
 }
 
 interface RunQueriesOptions {
