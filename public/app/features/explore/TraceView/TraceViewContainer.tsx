import React, { useMemo } from 'react';

import { DataFrame, SplitOpen, PanelData } from '@grafana/data';
import { PanelChrome } from '@grafana/ui/src/components/PanelChrome/PanelChrome';
import { StoreState, useSelector } from 'app/types';

import { TraceView } from './TraceView';
import { transformDataFrames } from './utils/transform';

interface Props {
  dataFrames: DataFrame[];
  splitOpenFn: SplitOpen;
  exploreId: string;
  scrollElement?: Element;
  queryResponse: PanelData;
<<<<<<< HEAD
  topOfViewRef: RefObject<HTMLDivElement>;
  width: number;
=======
>>>>>>> 48b830fc
}

export function TraceViewContainer(props: Props) {
  // At this point we only show single trace
  const frame = props.dataFrames[0];
<<<<<<< HEAD
  const { dataFrames, splitOpenFn, exploreId, scrollElement, topOfViewRef, queryResponse, width } = props;
=======
  const { dataFrames, splitOpenFn, exploreId, scrollElement, queryResponse } = props;
>>>>>>> 48b830fc
  const traceProp = useMemo(() => transformDataFrames(frame), [frame]);
  const datasource = useSelector(
    (state: StoreState) => state.explore.panes[props.exploreId]?.datasourceInstance ?? undefined
  );

  if (!traceProp) {
    return null;
  }

  return (
    <PanelChrome padding="none" title="Trace">
      <TraceView
        exploreId={exploreId}
        dataFrames={dataFrames}
        splitOpenFn={splitOpenFn}
        scrollElement={scrollElement}
        traceProp={traceProp}
        queryResponse={queryResponse}
        datasource={datasource}
<<<<<<< HEAD
        topOfViewRef={topOfViewRef}
        topOfViewRefType={TopOfViewRefType.Explore}
        width={width}
=======
>>>>>>> 48b830fc
      />
    </PanelChrome>
  );
}<|MERGE_RESOLUTION|>--- conflicted
+++ resolved
@@ -5,6 +5,7 @@
 import { StoreState, useSelector } from 'app/types';
 
 import { TraceView } from './TraceView';
+import { TopOfViewRefType } from './components/TraceTimelineViewer/VirtualizedTraceView';
 import { transformDataFrames } from './utils/transform';
 
 interface Props {
@@ -13,21 +14,13 @@
   exploreId: string;
   scrollElement?: Element;
   queryResponse: PanelData;
-<<<<<<< HEAD
-  topOfViewRef: RefObject<HTMLDivElement>;
   width: number;
-=======
->>>>>>> 48b830fc
 }
 
 export function TraceViewContainer(props: Props) {
   // At this point we only show single trace
   const frame = props.dataFrames[0];
-<<<<<<< HEAD
-  const { dataFrames, splitOpenFn, exploreId, scrollElement, topOfViewRef, queryResponse, width } = props;
-=======
-  const { dataFrames, splitOpenFn, exploreId, scrollElement, queryResponse } = props;
->>>>>>> 48b830fc
+  const { dataFrames, splitOpenFn, exploreId, scrollElement, queryResponse, width } = props;
   const traceProp = useMemo(() => transformDataFrames(frame), [frame]);
   const datasource = useSelector(
     (state: StoreState) => state.explore.panes[props.exploreId]?.datasourceInstance ?? undefined
@@ -47,12 +40,8 @@
         traceProp={traceProp}
         queryResponse={queryResponse}
         datasource={datasource}
-<<<<<<< HEAD
-        topOfViewRef={topOfViewRef}
         topOfViewRefType={TopOfViewRefType.Explore}
         width={width}
-=======
->>>>>>> 48b830fc
       />
     </PanelChrome>
   );
