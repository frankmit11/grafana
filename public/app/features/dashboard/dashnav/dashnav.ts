///<reference path="../../../headers/common.d.ts" />

import _ from 'lodash';
import moment from 'moment';
import angular from 'angular';
import {appEvents, NavModel} from 'app/core/core';
import {DashboardModel} from '../model';
import {DashboardExporter} from '../export/exporter';

export class DashNavCtrl {
  dashboard: DashboardModel;
  navModel: NavModel;
  titleTooltip: string;

  /** @ngInject */
  constructor(
    private $scope,
    private $rootScope,
    private dashboardSrv,
    private $location,
    private playlistSrv,
    private backendSrv,
    private $timeout,
    private datasourceSrv,
    private navModelSrv,
    private contextSrv) {
      this.navModel = navModelSrv.getDashboardNav(this.dashboard, this);

      appEvents.on('save-dashboard', this.saveDashboard.bind(this), $scope);
      appEvents.on('delete-dashboard', this.deleteDashboard.bind(this), $scope);

      if (this.dashboard.meta.isSnapshot) {
        var meta = this.dashboard.meta;
        this.titleTooltip = 'Created: &nbsp;' + moment(meta.created).calendar();
        if (meta.expires) {
          this.titleTooltip += '<br>Expires: &nbsp;' + moment(meta.expires).fromNow() + '<br>';
        }
      }
    }

    toggleSideMenu() {
      this.contextSrv.toggleSideMenu();
    }

    openEditView(editview) {
      var search = _.extend(this.$location.search(), {editview: editview});
      this.$location.search(search);
    }

    showHelpModal() {
      appEvents.emit('show-modal', {templateHtml: '<help-modal></help-modal>'});
    }

    starDashboard() {
      if (this.dashboard.meta.isStarred) {
        return this.backendSrv.delete('/api/user/stars/dashboard/' + this.dashboard.id).then(() =>  {
          this.dashboard.meta.isStarred = false;
        });
      }

      this.backendSrv.post('/api/user/stars/dashboard/' + this.dashboard.id).then(() => {
        this.dashboard.meta.isStarred = true;
      });
    }

    shareDashboard(tabIndex) {
      var modalScope = this.$scope.$new();
      modalScope.tabIndex = tabIndex;
      modalScope.dashboard = this.dashboard;

      appEvents.emit('show-modal', {
        src: 'public/app/features/dashboard/partials/shareModal.html',
        scope: modalScope
      });
    }

    hideTooltip(evt) {
      angular.element(evt.currentTarget).tooltip('hide');
    }

    makeEditable() {
      this.dashboard.editable = true;

      return this.dashboardSrv.saveDashboard({makeEditable: true, overwrite: false}).then(() => {
        // force refresh whole page
        window.location.href = window.location.href;
      });
    }

    exitFullscreen() {
      this.$rootScope.appEvent('panel-change-view', {fullscreen: false, edit: false});
    }

    saveDashboard() {
      return this.dashboardSrv.saveDashboard();
    }

    deleteDashboard() {
      var confirmText = "";
      var text2 = this.dashboard.title;
      var alerts = this.dashboard.rows.reduce((memo, row) => {
        memo += row.panels.filter(panel => panel.alert).length;
        return memo;
      }, 0);

      if (alerts > 0) {
        confirmText = 'DELETE';
        text2 = `This dashboard contains ${alerts} alerts. Deleting this dashboad will also delete those alerts`;
      }

      appEvents.emit('confirm-modal', {
        title: 'Delete',
        text: 'Do you want to delete this dashboard?',
        text2: text2,
        icon: 'fa-trash',
        confirmText: confirmText,
        yesText: 'Delete',
        onConfirm: () => {
          this.dashboard.meta.canSave = false;
          this.deleteDashboardConfirmed();
        }
      });
    }

    deleteDashboardConfirmed() {
      this.backendSrv.delete('/api/dashboards/db/' + this.dashboard.meta.slug).then(() => {
        appEvents.emit('alert-success', ['Dashboard Deleted', this.dashboard.title + ' has been deleted']);
        this.$location.url('/');
      });
    }

    saveDashboardAs() {
      return this.dashboardSrv.showSaveAsModal();
    }

    viewJson() {
      var clone = this.dashboard.getSaveModelClone();

      this.$rootScope.appEvent('show-json-editor', {
        object: clone,
      });
    }

    onFolderChange(folderId) {
      this.dashboard.folderId = folderId;
<<<<<<< HEAD
=======
    }

    showSearch() {
      this.$rootScope.appEvent('show-dash-search');
    }

    navItemClicked(navItem, evt) {
      if (navItem.clickHandler) {
        navItem.clickHandler();
        evt.preventDefault();
      }
>>>>>>> 11f6c4eb
    }
}

export function dashNavDirective() {
  return {
    restrict: 'E',
    templateUrl: 'public/app/features/dashboard/dashnav/dashnav.html',
    controller: DashNavCtrl,
    bindToController: true,
    controllerAs: 'ctrl',
    transclude: true,
    scope: { dashboard: "=" }
  };
}

angular.module('grafana.directives').directive('dashnav', dashNavDirective);<|MERGE_RESOLUTION|>--- conflicted
+++ resolved
@@ -143,8 +143,6 @@
 
     onFolderChange(folderId) {
       this.dashboard.folderId = folderId;
-<<<<<<< HEAD
-=======
     }
 
     showSearch() {
@@ -156,7 +154,6 @@
         navItem.clickHandler();
         evt.preventDefault();
       }
->>>>>>> 11f6c4eb
     }
 }
 
