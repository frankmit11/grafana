--- conflicted
+++ resolved
@@ -104,12 +104,7 @@
           {folderDTO && <FolderActionsButton folder={folderDTO} />}
           {(canCreateDashboards || canCreateFolder) && (
             <CreateNewButton
-<<<<<<< HEAD
-              parentFolderTitle={folderDTO?.title}
-              parentFolderUid={folderUID}
-=======
               parentFolder={folderDTO}
->>>>>>> a6b524fd
               canCreateDashboard={canCreateDashboards}
               canCreateFolder={canCreateFolder}
             />
