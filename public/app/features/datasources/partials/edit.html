--- conflicted
+++ resolved
@@ -1,7 +1,7 @@
 <navbar
-	title="Data Sources"
-	title-url="datasources"
-	icon="icon-gf icon-gf-datasources">
+title="Data Sources"
+title-url="datasources"
+icon="icon-gf icon-gf-datasources">
 </navbar>
 
 <div class="page-container">
@@ -31,41 +31,30 @@
 				</div>
 			</div>
 
-<<<<<<< HEAD
 			<dashboard-import-list plugin="current"></dashboard-import-list>
 
-			<div class="pull-right" style="margin-top: 35px">
+			<rebuild-on-change property="datasourceMeta.id">
+				<plugin-component type="datasource-config-ctrl">
+				</plugin-component>
+			</rebuild-on-change>
+
+			<div ng-if="testing" style="margin-top: 25px">
+				<h5 ng-show="!testing.done">Testing.... <i class="fa fa-spiner fa-spin"></i></h5>
+				<h5 ng-show="testing.done">Test results</h5>
+				<div class="alert-{{testing.status}} alert">
+					<div class="alert-title">{{testing.title}}</div>
+					<div ng-bind='testing.message'></div>
+				</div>
+			</div>
+
+			<div class="gf-form-button-row">
 				<button type="submit" class="btn btn-success" ng-show="isNew" ng-click="saveChanges()">Add</button>
 				<button type="submit" class="btn btn-success" ng-show="!isNew" ng-click="saveChanges()">Save</button>
-				<button type="submit" class="btn btn-inverse" ng-show="!isNew" ng-click="saveChanges(true)">
+				<button type="submit" class="btn btn-secondary" ng-show="!isNew" ng-click="saveChanges(true)">
 					Test Connection
 				</button>
-				<a class="btn btn-inverse" href="datasources">Cancel</a>
-=======
-		</div>
+				<a class="btn btn-link" href="datasources">Cancel</a>
+			</div>
 
-		<rebuild-on-change property="datasourceMeta.id">
-			<plugin-component type="datasource-config-ctrl">
-			</plugin-component>
-		</rebuild-on-change>
-
-		<div ng-if="testing" style="margin-top: 25px">
-			<h5 ng-show="!testing.done">Testing.... <i class="fa fa-spiner fa-spin"></i></h5>
-			<h5 ng-show="testing.done">Test results</h5>
-			<div class="alert-{{testing.status}} alert">
-				<div class="alert-title">{{testing.title}}</div>
-				<div ng-bind='testing.message'></div>
->>>>>>> 74ebc2d3
-			</div>
-		</div>
-
-		<div class="gf-form-button-row">
-			<button type="submit" class="btn btn-success" ng-show="isNew" ng-click="saveChanges()">Add</button>
-			<button type="submit" class="btn btn-success" ng-show="!isNew" ng-click="saveChanges()">Save</button>
-			<button type="submit" class="btn btn-secondary" ng-show="!isNew" ng-click="saveChanges(true)">
-				Test Connection
-			</button>
-			<a class="btn btn-link" href="datasources">Cancel</a>
-		</div>
 	</form>
-</div>+</div>
