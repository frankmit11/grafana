--- conflicted
+++ resolved
@@ -132,18 +132,11 @@
                       isPinned={isPinned}
                       annotate={enableAnnotationCreation ? annotate : undefined}
                       scrollable={isTooltipScrollable(options.tooltip)}
-<<<<<<< HEAD
-=======
                       maxHeight={options.tooltip.maxHeight}
->>>>>>> d601acac
                     />
                   );
                 }}
                 maxWidth={options.tooltip.maxWidth}
-<<<<<<< HEAD
-                maxHeight={options.tooltip.maxHeight}
-=======
->>>>>>> d601acac
               />
             )}
             {!isVerticallyOriented && (
