import {
  ArrayVector,
  DataFrame,
  Field,
  FieldType,
  getDisplayProcessor,
  GrafanaTheme2,
  isBooleanUnit,
  PanelData,
<<<<<<< HEAD
  VisualizationSuggestion,
  VisualizationSuggestionsBuilder,
=======
>>>>>>> 8703bea3
} from '@grafana/data';
import { GraphFieldConfig, LineInterpolation, StackingMode } from '@grafana/schema';

export interface GraphableFieldsResult {
  frames?: DataFrame[];
  message?: string;
<<<<<<< HEAD
  suggestions?: VisualizationSuggestion[];
=======
>>>>>>> 8703bea3
}

// This will return a set of frames with only graphable values included
export function prepareGraphableFields(data: PanelData, theme: GrafanaTheme2): GraphableFieldsResult {
  const { series } = data;

  if (!series?.length) {
    return { message: 'No data in response' };
  }

  let copy: Field;

  const frames: DataFrame[] = [];

  for (let frame of series) {
    const fields: Field[] = [];

    let hasTimeField = false;
    let hasValueField = false;

    for (const field of frame.fields) {
      switch (field.type) {
        case FieldType.time:
          hasTimeField = true;
          fields.push(field);
          break;
        case FieldType.number:
          hasValueField = true;
          copy = {
            ...field,
            values: new ArrayVector(
              field.values.toArray().map((v) => {
                if (!(Number.isFinite(v) || v == null)) {
                  return null;
                }
                return v;
              })
            ),
          };

          if (copy.config.custom?.stacking?.mode === StackingMode.Percent) {
            copy.config.unit = 'percentunit';
            copy.display = getDisplayProcessor({ field: copy, theme });
          }

          fields.push(copy);
          break; // ok
        case FieldType.boolean:
          hasValueField = true;
          const custom: GraphFieldConfig = field.config?.custom ?? {};
          const config = {
            ...field.config,
            max: 1,
            min: 0,
            custom,
          };

          // smooth and linear do not make sense
          if (custom.lineInterpolation !== LineInterpolation.StepBefore) {
            custom.lineInterpolation = LineInterpolation.StepAfter;
          }

          copy = {
            ...field,
            config,
            type: FieldType.number,
            values: new ArrayVector(
              field.values.toArray().map((v) => {
                if (v == null) {
                  return v;
                }
                return Boolean(v) ? 1 : 0;
              })
            ),
          };

          if (!isBooleanUnit(config.unit)) {
            config.unit = 'bool';
            copy.display = getDisplayProcessor({ field: copy, theme });
          }

          fields.push(copy);
          break;
      }
    }

    if (hasTimeField && hasValueField) {
      frames.push({
        ...frame,
        fields,
      });
    }
  }

  if (frames.length) {
    return { frames };
<<<<<<< HEAD
  }

  return getSuggestions(data);
}

function getSuggestions(data: PanelData): GraphableFieldsResult {
  let builder = new VisualizationSuggestionsBuilder(data);
  let { dataSummary } = builder;
  let message = 'No graphable fields';

  if (!dataSummary.hasTimeField) {
    message = 'Missing a time field';

    const list = builder.getListAppender<any, any>({
      name: 'Switch to table',
      pluginId: 'table',
      options: {},
    });
    list.append({});
  }

  if (dataSummary.hasStringField && dataSummary.hasNumberField) {
    const list = builder.getListAppender<any, any>({
      name: 'Switch to bar chart',
      pluginId: 'barchart',
      options: {},
      fieldConfig: {
        defaults: {},
        overrides: [],
      },
    });

    list.append({});
  }

  return { message, suggestions: builder.getList() };
=======
  }
  return {};
>>>>>>> 8703bea3
}<|MERGE_RESOLUTION|>--- conflicted
+++ resolved
@@ -7,21 +7,12 @@
   GrafanaTheme2,
   isBooleanUnit,
   PanelData,
-<<<<<<< HEAD
-  VisualizationSuggestion,
-  VisualizationSuggestionsBuilder,
-=======
->>>>>>> 8703bea3
 } from '@grafana/data';
 import { GraphFieldConfig, LineInterpolation, StackingMode } from '@grafana/schema';
 
 export interface GraphableFieldsResult {
   frames?: DataFrame[];
   message?: string;
-<<<<<<< HEAD
-  suggestions?: VisualizationSuggestion[];
-=======
->>>>>>> 8703bea3
 }
 
 // This will return a set of frames with only graphable values included
@@ -118,45 +109,6 @@
 
   if (frames.length) {
     return { frames };
-<<<<<<< HEAD
-  }
-
-  return getSuggestions(data);
-}
-
-function getSuggestions(data: PanelData): GraphableFieldsResult {
-  let builder = new VisualizationSuggestionsBuilder(data);
-  let { dataSummary } = builder;
-  let message = 'No graphable fields';
-
-  if (!dataSummary.hasTimeField) {
-    message = 'Missing a time field';
-
-    const list = builder.getListAppender<any, any>({
-      name: 'Switch to table',
-      pluginId: 'table',
-      options: {},
-    });
-    list.append({});
-  }
-
-  if (dataSummary.hasStringField && dataSummary.hasNumberField) {
-    const list = builder.getListAppender<any, any>({
-      name: 'Switch to bar chart',
-      pluginId: 'barchart',
-      options: {},
-      fieldConfig: {
-        defaults: {},
-        overrides: [],
-      },
-    });
-
-    list.append({});
-  }
-
-  return { message, suggestions: builder.getList() };
-=======
   }
   return {};
->>>>>>> 8703bea3
 }