import { css } from '@emotion/css';
import React, { useRef, useEffect } from 'react';
import { useLatest } from 'react-use';
import { v4 as uuidv4 } from 'uuid';

import { GrafanaTheme2 } from '@grafana/data';
import { selectors } from '@grafana/e2e-selectors';
import { languageConfiguration, monarchlanguage } from '@grafana/monaco-logql';
import { useTheme2, ReactMonacoEditor, Monaco, monacoTypes, MonacoEditor } from '@grafana/ui';

import { Props } from './MonacoQueryFieldProps';
import { getOverrideServices } from './getOverrideServices';
import { getCompletionProvider, getSuggestOptions } from './monaco-completion-provider';
import { CompletionDataProvider } from './monaco-completion-provider/CompletionDataProvider';
import { placeHolderScopedVars, validateQuery } from './monaco-completion-provider/validation';

const options: monacoTypes.editor.IStandaloneEditorConstructionOptions = {
  codeLens: false,
  contextmenu: false,
  // we need `fixedOverflowWidgets` because otherwise in grafana-dashboards
  // the popup is clipped by the panel-visualizations.
  fixedOverflowWidgets: true,
  folding: false,
  fontSize: 14,
  lineDecorationsWidth: 8, // used as "padding-left"
  lineNumbers: 'off',
  minimap: { enabled: false },
  overviewRulerBorder: false,
  overviewRulerLanes: 0,
  padding: {
    // these numbers were picked so that visually this matches the previous version
    // of the query-editor the best
    top: 4,
    bottom: 5,
  },
  renderLineHighlight: 'none',
  scrollbar: {
    vertical: 'hidden',
    verticalScrollbarSize: 8, // used as "padding-right"
    horizontal: 'hidden',
    horizontalScrollbarSize: 0,
  },
  scrollBeyondLastLine: false,
  suggest: getSuggestOptions(),
  suggestFontSize: 12,
  wordWrap: 'on',
};

// this number was chosen by testing various values. it might be necessary
// because of the width of the border, not sure.
//it needs to do 2 things:
// 1. when the editor is single-line, it should make the editor height be visually correct
// 2. when the editor is multi-line, the editor should not be "scrollable" (meaning,
//    you do a scroll-movement in the editor, and it will scroll the content by a couple pixels
//    up & down. this we want to avoid)
const EDITOR_HEIGHT_OFFSET = 2;

const LANG_ID = 'logql';

// we must only run the lang-setup code once
let LANGUAGE_SETUP_STARTED = false;

function ensureLogQL(monaco: Monaco) {
  if (LANGUAGE_SETUP_STARTED === false) {
    LANGUAGE_SETUP_STARTED = true;
    monaco.languages.register({ id: LANG_ID });

    monaco.languages.setMonarchTokensProvider(LANG_ID, monarchlanguage);
    monaco.languages.setLanguageConfiguration(LANG_ID, languageConfiguration);
  }
}

const getStyles = (theme: GrafanaTheme2, placeholder: string) => {
  return {
    container: css`
      border-radius: ${theme.shape.borderRadius()};
      border: 1px solid ${theme.components.input.borderColor};
      width: 100%;
    `,
    placeholder: css`
      ::after {
        content: '${placeholder}';
        font-family: ${theme.typography.fontFamilyMonospace};
        opacity: 0.3;
      }
    `,
  };
};

const MonacoQueryField = ({ history, onBlur, onRunQuery, initialValue, datasource, placeholder }: Props) => {
  const id = uuidv4();
  // we need only one instance of `overrideServices` during the lifetime of the react component
  const overrideServicesRef = useRef(getOverrideServices());
  const containerRef = useRef<HTMLDivElement>(null);

  const langProviderRef = useLatest(datasource.languageProvider);
  const historyRef = useLatest(history);
  const onRunQueryRef = useLatest(onRunQuery);
  const onBlurRef = useLatest(onBlur);

  const dataProviderRef = useRef<CompletionDataProvider>();

  const autocompleteCleanupCallback = useRef<(() => void) | null>(null);

  const theme = useTheme2();
  const styles = getStyles(theme, placeholder);

  useEffect(() => {
    // when we unmount, we unregister the autocomplete-function, if it was registered
    return () => {
      autocompleteCleanupCallback.current?.();
    };
  }, []);

  const setPlaceholder = (monaco: Monaco, editor: MonacoEditor) => {
    const placeholderDecorators = [
      {
        range: new monaco.Range(1, 1, 1, 1),
        options: {
          className: styles.placeholder,
          isWholeLine: true,
        },
      },
    ];

    let decorators: string[] = [];

    const checkDecorators: () => void = () => {
      const model = editor.getModel();

      if (!model) {
        return;
      }

      const newDecorators = model.getValueLength() === 0 ? placeholderDecorators : [];
      decorators = model.deltaDecorations(decorators, newDecorators);
    };

    checkDecorators();
    editor.onDidChangeModelContent(checkDecorators);
  };

  return (
    <div
      aria-label={selectors.components.QueryField.container}
      className={styles.container}
      // NOTE: we will be setting inline-style-width/height on this element
      ref={containerRef}
    >
      <ReactMonacoEditor
        overrideServices={overrideServicesRef.current}
        options={options}
        language={LANG_ID}
        value={initialValue}
        beforeMount={(monaco) => {
          ensureLogQL(monaco);

          dataProviderRef.current = new CompletionDataProvider(langProviderRef.current, historyRef, initialValue);
        }}
        onMount={(editor, monaco) => {
          // Monaco has a bug where it runs actions on all instances (https://github.com/microsoft/monaco-editor/issues/2947), so we ensure actions are executed on instance-level with this ContextKey.
          const isEditorFocused = editor.createContextKey<boolean>('isEditorFocused' + id, false);
          // we setup on-blur
          editor.onDidBlurEditorWidget(() => {
            isEditorFocused.set(false);
            onBlurRef.current(editor.getValue());
          });
          editor.onDidChangeModelContent((e) => {
            const model = editor.getModel();
            if (!model) {
              return;
            }
            const query = model.getValue();
            const errors =
              validateQuery(
                query,
                datasource.interpolateString(query, placeHolderScopedVars),
                model.getLinesContent()
              ) || [];

            const markers = errors.map(({ error, ...boundary }) => ({
              message: `${
                error ? `Error parsing "${error}"` : 'Parse error'
              }. The query appears to be incorrect and could fail to be executed.`,
              severity: monaco.MarkerSeverity.Error,
              ...boundary,
            }));
            monaco.editor.setModelMarkers(model, 'owner', markers);
          });
<<<<<<< HEAD
          const completionProvider = getCompletionProvider(monaco, dataProviderRef.current!);
=======
          const dataProvider = new CompletionDataProvider(datasource, langProviderRef.current, historyRef);
          const completionProvider = getCompletionProvider(monaco, dataProvider);
>>>>>>> 6cdeda02

          // completion-providers in monaco are not registered directly to editor-instances,
          // they are registered to languages. this makes it hard for us to have
          // separate completion-providers for every query-field-instance
          // (but we need that, because they might connect to different datasources).
          // the trick we do is, we wrap the callback in a "proxy",
          // and in the proxy, the first thing is, we check if we are called from
          // "our editor instance", and if not, we just return nothing. if yes,
          // we call the completion-provider.
          const filteringCompletionProvider: monacoTypes.languages.CompletionItemProvider = {
            ...completionProvider,
            provideCompletionItems: (model, position, context, token) => {
              // if the model-id does not match, then this call is from a different editor-instance,
              // not "our instance", so return nothing
              if (editor.getModel()?.id !== model.id) {
                return { suggestions: [] };
              }
              return completionProvider.provideCompletionItems(model, position, context, token);
            },
          };

          const { dispose } = monaco.languages.registerCompletionItemProvider(LANG_ID, filteringCompletionProvider);

          autocompleteCleanupCallback.current = dispose;
          // this code makes the editor resize itself so that the content fits
          // (it will grow taller when necessary)
          // FIXME: maybe move this functionality into CodeEditor, like:
          // <CodeEditor resizingMode="single-line"/>
          const handleResize = () => {
            const containerDiv = containerRef.current;
            if (containerDiv !== null) {
              const pixelHeight = editor.getContentHeight();
              containerDiv.style.height = `${pixelHeight + EDITOR_HEIGHT_OFFSET}px`;
              const pixelWidth = containerDiv.clientWidth;
              editor.layout({ width: pixelWidth, height: pixelHeight });
            }
          };

          editor.onDidContentSizeChange(handleResize);
          handleResize();
          // handle: shift + enter
          // FIXME: maybe move this functionality into CodeEditor?
          editor.addCommand(
            monaco.KeyMod.Shift | monaco.KeyCode.Enter,
            () => {
              onRunQueryRef.current(editor.getValue());
            },
            'isEditorFocused' + id
          );

          editor.onDidFocusEditorText(() => {
            isEditorFocused.set(true);
            if (editor.getValue().trim() === '') {
              editor.trigger('', 'editor.action.triggerSuggest', {});
            }
          });

          setPlaceholder(monaco, editor);
        }}
        onChange={(value, evt) => {
          dataProviderRef.current?.updateLs(evt);
        }}
      />
    </div>
  );
};

// Default export for lazy load.
export default MonacoQueryField;<|MERGE_RESOLUTION|>--- conflicted
+++ resolved
@@ -155,7 +155,12 @@
         beforeMount={(monaco) => {
           ensureLogQL(monaco);
 
-          dataProviderRef.current = new CompletionDataProvider(langProviderRef.current, historyRef, initialValue);
+          dataProviderRef.current = new CompletionDataProvider(
+            datasource,
+            langProviderRef.current,
+            historyRef,
+            initialValue
+          );
         }}
         onMount={(editor, monaco) => {
           // Monaco has a bug where it runs actions on all instances (https://github.com/microsoft/monaco-editor/issues/2947), so we ensure actions are executed on instance-level with this ContextKey.
@@ -187,12 +192,7 @@
             }));
             monaco.editor.setModelMarkers(model, 'owner', markers);
           });
-<<<<<<< HEAD
           const completionProvider = getCompletionProvider(monaco, dataProviderRef.current!);
-=======
-          const dataProvider = new CompletionDataProvider(datasource, langProviderRef.current, historyRef);
-          const completionProvider = getCompletionProvider(monaco, dataProvider);
->>>>>>> 6cdeda02
 
           // completion-providers in monaco are not registered directly to editor-instances,
           // they are registered to languages. this makes it hard for us to have
