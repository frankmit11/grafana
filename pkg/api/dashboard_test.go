package api

import (
	"context"
	"encoding/json"
	"errors"
	"fmt"
	"net/http"
	"os"
	"testing"

	"github.com/stretchr/testify/assert"
	"github.com/stretchr/testify/mock"
	"github.com/stretchr/testify/require"

	"github.com/grafana/grafana/pkg/api/dtos"
	"github.com/grafana/grafana/pkg/api/response"
	"github.com/grafana/grafana/pkg/api/routing"
	"github.com/grafana/grafana/pkg/bus"
	"github.com/grafana/grafana/pkg/components/simplejson"
	"github.com/grafana/grafana/pkg/infra/db"
	"github.com/grafana/grafana/pkg/infra/db/dbtest"
	"github.com/grafana/grafana/pkg/infra/tracing"
	"github.com/grafana/grafana/pkg/infra/usagestats"
	"github.com/grafana/grafana/pkg/plugins"
	"github.com/grafana/grafana/pkg/registry/corekind"
	"github.com/grafana/grafana/pkg/services/accesscontrol/acimpl"
	"github.com/grafana/grafana/pkg/services/accesscontrol/actest"
	accesscontrolmock "github.com/grafana/grafana/pkg/services/accesscontrol/mock"
	"github.com/grafana/grafana/pkg/services/alerting"
	"github.com/grafana/grafana/pkg/services/annotations/annotationstest"
	contextmodel "github.com/grafana/grafana/pkg/services/contexthandler/model"
	"github.com/grafana/grafana/pkg/services/dashboards"
	"github.com/grafana/grafana/pkg/services/dashboards/database"
	"github.com/grafana/grafana/pkg/services/dashboards/service"
	dashver "github.com/grafana/grafana/pkg/services/dashboardversion"
	"github.com/grafana/grafana/pkg/services/dashboardversion/dashvertest"
	"github.com/grafana/grafana/pkg/services/featuremgmt"
	"github.com/grafana/grafana/pkg/services/folder"
	"github.com/grafana/grafana/pkg/services/folder/folderimpl"
	"github.com/grafana/grafana/pkg/services/folder/foldertest"
	"github.com/grafana/grafana/pkg/services/guardian"
	"github.com/grafana/grafana/pkg/services/libraryelements/model"
	"github.com/grafana/grafana/pkg/services/live"
	"github.com/grafana/grafana/pkg/services/org"
	pref "github.com/grafana/grafana/pkg/services/preference"
	"github.com/grafana/grafana/pkg/services/preference/preftest"
	"github.com/grafana/grafana/pkg/services/provisioning"
	"github.com/grafana/grafana/pkg/services/quota/quotatest"
	"github.com/grafana/grafana/pkg/services/tag/tagimpl"
	"github.com/grafana/grafana/pkg/services/team/teamtest"
	"github.com/grafana/grafana/pkg/services/user"
	"github.com/grafana/grafana/pkg/setting"
	"github.com/grafana/grafana/pkg/web"
)

func TestGetHomeDashboard(t *testing.T) {
	httpReq, err := http.NewRequest(http.MethodGet, "", nil)
	require.NoError(t, err)
	httpReq.Header.Add("Content-Type", "application/json")
	req := &contextmodel.ReqContext{SignedInUser: &user.SignedInUser{}, Context: &web.Context{Req: httpReq}}
	cfg := setting.NewCfg()
	cfg.StaticRootPath = "../../public/"
	prefService := preftest.NewPreferenceServiceFake()
	dashboardVersionService := dashvertest.NewDashboardVersionServiceFake()

	hs := &HTTPServer{
		Cfg:                     cfg,
		pluginStore:             &plugins.FakePluginStore{},
		SQLStore:                dbtest.NewFakeDB(),
		preferenceService:       prefService,
		dashboardVersionService: dashboardVersionService,
		Kinds:                   corekind.NewBase(nil),
	}

	tests := []struct {
		name                  string
		defaultSetting        string
		expectedDashboardPath string
	}{
		{name: "using default config", defaultSetting: "", expectedDashboardPath: "../../public/dashboards/home.json"},
		{name: "custom path", defaultSetting: "../../public/dashboards/default.json", expectedDashboardPath: "../../public/dashboards/default.json"},
	}

	for _, tc := range tests {
		t.Run(tc.name, func(t *testing.T) {
			dash := dtos.DashboardFullWithMeta{}
			dash.Meta.FolderTitle = "General"

			homeDashJSON, err := os.ReadFile(tc.expectedDashboardPath)
			require.NoError(t, err, "must be able to read expected dashboard file")
			hs.Cfg.DefaultHomeDashboardPath = tc.defaultSetting
			bytes, err := simplejson.NewJson(homeDashJSON)
			require.NoError(t, err, "must be able to encode file as JSON")

			prefService.ExpectedPreference = &pref.Preference{}

			dash.Dashboard = bytes

			b, err := json.Marshal(dash)
			require.NoError(t, err, "must be able to marshal object to JSON")

			res := hs.GetHomeDashboard(req)
			nr, ok := res.(*response.NormalResponse)
			require.True(t, ok, "should return *NormalResponse")
			require.Equal(t, b, nr.Body(), "default home dashboard should equal content on disk")
		})
	}
}

func newTestLive(t *testing.T, store db.DB) *live.GrafanaLive {
	features := featuremgmt.WithFeatures()
	cfg := &setting.Cfg{AppURL: "http://localhost:3000/"}
	cfg.IsFeatureToggleEnabled = features.IsEnabled
	gLive, err := live.ProvideService(nil, cfg,
		routing.NewRouteRegister(),
		nil, nil, nil, nil,
		store,
		nil,
		&usagestats.UsageStatsMock{T: t},
		nil,
		features, acimpl.ProvideAccessControl(cfg), &dashboards.FakeDashboardService{}, annotationstest.NewFakeAnnotationsRepo(), nil)
	require.NoError(t, err)
	return gLive
}

// This tests three main scenarios.
// If a user has access to execute an action on a dashboard:
//   1. and the dashboard is in a folder which does not have an acl
//   2. and the dashboard is in a folder which does have an acl
// 3. Post dashboard response tests

func TestDashboardAPIEndpoint(t *testing.T) {
	t.Run("Given a dashboard with a parent folder which does not have an ACL", func(t *testing.T) {
		fakeDash := dashboards.NewDashboard("Child dash")
		fakeDash.ID = 1
		fakeDash.FolderID = 1
		fakeDash.HasACL = false
		fakeDashboardVersionService := dashvertest.NewDashboardVersionServiceFake()
		fakeDashboardVersionService.ExpectedDashboardVersion = &dashver.DashboardVersionDTO{}
		teamService := &teamtest.FakeService{}
		dashboardService := dashboards.NewFakeDashboardService(t)
		dashboardService.On("GetDashboard", mock.Anything, mock.AnythingOfType("*dashboards.GetDashboardQuery")).Return(fakeDash, nil)
		mockSQLStore := dbtest.NewFakeDB()

		hs := &HTTPServer{
			Cfg:                     setting.NewCfg(),
			pluginStore:             &plugins.FakePluginStore{},
			SQLStore:                mockSQLStore,
			AccessControl:           accesscontrolmock.New(),
			Features:                featuremgmt.WithFeatures(),
			DashboardService:        dashboardService,
			dashboardVersionService: fakeDashboardVersionService,
			Kinds:                   corekind.NewBase(nil),
			QuotaService:            quotatest.New(false, nil),
		}

		setUp := func() {
			viewerRole := org.RoleViewer
			editorRole := org.RoleEditor
			qResult := []*dashboards.DashboardACLInfoDTO{
				{Role: &viewerRole, Permission: dashboards.PERMISSION_VIEW},
				{Role: &editorRole, Permission: dashboards.PERMISSION_EDIT},
			}
			dashboardService.On("GetDashboardACLInfoList", mock.Anything, mock.AnythingOfType("*dashboards.GetDashboardACLInfoListQuery")).Return(qResult, nil)
			guardian.InitLegacyGuardian(mockSQLStore, dashboardService, teamService)
		}

		// This tests two scenarios:
		// 1. user is an org viewer
		// 2. user is an org editor

		t.Run("When user is an Org Viewer", func(t *testing.T) {
			role := org.RoleViewer
			loggedInUserScenarioWithRole(t, "When calling GET on", "GET", "/api/dashboards/uid/abcdefghi",
				"/api/dashboards/uid/:uid", role, func(sc *scenarioContext) {
					setUp()
					sc.sqlStore = mockSQLStore
					dash := getDashboardShouldReturn200WithConfig(t, sc, nil, nil, dashboardService, nil)

					assert.False(t, dash.Meta.CanEdit)
					assert.False(t, dash.Meta.CanSave)
					assert.False(t, dash.Meta.CanAdmin)
				}, mockSQLStore)

			loggedInUserScenarioWithRole(t, "When calling GET on", "GET", "/api/dashboards/id/2/versions/1",
				"/api/dashboards/id/:dashboardId/versions/:id", role, func(sc *scenarioContext) {
					setUp()
					sc.sqlStore = mockSQLStore

					hs.callGetDashboardVersion(sc)
					assert.Equal(t, 403, sc.resp.Code)
				}, mockSQLStore)

			loggedInUserScenarioWithRole(t, "When calling GET on", "GET", "/api/dashboards/id/2/versions",
				"/api/dashboards/id/:dashboardId/versions", role, func(sc *scenarioContext) {
					setUp()
					sc.sqlStore = mockSQLStore

					hs.callGetDashboardVersions(sc)
					assert.Equal(t, 403, sc.resp.Code)
				}, mockSQLStore)
		})

		t.Run("When user is an Org Editor", func(t *testing.T) {
			role := org.RoleEditor
			loggedInUserScenarioWithRole(t, "When calling GET on", "GET", "/api/dashboards/uid/abcdefghi",
				"/api/dashboards/uid/:uid", role, func(sc *scenarioContext) {
					setUp()
					sc.sqlStore = mockSQLStore
					dash := getDashboardShouldReturn200WithConfig(t, sc, nil, nil, dashboardService, nil)

					assert.True(t, dash.Meta.CanEdit)
					assert.True(t, dash.Meta.CanSave)
					assert.False(t, dash.Meta.CanAdmin)
				}, mockSQLStore)

			loggedInUserScenarioWithRole(t, "When calling GET on", "GET", "/api/dashboards/id/2/versions/1",
				"/api/dashboards/id/:dashboardId/versions/:id", role, func(sc *scenarioContext) {
					setUp()
					sc.sqlStore = mockSQLStore
					hs.callGetDashboardVersion(sc)

					assert.Equal(t, 200, sc.resp.Code)
				}, mockSQLStore)

			loggedInUserScenarioWithRole(t, "When calling GET on", "GET", "/api/dashboards/id/2/versions",
				"/api/dashboards/id/:dashboardId/versions", role, func(sc *scenarioContext) {
					setUp()
					hs.callGetDashboardVersions(sc)

					assert.Equal(t, 200, sc.resp.Code)
				}, mockSQLStore)
		})
	})

	t.Run("Given a dashboard with a parent folder which has an ACL", func(t *testing.T) {
		fakeDash := dashboards.NewDashboard("Child dash")
		fakeDash.ID = 1
		fakeDash.FolderID = 1
		fakeDash.HasACL = true
		fakeDashboardVersionService := dashvertest.NewDashboardVersionServiceFake()
		fakeDashboardVersionService.ExpectedDashboardVersion = &dashver.DashboardVersionDTO{}
		teamService := &teamtest.FakeService{}
		dashboardService := dashboards.NewFakeDashboardService(t)

		dashboardService.On("GetDashboard", mock.Anything, mock.AnythingOfType("*dashboards.GetDashboardQuery")).Return(fakeDash, nil)
		qResult := []*dashboards.DashboardACLInfoDTO{
			{
				DashboardID: 1,
				Permission:  dashboards.PERMISSION_EDIT,
				UserID:      200,
			},
		}
		dashboardService.On("GetDashboardACLInfoList", mock.Anything, mock.AnythingOfType("*dashboards.GetDashboardACLInfoListQuery")).Return(qResult, nil)

		mockSQLStore := dbtest.NewFakeDB()
		cfg := setting.NewCfg()
		sql := db.InitTestDB(t)

		hs := &HTTPServer{
			Cfg:                     cfg,
			Live:                    newTestLive(t, sql),
			LibraryPanelService:     &mockLibraryPanelService{},
			LibraryElementService:   &mockLibraryElementService{},
			SQLStore:                mockSQLStore,
			AccessControl:           accesscontrolmock.New(),
			DashboardService:        dashboardService,
			dashboardVersionService: fakeDashboardVersionService,
			Features:                featuremgmt.WithFeatures(),
			Kinds:                   corekind.NewBase(nil),
		}

		setUp := func() {
			origCanEdit := setting.ViewersCanEdit
			t.Cleanup(func() {
				setting.ViewersCanEdit = origCanEdit
			})
			setting.ViewersCanEdit = false
			guardian.InitLegacyGuardian(mockSQLStore, dashboardService, teamService)
		}

		// This tests six scenarios:
		// 1. user is an org viewer AND has no permissions for this dashboard
		// 2. user is an org editor AND has no permissions for this dashboard
		// 3. user is an org viewer AND has been granted edit permission for the dashboard
		// 4. user is an org viewer AND all viewers have edit permission for this dashboard
		// 5. user is an org viewer AND has been granted an admin permission
		// 6. user is an org editor AND has been granted a view permission

		t.Run("When user is an Org Viewer and has no permissions for this dashboard", func(t *testing.T) {
			role := org.RoleViewer
			loggedInUserScenarioWithRole(t, "When calling GET on", "GET", "/api/dashboards/uid/abcdefghi",
				"/api/dashboards/uid/:uid", role, func(sc *scenarioContext) {
					setUp()
					sc.sqlStore = mockSQLStore
					sc.handlerFunc = hs.GetDashboard
					sc.fakeReqWithParams("GET", sc.url, map[string]string{}).exec()

					assert.Equal(t, 403, sc.resp.Code)
				}, mockSQLStore)

			loggedInUserScenarioWithRole(t, "When calling DELETE on", "DELETE", "/api/dashboards/uid/abcdefghi",
				"/api/dashboards/uid/:uid", role, func(sc *scenarioContext) {
					setUp()
					sc.sqlStore = mockSQLStore
					hs.callDeleteDashboardByUID(t, sc, dashboardService)

					assert.Equal(t, 403, sc.resp.Code)
				}, mockSQLStore)

			loggedInUserScenarioWithRole(t, "When calling GET on", "GET", "/api/dashboards/id/2/versions/1",
				"/api/dashboards/id/:dashboardId/versions/:id", role, func(sc *scenarioContext) {
					setUp()
					sc.sqlStore = mockSQLStore
					hs.callGetDashboardVersion(sc)

					assert.Equal(t, 403, sc.resp.Code)
				}, mockSQLStore)

			loggedInUserScenarioWithRole(t, "When calling GET on", "GET", "/api/dashboards/id/2/versions",
				"/api/dashboards/id/:dashboardId/versions", role, func(sc *scenarioContext) {
					setUp()
					hs.callGetDashboardVersions(sc)

					assert.Equal(t, 403, sc.resp.Code)
				}, mockSQLStore)
		})

		t.Run("When user is an Org Editor and has no permissions for this dashboard", func(t *testing.T) {
			role := org.RoleEditor
			loggedInUserScenarioWithRole(t, "When calling GET on", "GET", "/api/dashboards/uid/abcdefghi",
				"/api/dashboards/uid/:uid", role, func(sc *scenarioContext) {
					setUp()
					sc.sqlStore = mockSQLStore
					sc.handlerFunc = hs.GetDashboard
					sc.fakeReqWithParams("GET", sc.url, map[string]string{}).exec()

					assert.Equal(t, 403, sc.resp.Code)
				}, mockSQLStore)

			loggedInUserScenarioWithRole(t, "When calling DELETE on", "DELETE", "/api/dashboards/uid/abcdefghi",
				"/api/dashboards/uid/:uid", role, func(sc *scenarioContext) {
					setUp()
					hs.callDeleteDashboardByUID(t, sc, dashboardService)

					assert.Equal(t, 403, sc.resp.Code)
				}, mockSQLStore)

			loggedInUserScenarioWithRole(t, "When calling GET on", "GET", "/api/dashboards/id/2/versions/1",
				"/api/dashboards/id/:dashboardId/versions/:id", role, func(sc *scenarioContext) {
					setUp()
					hs.callGetDashboardVersion(sc)

					assert.Equal(t, 403, sc.resp.Code)
				}, mockSQLStore)

			loggedInUserScenarioWithRole(t, "When calling GET on", "GET", "/api/dashboards/id/2/versions",
				"/api/dashboards/id/:dashboardId/versions", role, func(sc *scenarioContext) {
					setUp()
					hs.callGetDashboardVersions(sc)

					assert.Equal(t, 403, sc.resp.Code)
				}, mockSQLStore)
		})

		t.Run("When user is an Org Viewer but has an edit permission", func(t *testing.T) {
			role := org.RoleViewer

			setUpInner := func() {
				origCanEdit := setting.ViewersCanEdit
				t.Cleanup(func() {
					setting.ViewersCanEdit = origCanEdit
				})
				setting.ViewersCanEdit = false

				dashboardService := dashboards.NewFakeDashboardService(t)
				qResult := []*dashboards.DashboardACLInfoDTO{
					{OrgID: 1, DashboardID: 2, UserID: 1, Permission: dashboards.PERMISSION_EDIT},
				}
				dashboardService.On("GetDashboardACLInfoList", mock.Anything, mock.AnythingOfType("*dashboards.GetDashboardACLInfoListQuery")).Return(qResult, nil)
				guardian.InitLegacyGuardian(mockSQLStore, dashboardService, teamService)
			}

			loggedInUserScenarioWithRole(t, "When calling GET on", "GET", "/api/dashboards/uid/abcdefghi",
				"/api/dashboards/uid/:uid", role, func(sc *scenarioContext) {
					setUpInner()
					sc.sqlStore = mockSQLStore
					dash := getDashboardShouldReturn200WithConfig(t, sc, nil, nil, dashboardService, nil)

					assert.True(t, dash.Meta.CanEdit)
					assert.True(t, dash.Meta.CanSave)
					assert.False(t, dash.Meta.CanAdmin)
				}, mockSQLStore)

			loggedInUserScenarioWithRole(t, "When calling DELETE on", "DELETE", "/api/dashboards/uid/abcdefghi", "/api/dashboards/uid/:uid", role, func(sc *scenarioContext) {
				setUpInner()
				dashboardService := dashboards.NewFakeDashboardService(t)
				qResult := dashboards.NewDashboard("test")
				dashboardService.On("GetDashboard", mock.Anything, mock.AnythingOfType("*dashboards.GetDashboardQuery")).Return(qResult, nil)
				dashboardService.On("DeleteDashboard", mock.Anything, mock.AnythingOfType("int64"), mock.AnythingOfType("int64")).Return(nil)

				hs.callDeleteDashboardByUID(t, sc, dashboardService)

				assert.Equal(t, 200, sc.resp.Code)
			}, mockSQLStore)

			loggedInUserScenarioWithRole(t, "When calling GET on", "GET", "/api/dashboards/id/2/versions/1", "/api/dashboards/id/:dashboardId/versions/:id", role, func(sc *scenarioContext) {
				setUpInner()
				sc.sqlStore = mockSQLStore
				sc.dashboardVersionService = fakeDashboardVersionService
				hs.callGetDashboardVersion(sc)

				assert.Equal(t, 200, sc.resp.Code)
			}, mockSQLStore)

			loggedInUserScenarioWithRole(t, "When calling GET on", "GET", "/api/dashboards/id/2/versions", "/api/dashboards/id/:dashboardId/versions", role, func(sc *scenarioContext) {
				setUpInner()
				hs.callGetDashboardVersions(sc)

				assert.Equal(t, 200, sc.resp.Code)
			}, mockSQLStore)
		})

		t.Run("When user is an Org Viewer and viewers can edit", func(t *testing.T) {
			role := org.RoleViewer

			setUpInner := func() {
				origCanEdit := setting.ViewersCanEdit
				t.Cleanup(func() {
					setting.ViewersCanEdit = origCanEdit
				})
				setting.ViewersCanEdit = true

				dashboardService := dashboards.NewFakeDashboardService(t)
				qResult := []*dashboards.DashboardACLInfoDTO{
					{OrgID: 1, DashboardID: 2, UserID: 1, Permission: dashboards.PERMISSION_VIEW},
				}
				dashboardService.On("GetDashboardACLInfoList", mock.Anything, mock.AnythingOfType("*dashboards.GetDashboardACLInfoListQuery")).Return(qResult, nil)
				guardian.InitLegacyGuardian(mockSQLStore, dashboardService, teamService)
			}

			loggedInUserScenarioWithRole(t, "When calling GET on", "GET", "/api/dashboards/uid/abcdefghi", "/api/dashboards/uid/:uid", role, func(sc *scenarioContext) {
				setUpInner()

				require.True(t, setting.ViewersCanEdit)
				sc.sqlStore = mockSQLStore
				dash := getDashboardShouldReturn200WithConfig(t, sc, nil, nil, dashboardService, nil)

				assert.True(t, dash.Meta.CanEdit)
				assert.False(t, dash.Meta.CanSave)
				assert.False(t, dash.Meta.CanAdmin)
			}, mockSQLStore)

			loggedInUserScenarioWithRole(t, "When calling DELETE on", "DELETE", "/api/dashboards/uid/abcdefghi", "/api/dashboards/uid/:uid", role, func(sc *scenarioContext) {
				setUpInner()

				hs.callDeleteDashboardByUID(t, sc, dashboardService)
				assert.Equal(t, 403, sc.resp.Code)
			}, mockSQLStore)
		})

		t.Run("When user is an Org Viewer but has an admin permission", func(t *testing.T) {
			role := org.RoleViewer

			setUpInner := func() {
				origCanEdit := setting.ViewersCanEdit
				t.Cleanup(func() {
					setting.ViewersCanEdit = origCanEdit
				})
				setting.ViewersCanEdit = true

				dashboardService := dashboards.NewFakeDashboardService(t)
				qResult := []*dashboards.DashboardACLInfoDTO{
					{OrgID: 1, DashboardID: 2, UserID: 1, Permission: dashboards.PERMISSION_ADMIN},
				}
				dashboardService.On("GetDashboardACLInfoList", mock.Anything, mock.AnythingOfType("*dashboards.GetDashboardACLInfoListQuery")).Return(qResult, nil)
				guardian.InitLegacyGuardian(mockSQLStore, dashboardService, teamService)
			}

			loggedInUserScenarioWithRole(t, "When calling GET on", "GET", "/api/dashboards/uid/abcdefghi", "/api/dashboards/uid/:uid", role, func(sc *scenarioContext) {
				setUpInner()
				sc.sqlStore = mockSQLStore
				dash := getDashboardShouldReturn200WithConfig(t, sc, nil, nil, dashboardService, nil)

				assert.True(t, dash.Meta.CanEdit)
				assert.True(t, dash.Meta.CanSave)
				assert.True(t, dash.Meta.CanAdmin)
			}, mockSQLStore)

			loggedInUserScenarioWithRole(t, "When calling DELETE on", "DELETE", "/api/dashboards/uid/abcdefghi", "/api/dashboards/uid/:uid", role, func(sc *scenarioContext) {
				setUpInner()
				sc.sqlStore = mockSQLStore
				dashboardService := dashboards.NewFakeDashboardService(t)
				qResult := dashboards.NewDashboard("test")
				dashboardService.On("GetDashboard", mock.Anything, mock.AnythingOfType("*dashboards.GetDashboardQuery")).Return(qResult, nil)
				dashboardService.On("DeleteDashboard", mock.Anything, mock.AnythingOfType("int64"), mock.AnythingOfType("int64")).Return(nil)
				hs.callDeleteDashboardByUID(t, sc, dashboardService)

				assert.Equal(t, 200, sc.resp.Code)
			}, mockSQLStore)

			loggedInUserScenarioWithRole(t, "When calling GET on", "GET", "/api/dashboards/id/2/versions/1", "/api/dashboards/id/:dashboardId/versions/:id", role, func(sc *scenarioContext) {
				setUpInner()

				hs.callGetDashboardVersion(sc)
				assert.Equal(t, 200, sc.resp.Code)
			}, mockSQLStore)

			loggedInUserScenarioWithRole(t, "When calling GET on", "GET", "/api/dashboards/id/2/versions", "/api/dashboards/id/:dashboardId/versions", role, func(sc *scenarioContext) {
				setUpInner()

				hs.callGetDashboardVersions(sc)
				assert.Equal(t, 200, sc.resp.Code)
			}, mockSQLStore)
		})

		t.Run("When user is an Org Editor but has a view permission", func(t *testing.T) {
			role := org.RoleEditor

			setUpInner := func() {
				dashboardService := dashboards.NewFakeDashboardService(t)
				qResult := []*dashboards.DashboardACLInfoDTO{
					{OrgID: 1, DashboardID: 2, UserID: 1, Permission: dashboards.PERMISSION_VIEW},
				}
				dashboardService.On("GetDashboardACLInfoList", mock.Anything, mock.AnythingOfType("*dashboards.GetDashboardACLInfoListQuery")).Return(qResult, nil)
				guardian.InitLegacyGuardian(mockSQLStore, dashboardService, teamService)
			}

			loggedInUserScenarioWithRole(t, "When calling GET on", "GET", "/api/dashboards/uid/abcdefghi", "/api/dashboards/uid/:uid", role, func(sc *scenarioContext) {
				setUpInner()
				sc.sqlStore = mockSQLStore
				dash := getDashboardShouldReturn200WithConfig(t, sc, nil, nil, dashboardService, nil)

				assert.False(t, dash.Meta.CanEdit)
				assert.False(t, dash.Meta.CanSave)
			}, mockSQLStore)

			loggedInUserScenarioWithRole(t, "When calling DELETE on", "DELETE", "/api/dashboards/uid/abcdefghi", "/api/dashboards/uid/:uid", role, func(sc *scenarioContext) {
				setUpInner()
				hs.callDeleteDashboardByUID(t, sc, dashboardService)

				assert.Equal(t, 403, sc.resp.Code)
			}, mockSQLStore)

			loggedInUserScenarioWithRole(t, "When calling GET on", "GET", "/api/dashboards/id/2/versions/1", "/api/dashboards/id/:dashboardId/versions/:id", role, func(sc *scenarioContext) {
				setUpInner()
				hs.callGetDashboardVersion(sc)

				assert.Equal(t, 403, sc.resp.Code)
			}, mockSQLStore)

			loggedInUserScenarioWithRole(t, "When calling GET on", "GET", "/api/dashboards/id/2/versions", "/api/dashboards/id/:dashboardId/versions", role, func(sc *scenarioContext) {
				setUpInner()
				hs.callGetDashboardVersions(sc)

				assert.Equal(t, 403, sc.resp.Code)
			}, mockSQLStore)
		})
	})

	t.Run("Given two dashboards with the same title in different folders", func(t *testing.T) {
		dashOne := dashboards.NewDashboard("dash")
		dashOne.ID = 2
		dashOne.FolderID = 1
		dashOne.HasACL = false

		dashTwo := dashboards.NewDashboard("dash")
		dashTwo.ID = 4
		dashTwo.FolderID = 3
		dashTwo.HasACL = false
	})

	t.Run("Post dashboard response tests", func(t *testing.T) {
		dashboardStore := &dashboards.FakeDashboardStore{}
		defer dashboardStore.AssertExpectations(t)
		// This tests that a valid request returns correct response
		t.Run("Given a correct request for creating a dashboard", func(t *testing.T) {
			const folderID int64 = 3
			const dashID int64 = 2

			cmd := dashboards.SaveDashboardCommand{
				OrgID:  1,
				UserID: 5,
				Dashboard: simplejson.NewFromAny(map[string]interface{}{
					"title": "Dash",
				}),
				Overwrite: true,
				FolderID:  folderID,
				IsFolder:  false,
				Message:   "msg",
			}

			dashboardService := dashboards.NewFakeDashboardService(t)
			dashboardService.On("SaveDashboard", mock.Anything, mock.AnythingOfType("*dashboards.SaveDashboardDTO"), mock.AnythingOfType("bool")).
				Return(&dashboards.Dashboard{ID: dashID, UID: "uid", Title: "Dash", Slug: "dash", Version: 2}, nil)

			postDashboardScenario(t, "When calling POST on", "/api/dashboards", "/api/dashboards", cmd, dashboardService, nil, func(sc *scenarioContext) {
				callPostDashboardShouldReturnSuccess(sc)

				result := sc.ToJSON()
				assert.Equal(t, "success", result.Get("status").MustString())
				assert.Equal(t, dashID, result.Get("id").MustInt64())
				assert.Equal(t, "uid", result.Get("uid").MustString())
				assert.Equal(t, "dash", result.Get("slug").MustString())
				assert.Equal(t, "/d/uid/dash", result.Get("url").MustString())
			})
		})

		t.Run("Given a correct request for creating a dashboard with folder uid", func(t *testing.T) {
			const folderUid string = "folderUID"
			const dashID int64 = 2

			cmd := dashboards.SaveDashboardCommand{
				OrgID:  1,
				UserID: 5,
				Dashboard: simplejson.NewFromAny(map[string]interface{}{
					"title": "Dash",
				}),
				Overwrite: true,
				FolderUID: folderUid,
				IsFolder:  false,
				Message:   "msg",
			}

			dashboardService := dashboards.NewFakeDashboardService(t)
			dashboardService.On("SaveDashboard", mock.Anything, mock.AnythingOfType("*dashboards.SaveDashboardDTO"), mock.AnythingOfType("bool")).
				Return(&dashboards.Dashboard{ID: dashID, UID: "uid", Title: "Dash", Slug: "dash", Version: 2}, nil)

			mockFolder := &foldertest.FakeService{
				ExpectedFolder: &folder.Folder{ID: 1, UID: "folderUID", Title: "Folder"},
			}

			postDashboardScenario(t, "When calling POST on", "/api/dashboards", "/api/dashboards", cmd, dashboardService, mockFolder, func(sc *scenarioContext) {
				callPostDashboardShouldReturnSuccess(sc)

				result := sc.ToJSON()
				assert.Equal(t, "success", result.Get("status").MustString())
				assert.Equal(t, dashID, result.Get("id").MustInt64())
				assert.Equal(t, "uid", result.Get("uid").MustString())
				assert.Equal(t, "dash", result.Get("slug").MustString())
				assert.Equal(t, "/d/uid/dash", result.Get("url").MustString())
			})
		})

		t.Run("Given a request with incorrect folder uid for creating a dashboard with", func(t *testing.T) {
			cmd := dashboards.SaveDashboardCommand{
				OrgID:  1,
				UserID: 5,
				Dashboard: simplejson.NewFromAny(map[string]interface{}{
					"title": "Dash",
				}),
				Overwrite: true,
				FolderUID: "folderUID",
				IsFolder:  false,
				Message:   "msg",
			}

			dashboardService := dashboards.NewFakeDashboardService(t)

			mockFolder := &foldertest.FakeService{
				ExpectedError: errors.New("Error while searching Folder ID"),
			}

			postDashboardScenario(t, "When calling POST on", "/api/dashboards", "/api/dashboards", cmd, dashboardService, mockFolder, func(sc *scenarioContext) {
				callPostDashboard(sc)
				assert.Equal(t, 500, sc.resp.Code)
			})
		})

		// This tests that invalid requests returns expected error responses
		t.Run("Given incorrect requests for creating a dashboard", func(t *testing.T) {
			testCases := []struct {
				SaveError          error
				ExpectedStatusCode int
			}{
				{SaveError: dashboards.ErrDashboardNotFound, ExpectedStatusCode: 404},
				{SaveError: dashboards.ErrFolderNotFound, ExpectedStatusCode: 400},
				{SaveError: dashboards.ErrDashboardWithSameUIDExists, ExpectedStatusCode: 400},
				{SaveError: dashboards.ErrDashboardWithSameNameInFolderExists, ExpectedStatusCode: 412},
				{SaveError: dashboards.ErrDashboardVersionMismatch, ExpectedStatusCode: 412},
				{SaveError: dashboards.ErrDashboardTitleEmpty, ExpectedStatusCode: 400},
				{SaveError: dashboards.ErrDashboardFolderCannotHaveParent, ExpectedStatusCode: 400},
				{SaveError: alerting.ValidationError{Reason: "Mu"}, ExpectedStatusCode: 422},
				{SaveError: dashboards.ErrDashboardTypeMismatch, ExpectedStatusCode: 400},
				{SaveError: dashboards.ErrDashboardFolderWithSameNameAsDashboard, ExpectedStatusCode: 400},
				{SaveError: dashboards.ErrDashboardWithSameNameAsFolder, ExpectedStatusCode: 400},
				{SaveError: dashboards.ErrDashboardFolderNameExists, ExpectedStatusCode: 400},
				{SaveError: dashboards.ErrDashboardUpdateAccessDenied, ExpectedStatusCode: 403},
				{SaveError: dashboards.ErrDashboardInvalidUid, ExpectedStatusCode: 400},
				{SaveError: dashboards.ErrDashboardUidTooLong, ExpectedStatusCode: 400},
				{SaveError: dashboards.ErrDashboardCannotSaveProvisionedDashboard, ExpectedStatusCode: 400},
				{SaveError: dashboards.UpdatePluginDashboardError{PluginId: "plug"}, ExpectedStatusCode: 412},
			}

			cmd := dashboards.SaveDashboardCommand{
				OrgID: 1,
				Dashboard: simplejson.NewFromAny(map[string]interface{}{
					"title": "",
				}),
			}

			for _, tc := range testCases {
				dashboardService := dashboards.NewFakeDashboardService(t)
				dashboardService.On("SaveDashboard", mock.Anything, mock.AnythingOfType("*dashboards.SaveDashboardDTO"), mock.AnythingOfType("bool")).Return(nil, tc.SaveError)

				postDashboardScenario(t, fmt.Sprintf("Expect '%s' error when calling POST on", tc.SaveError.Error()),
					"/api/dashboards", "/api/dashboards", cmd, dashboardService, nil, func(sc *scenarioContext) {
						callPostDashboard(sc)
						assert.Equal(t, tc.ExpectedStatusCode, sc.resp.Code)
					})
			}
		})
	})

	t.Run("Given a dashboard to validate", func(t *testing.T) {
		sqlmock := dbtest.NewFakeDB()

		t.Run("When an invalid dashboard json is posted", func(t *testing.T) {
			cmd := dashboards.ValidateDashboardCommand{
				Dashboard: "{\"hello\": \"world\"}",
			}

			role := org.RoleAdmin
			postValidateScenario(t, "When calling POST on", "/api/dashboards/validate", "/api/dashboards/validate", cmd, role, func(sc *scenarioContext) {
				callPostDashboard(sc)

				result := sc.ToJSON()
				assert.Equal(t, 422, sc.resp.Code)
				assert.False(t, result.Get("isValid").MustBool())
				assert.NotEmpty(t, result.Get("message").MustString())
			}, sqlmock)
		})

		t.Run("When a dashboard with a too-low schema version is posted", func(t *testing.T) {
			cmd := dashboards.ValidateDashboardCommand{
				Dashboard: "{\"schemaVersion\": 1}",
			}

			role := org.RoleAdmin
			postValidateScenario(t, "When calling POST on", "/api/dashboards/validate", "/api/dashboards/validate", cmd, role, func(sc *scenarioContext) {
				callPostDashboard(sc)

				result := sc.ToJSON()
				assert.Equal(t, 412, sc.resp.Code)
				assert.False(t, result.Get("isValid").MustBool())
				assert.Equal(t, "invalid schema version", result.Get("message").MustString())
			}, sqlmock)
		})

		t.Run("When a valid dashboard is posted", func(t *testing.T) {
			devenvDashboard, readErr := os.ReadFile("../../devenv/dev-dashboards/home.json")
			assert.Empty(t, readErr)

			cmd := dashboards.ValidateDashboardCommand{
				Dashboard: string(devenvDashboard),
			}

			role := org.RoleAdmin
			postValidateScenario(t, "When calling POST on", "/api/dashboards/validate", "/api/dashboards/validate", cmd, role, func(sc *scenarioContext) {
				callPostDashboard(sc)

				result := sc.ToJSON()
				assert.Equal(t, 200, sc.resp.Code)
				assert.True(t, result.Get("isValid").MustBool())
			}, sqlmock)
		})
	})

	t.Run("Given two dashboards being compared", func(t *testing.T) {
		fakeDashboardVersionService := dashvertest.NewDashboardVersionServiceFake()
		fakeDashboardVersionService.ExpectedDashboardVersions = []*dashver.DashboardVersionDTO{
			{
				DashboardID: 1,
				Version:     1,
				Data: simplejson.NewFromAny(map[string]interface{}{
					"title": "Dash1",
				}),
			},
			{
				DashboardID: 2,
				Version:     2,
				Data: simplejson.NewFromAny(map[string]interface{}{
					"title": "Dash2",
				}),
			},
		}
		sqlmock := dbtest.NewFakeDB()
		setUp := func() {
			teamSvc := &teamtest.FakeService{}
			dashSvc := dashboards.NewFakeDashboardService(t)
			dashSvc.On("GetDashboardACLInfoList", mock.Anything, mock.AnythingOfType("*dashboards.GetDashboardACLInfoListQuery")).Return(nil, nil)
			qResult := &dashboards.Dashboard{}
			dashSvc.On("GetDashboard", mock.Anything, mock.AnythingOfType("*dashboards.GetDashboardQuery")).Return(qResult, nil)
			guardian.InitLegacyGuardian(sqlmock, dashSvc, teamSvc)
		}

		cmd := dtos.CalculateDiffOptions{
			Base: dtos.CalculateDiffTarget{
				DashboardId: 1,
				Version:     1,
			},
			New: dtos.CalculateDiffTarget{
				DashboardId: 2,
				Version:     2,
			},
			DiffType: "basic",
		}

		t.Run("when user does not have permission", func(t *testing.T) {
			role := org.RoleViewer
			postDiffScenario(t, "When calling POST on", "/api/dashboards/calculate-diff", "/api/dashboards/calculate-diff", cmd, role, func(sc *scenarioContext) {
				setUp()

				callPostDashboard(sc)
				assert.Equal(t, 403, sc.resp.Code)
			}, sqlmock, fakeDashboardVersionService)
		})

		t.Run("when user does have permission", func(t *testing.T) {
			role := org.RoleAdmin
			postDiffScenario(t, "When calling POST on", "/api/dashboards/calculate-diff", "/api/dashboards/calculate-diff", cmd, role, func(sc *scenarioContext) {
				// This test shouldn't hit GetDashboardACLInfoList, so no setup needed
				sc.dashboardVersionService = fakeDashboardVersionService
				callPostDashboard(sc)
				assert.Equal(t, 200, sc.resp.Code)
			}, sqlmock, fakeDashboardVersionService)
		})
	})

	t.Run("Given dashboard in folder being restored should restore to folder", func(t *testing.T) {
		const folderID int64 = 1
		fakeDash := dashboards.NewDashboard("Child dash")
		fakeDash.ID = 2
		fakeDash.FolderID = folderID
		fakeDash.HasACL = false

		dashboardService := dashboards.NewFakeDashboardService(t)
		dashboardService.On("GetDashboard", mock.Anything, mock.AnythingOfType("*dashboards.GetDashboardQuery")).Return(fakeDash, nil)
		dashboardService.On("SaveDashboard", mock.Anything, mock.AnythingOfType("*dashboards.SaveDashboardDTO"), mock.AnythingOfType("bool")).Run(func(args mock.Arguments) {
			cmd := args.Get(1).(*dashboards.SaveDashboardDTO)
			cmd.Dashboard = &dashboards.Dashboard{
				ID: 2, UID: "uid", Title: "Dash", Slug: "dash", Version: 1,
			}
		}).Return(nil, nil)

		cmd := dtos.RestoreDashboardVersionCommand{
			Version: 1,
		}
		fakeDashboardVersionService := dashvertest.NewDashboardVersionServiceFake()
		fakeDashboardVersionService.ExpectedDashboardVersions = []*dashver.DashboardVersionDTO{
			{
				DashboardID: 2,
				Version:     1,
				Data:        fakeDash.Data,
			}}
		mockSQLStore := dbtest.NewFakeDB()
		restoreDashboardVersionScenario(t, "When calling POST on", "/api/dashboards/id/1/restore",
			"/api/dashboards/id/:dashboardId/restore", dashboardService, fakeDashboardVersionService, cmd, func(sc *scenarioContext) {
				sc.dashboardVersionService = fakeDashboardVersionService

				callRestoreDashboardVersion(sc)
				assert.Equal(t, 200, sc.resp.Code)
			}, mockSQLStore)
	})

	t.Run("Given dashboard in general folder being restored should restore to general folder", func(t *testing.T) {
		fakeDash := dashboards.NewDashboard("Child dash")
		fakeDash.ID = 2
		fakeDash.HasACL = false

		dashboardService := dashboards.NewFakeDashboardService(t)
		dashboardService.On("GetDashboard", mock.Anything, mock.AnythingOfType("*dashboards.GetDashboardQuery")).Return(fakeDash, nil)
		dashboardService.On("SaveDashboard", mock.Anything, mock.AnythingOfType("*dashboards.SaveDashboardDTO"), mock.AnythingOfType("bool")).Run(func(args mock.Arguments) {
			cmd := args.Get(1).(*dashboards.SaveDashboardDTO)
			cmd.Dashboard = &dashboards.Dashboard{
				ID: 2, UID: "uid", Title: "Dash", Slug: "dash", Version: 1,
			}
		}).Return(nil, nil)

		fakeDashboardVersionService := dashvertest.NewDashboardVersionServiceFake()
		fakeDashboardVersionService.ExpectedDashboardVersions = []*dashver.DashboardVersionDTO{
			{
				DashboardID: 2,
				Version:     1,
				Data:        fakeDash.Data,
			}}

		cmd := dtos.RestoreDashboardVersionCommand{
			Version: 1,
		}
		mockSQLStore := dbtest.NewFakeDB()
		restoreDashboardVersionScenario(t, "When calling POST on", "/api/dashboards/id/1/restore",
			"/api/dashboards/id/:dashboardId/restore", dashboardService, fakeDashboardVersionService, cmd, func(sc *scenarioContext) {
				callRestoreDashboardVersion(sc)
				assert.Equal(t, 200, sc.resp.Code)
			}, mockSQLStore)
	})

	t.Run("Given provisioned dashboard", func(t *testing.T) {
		mockSQLStore := dbtest.NewFakeDB()
		dashboardStore := dashboards.NewFakeDashboardStore(t)
		dashboardStore.On("GetProvisionedDataByDashboardID", mock.Anything, mock.AnythingOfType("int64")).Return(&dashboards.DashboardProvisioning{ExternalID: "/dashboard1.json"}, nil).Once()

		teamService := &teamtest.FakeService{}
		dashboardService := dashboards.NewFakeDashboardService(t)

		dataValue, err := simplejson.NewJson([]byte(`{"id": 1, "editable": true, "style": "dark"}`))
		require.NoError(t, err)
		qResult := &dashboards.Dashboard{ID: 1, Data: dataValue}
		dashboardService.On("GetDashboard", mock.Anything, mock.AnythingOfType("*dashboards.GetDashboardQuery")).Return(qResult, nil)
		qResult2 := []*dashboards.DashboardACLInfoDTO{{OrgID: testOrgID, DashboardID: 1, UserID: testUserID, Permission: dashboards.PERMISSION_EDIT}}
		dashboardService.On("GetDashboardACLInfoList", mock.Anything, mock.AnythingOfType("*dashboards.GetDashboardACLInfoListQuery")).Return(qResult2, nil)
		guardian.InitLegacyGuardian(mockSQLStore, dashboardService, teamService)

		loggedInUserScenarioWithRole(t, "When calling GET on", "GET", "/api/dashboards/uid/dash", "/api/dashboards/uid/:uid", org.RoleEditor, func(sc *scenarioContext) {
			fakeProvisioningService := provisioning.NewProvisioningServiceMock(context.Background())
			fakeProvisioningService.GetDashboardProvisionerResolvedPathFunc = func(name string) string {
				return "/tmp/grafana/dashboards"
			}

			dash := getDashboardShouldReturn200WithConfig(t, sc, fakeProvisioningService, dashboardStore, dashboardService, nil)

			assert.Equal(t, "../../../dashboard1.json", dash.Meta.ProvisionedExternalId, mockSQLStore)
		}, mockSQLStore)

		loggedInUserScenarioWithRole(t, "When allowUiUpdates is true and calling GET on", "GET", "/api/dashboards/uid/dash", "/api/dashboards/uid/:uid", org.RoleEditor, func(sc *scenarioContext) {
			fakeProvisioningService := provisioning.NewProvisioningServiceMock(context.Background())
			fakeProvisioningService.GetDashboardProvisionerResolvedPathFunc = func(name string) string {
				return "/tmp/grafana/dashboards"
			}

			fakeProvisioningService.GetAllowUIUpdatesFromConfigFunc = func(name string) bool {
				return true
			}

			hs := &HTTPServer{
				Cfg:                          setting.NewCfg(),
				ProvisioningService:          fakeProvisioningService,
				LibraryPanelService:          &mockLibraryPanelService{},
				LibraryElementService:        &mockLibraryElementService{},
				dashboardProvisioningService: mockDashboardProvisioningService{},
				SQLStore:                     mockSQLStore,
				AccessControl:                accesscontrolmock.New(),
				DashboardService:             dashboardService,
				Features:                     featuremgmt.WithFeatures(),
				Kinds:                        corekind.NewBase(nil),
			}
			hs.callGetDashboard(sc)

			assert.Equal(t, 200, sc.resp.Code)

			dash := dtos.DashboardFullWithMeta{}
			err := json.NewDecoder(sc.resp.Body).Decode(&dash)
			require.NoError(t, err)

			assert.Equal(t, false, dash.Meta.Provisioned)
		}, mockSQLStore)
	})
}

func getDashboardShouldReturn200WithConfig(t *testing.T, sc *scenarioContext, provisioningService provisioning.ProvisioningService, dashboardStore dashboards.Store, dashboardService dashboards.DashboardService, folderStore folder.FolderStore) dtos.DashboardFullWithMeta {
	t.Helper()

	if provisioningService == nil {
		provisioningService = provisioning.NewProvisioningServiceMock(context.Background())
	}

	var err error
	if dashboardStore == nil {
		sql := db.InitTestDB(t)
		quotaService := quotatest.New(false, nil)
		dashboardStore, err = database.ProvideDashboardStore(sql, sql.Cfg, featuremgmt.WithFeatures(), tagimpl.ProvideService(sql, sql.Cfg), quotaService)
		require.NoError(t, err)
	}

	libraryPanelsService := mockLibraryPanelService{}
	libraryElementsService := mockLibraryElementService{}
	cfg := setting.NewCfg()
	ac := accesscontrolmock.New()
	folderPermissions := accesscontrolmock.NewMockedPermissionsService()
	dashboardPermissions := accesscontrolmock.NewMockedPermissionsService()
	features := featuremgmt.WithFeatures()

	folderSvc := folderimpl.ProvideService(ac, bus.ProvideBus(tracing.InitializeTracerForTest()),
		cfg, dashboardStore, folderStore, db.InitTestDB(t), featuremgmt.WithFeatures())

	if dashboardService == nil {
<<<<<<< HEAD
		dashboardService = service.ProvideDashboardServiceImpl(
			cfg, dashboardStore, folderStore, nil, features,
			folderPermissions, dashboardPermissions, ac,
			folderSvc,
=======
		dashboardService = service.ProvideDashboardService(
			cfg, dashboardStore, folderStore, nil, features, folderPermissions, dashboardPermissions,
			ac, folderSvc,
>>>>>>> 66ef5325
		)
	}

	hs := &HTTPServer{
		Cfg:                   cfg,
		LibraryPanelService:   &libraryPanelsService,
		LibraryElementService: &libraryElementsService,
		SQLStore:              sc.sqlStore,
		ProvisioningService:   provisioningService,
		AccessControl:         accesscontrolmock.New(),
<<<<<<< HEAD
		dashboardProvisioningService: service.ProvideDashboardServiceImpl(
			cfg, dashboardStore, folderStore, nil, features,
			folderPermissions, dashboardPermissions, ac,
			folderSvc,
=======
		dashboardProvisioningService: service.ProvideDashboardService(
			cfg, dashboardStore, folderStore, nil, features, folderPermissions, dashboardPermissions,
			ac, folderSvc,
>>>>>>> 66ef5325
		),
		DashboardService: dashboardService,
		Features:         featuremgmt.WithFeatures(),
		Kinds:            corekind.NewBase(nil),
	}

	hs.callGetDashboard(sc)

	require.Equal(sc.t, 200, sc.resp.Code)

	dash := dtos.DashboardFullWithMeta{}
	err = json.NewDecoder(sc.resp.Body).Decode(&dash)
	require.NoError(sc.t, err)

	return dash
}

func (hs *HTTPServer) callGetDashboard(sc *scenarioContext) {
	sc.handlerFunc = hs.GetDashboard
	sc.fakeReqWithParams("GET", sc.url, map[string]string{}).exec()
}

func (hs *HTTPServer) callGetDashboardVersion(sc *scenarioContext) {
	sc.handlerFunc = hs.GetDashboardVersion
	sc.fakeReqWithParams("GET", sc.url, map[string]string{}).exec()
}

func (hs *HTTPServer) callGetDashboardVersions(sc *scenarioContext) {
	sc.handlerFunc = hs.GetDashboardVersions
	sc.fakeReqWithParams("GET", sc.url, map[string]string{}).exec()
}

func (hs *HTTPServer) callDeleteDashboardByUID(t *testing.T,
	sc *scenarioContext, mockDashboard *dashboards.FakeDashboardService) {
	hs.DashboardService = mockDashboard
	sc.handlerFunc = hs.DeleteDashboardByUID
	sc.fakeReqWithParams("DELETE", sc.url, map[string]string{}).exec()
}

func callPostDashboard(sc *scenarioContext) {
	sc.fakeReqWithParams("POST", sc.url, map[string]string{}).exec()
}

func callRestoreDashboardVersion(sc *scenarioContext) {
	sc.fakeReqWithParams("POST", sc.url, map[string]string{}).exec()
}

func callPostDashboardShouldReturnSuccess(sc *scenarioContext) {
	callPostDashboard(sc)

	assert.Equal(sc.t, 200, sc.resp.Code)
}

func postDashboardScenario(t *testing.T, desc string, url string, routePattern string, cmd dashboards.SaveDashboardCommand, dashboardService dashboards.DashboardService, folderService folder.Service, fn scenarioFunc) {
	t.Run(fmt.Sprintf("%s %s", desc, url), func(t *testing.T) {
		cfg := setting.NewCfg()
		hs := HTTPServer{
			Cfg:                   cfg,
			ProvisioningService:   provisioning.NewProvisioningServiceMock(context.Background()),
			Live:                  newTestLive(t, db.InitTestDB(t)),
			QuotaService:          quotatest.New(false, nil),
			pluginStore:           &plugins.FakePluginStore{},
			LibraryPanelService:   &mockLibraryPanelService{},
			LibraryElementService: &mockLibraryElementService{},
			DashboardService:      dashboardService,
			folderService:         folderService,
			Features:              featuremgmt.WithFeatures(),
			Kinds:                 corekind.NewBase(nil),
			accesscontrolService:  actest.FakeService{},
		}

		sc := setupScenarioContext(t, url)
		sc.defaultHandler = routing.Wrap(func(c *contextmodel.ReqContext) response.Response {
			c.Req.Body = mockRequestBody(cmd)
			c.Req.Header.Add("Content-Type", "application/json")
			sc.context = c
			sc.context.SignedInUser = &user.SignedInUser{OrgID: cmd.OrgID, UserID: cmd.UserID}

			return hs.PostDashboard(c)
		})

		sc.m.Post(routePattern, sc.defaultHandler)

		fn(sc)
	})
}

func postValidateScenario(t *testing.T, desc string, url string, routePattern string, cmd dashboards.ValidateDashboardCommand,
	role org.RoleType, fn scenarioFunc, sqlmock db.DB) {
	t.Run(fmt.Sprintf("%s %s", desc, url), func(t *testing.T) {
		cfg := setting.NewCfg()
		hs := HTTPServer{
			Cfg:                   cfg,
			ProvisioningService:   provisioning.NewProvisioningServiceMock(context.Background()),
			Live:                  newTestLive(t, db.InitTestDB(t)),
			QuotaService:          quotatest.New(false, nil),
			LibraryPanelService:   &mockLibraryPanelService{},
			LibraryElementService: &mockLibraryElementService{},
			SQLStore:              sqlmock,
			Features:              featuremgmt.WithFeatures(),
			Kinds:                 corekind.NewBase(nil),
		}

		sc := setupScenarioContext(t, url)
		sc.defaultHandler = routing.Wrap(func(c *contextmodel.ReqContext) response.Response {
			c.Req.Body = mockRequestBody(cmd)
			c.Req.Header.Add("Content-Type", "application/json")
			sc.context = c
			sc.context.SignedInUser = &user.SignedInUser{
				OrgID:  testOrgID,
				UserID: testUserID,
			}
			sc.context.OrgRole = role

			return hs.ValidateDashboard(c)
		})

		sc.m.Post(routePattern, sc.defaultHandler)

		fn(sc)
	})
}

func postDiffScenario(t *testing.T, desc string, url string, routePattern string, cmd dtos.CalculateDiffOptions,
	role org.RoleType, fn scenarioFunc, sqlmock db.DB, fakeDashboardVersionService *dashvertest.FakeDashboardVersionService) {
	t.Run(fmt.Sprintf("%s %s", desc, url), func(t *testing.T) {
		cfg := setting.NewCfg()

		dashSvc := dashboards.NewFakeDashboardService(t)
		hs := HTTPServer{
			Cfg:                     cfg,
			ProvisioningService:     provisioning.NewProvisioningServiceMock(context.Background()),
			Live:                    newTestLive(t, db.InitTestDB(t)),
			QuotaService:            quotatest.New(false, nil),
			LibraryPanelService:     &mockLibraryPanelService{},
			LibraryElementService:   &mockLibraryElementService{},
			SQLStore:                sqlmock,
			dashboardVersionService: fakeDashboardVersionService,
			Features:                featuremgmt.WithFeatures(),
			Kinds:                   corekind.NewBase(nil),
			DashboardService:        dashSvc,
		}

		sc := setupScenarioContext(t, url)
		sc.defaultHandler = routing.Wrap(func(c *contextmodel.ReqContext) response.Response {
			c.Req.Body = mockRequestBody(cmd)
			c.Req.Header.Add("Content-Type", "application/json")
			sc.context = c
			sc.context.SignedInUser = &user.SignedInUser{
				OrgID:  testOrgID,
				UserID: testUserID,
			}
			sc.context.OrgRole = role

			return hs.CalculateDashboardDiff(c)
		})

		sc.m.Post(routePattern, sc.defaultHandler)

		fn(sc)
	})
}

func restoreDashboardVersionScenario(t *testing.T, desc string, url string, routePattern string,
	mock *dashboards.FakeDashboardService, fakeDashboardVersionService *dashvertest.FakeDashboardVersionService,
	cmd dtos.RestoreDashboardVersionCommand, fn scenarioFunc, sqlStore db.DB) {
	t.Run(fmt.Sprintf("%s %s", desc, url), func(t *testing.T) {
		cfg := setting.NewCfg()
		hs := HTTPServer{
			Cfg:                     cfg,
			ProvisioningService:     provisioning.NewProvisioningServiceMock(context.Background()),
			Live:                    newTestLive(t, db.InitTestDB(t)),
			QuotaService:            quotatest.New(false, nil),
			LibraryPanelService:     &mockLibraryPanelService{},
			LibraryElementService:   &mockLibraryElementService{},
			DashboardService:        mock,
			SQLStore:                sqlStore,
			Features:                featuremgmt.WithFeatures(),
			dashboardVersionService: fakeDashboardVersionService,
			Kinds:                   corekind.NewBase(nil),
			accesscontrolService:    actest.FakeService{},
		}

		sc := setupScenarioContext(t, url)
		sc.sqlStore = sqlStore
		sc.dashboardVersionService = fakeDashboardVersionService
		sc.defaultHandler = routing.Wrap(func(c *contextmodel.ReqContext) response.Response {
			c.Req.Body = mockRequestBody(cmd)
			c.Req.Header.Add("Content-Type", "application/json")
			sc.context = c
			sc.context.SignedInUser = &user.SignedInUser{
				OrgID:  testOrgID,
				UserID: testUserID,
			}
			sc.context.OrgRole = org.RoleAdmin

			return hs.RestoreDashboardVersion(c)
		})

		sc.m.Post(routePattern, sc.defaultHandler)

		fn(sc)
	})
}

func (sc *scenarioContext) ToJSON() *simplejson.Json {
	result := simplejson.New()
	err := json.NewDecoder(sc.resp.Body).Decode(result)
	require.NoError(sc.t, err)
	return result
}

type mockDashboardProvisioningService struct {
	dashboards.DashboardProvisioningService
}

func (s mockDashboardProvisioningService) GetProvisionedDashboardDataByDashboardID(ctx context.Context, dashboardID int64) (
	*dashboards.DashboardProvisioning, error) {
	return nil, nil
}

type mockLibraryPanelService struct {
}

func (m *mockLibraryPanelService) ConnectLibraryPanelsForDashboard(c context.Context, signedInUser *user.SignedInUser, dash *dashboards.Dashboard) error {
	return nil
}

func (m *mockLibraryPanelService) ImportLibraryPanelsForDashboard(c context.Context, signedInUser *user.SignedInUser, libraryPanels *simplejson.Json, panels []interface{}, folderID int64) error {
	return nil
}

type mockLibraryElementService struct {
}

func (l *mockLibraryElementService) CreateElement(c context.Context, signedInUser *user.SignedInUser, cmd model.CreateLibraryElementCommand) (model.LibraryElementDTO, error) {
	return model.LibraryElementDTO{}, nil
}

// GetElement gets an element from a UID.
func (l *mockLibraryElementService) GetElement(c context.Context, signedInUser *user.SignedInUser, UID string) (model.LibraryElementDTO, error) {
	return model.LibraryElementDTO{}, nil
}

// GetElementsForDashboard gets all connected elements for a specific dashboard.
func (l *mockLibraryElementService) GetElementsForDashboard(c context.Context, dashboardID int64) (map[string]model.LibraryElementDTO, error) {
	return map[string]model.LibraryElementDTO{}, nil
}

// ConnectElementsToDashboard connects elements to a specific dashboard.
func (l *mockLibraryElementService) ConnectElementsToDashboard(c context.Context, signedInUser *user.SignedInUser, elementUIDs []string, dashboardID int64) error {
	return nil
}

// DisconnectElementsFromDashboard disconnects elements from a specific dashboard.
func (l *mockLibraryElementService) DisconnectElementsFromDashboard(c context.Context, dashboardID int64) error {
	return nil
}

// DeleteLibraryElementsInFolder deletes all elements for a specific folder.
func (l *mockLibraryElementService) DeleteLibraryElementsInFolder(c context.Context, signedInUser *user.SignedInUser, folderUID string) error {
	return nil
}<|MERGE_RESOLUTION|>--- conflicted
+++ resolved
@@ -986,16 +986,9 @@
 		cfg, dashboardStore, folderStore, db.InitTestDB(t), featuremgmt.WithFeatures())
 
 	if dashboardService == nil {
-<<<<<<< HEAD
-		dashboardService = service.ProvideDashboardServiceImpl(
-			cfg, dashboardStore, folderStore, nil, features,
-			folderPermissions, dashboardPermissions, ac,
-			folderSvc,
-=======
 		dashboardService = service.ProvideDashboardService(
 			cfg, dashboardStore, folderStore, nil, features, folderPermissions, dashboardPermissions,
 			ac, folderSvc,
->>>>>>> 66ef5325
 		)
 	}
 
@@ -1006,16 +999,9 @@
 		SQLStore:              sc.sqlStore,
 		ProvisioningService:   provisioningService,
 		AccessControl:         accesscontrolmock.New(),
-<<<<<<< HEAD
-		dashboardProvisioningService: service.ProvideDashboardServiceImpl(
-			cfg, dashboardStore, folderStore, nil, features,
-			folderPermissions, dashboardPermissions, ac,
-			folderSvc,
-=======
 		dashboardProvisioningService: service.ProvideDashboardService(
 			cfg, dashboardStore, folderStore, nil, features, folderPermissions, dashboardPermissions,
 			ac, folderSvc,
->>>>>>> 66ef5325
 		),
 		DashboardService: dashboardService,
 		Features:         featuremgmt.WithFeatures(),
