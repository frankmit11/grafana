--- conflicted
+++ resolved
@@ -369,12 +369,8 @@
 		RouteRegister:      routeRegister,
 		SQLStore:           db,
 		searchUsersService: searchusers.ProvideUsersService(bus, filters.ProvideOSSSearchUserFilter()),
-<<<<<<< HEAD
-		dashboardService:   dashboardservice.ProvideDashboardService(dashboardsStore),
+		dashboardService:   dashboardservice.ProvideDashboardService(dashboardsStore, nil),
 		preferencesManager: prefFake,
-=======
-		dashboardService:   dashboardservice.ProvideDashboardService(dashboardsStore, nil),
->>>>>>> 07dda8a2
 	}
 
 	// Defining the accesscontrol service has to be done before registering routes
