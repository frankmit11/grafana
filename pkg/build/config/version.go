--- conflicted
+++ resolved
@@ -98,11 +98,7 @@
 		return &v, nil
 	}
 
-<<<<<<< HEAD
-	return nil, fmt.Errorf("mode not found in version list")
-=======
 	return nil, fmt.Errorf("mode '%s' not found in version list", mode)
->>>>>>> d706320d
 }
 
 func shortenBuildID(buildID string) string {
@@ -117,12 +113,8 @@
 // GetGrafanaVersion gets the Grafana version from the package.json
 func GetGrafanaVersion(buildID, grafanaDir string) (string, error) {
 	pkgJSONPath := filepath.Join(grafanaDir, "package.json")
-<<<<<<< HEAD
-	pkgJSONB, err := ioutil.ReadFile(pkgJSONPath)
-=======
 	//nolint:gosec
 	pkgJSONB, err := os.ReadFile(pkgJSONPath)
->>>>>>> d706320d
 	if err != nil {
 		return "", fmt.Errorf("failed to read %q: %w", pkgJSONPath, err)
 	}
@@ -162,17 +154,91 @@
 	return "", fmt.Errorf("unrecognized target branch: %s", target)
 }
 
-<<<<<<< HEAD
-func CheckSemverSuffix() (VersionMode, error) {
-=======
 func CheckSemverSuffix() (ReleaseMode, error) {
->>>>>>> d706320d
 	reBetaRls := regexp.MustCompile(`beta.*`)
 	reTestRls := regexp.MustCompile(`test.*`)
 	tagSuffix, ok := os.LookupEnv("DRONE_SEMVER_PRERELEASE")
 	if !ok || tagSuffix == "" {
 		fmt.Println("DRONE_SEMVER_PRERELEASE doesn't exist for a tag, this is a release event...")
-<<<<<<< HEAD
+		return ReleaseMode{Mode: TagMode}, nil
+	}
+	switch {
+	case reBetaRls.MatchString(tagSuffix):
+		return ReleaseMode{Mode: TagMode, IsBeta: true}, nil
+	case reTestRls.MatchString(tagSuffix):
+		return ReleaseMode{Mode: TagMode, IsTest: true}, nil
+	default:
+		fmt.Printf("DRONE_SEMVER_PRERELEASE is custom string, release event with %s suffix\n", tagSuffix)
+		return ReleaseMode{Mode: TagMode}, nil
+	}
+}
+
+func GetDroneCommit() (string, error) {
+	commit := strings.TrimSpace(os.Getenv("DRONE_COMMIT"))
+	if commit == "" {
+		return "", fmt.Errorf("the environment variable DRONE_COMMIT is missing")
+	}
+	return commit, nil
+}
+
+func shortenBuildID(buildID string) string {
+	buildID = strings.ReplaceAll(buildID, "-", "")
+	if len(buildID) < 9 {
+		return buildID
+	}
+
+	return buildID[0:8]
+}
+
+// GetGrafanaVersion gets the Grafana version from the package.json
+func GetGrafanaVersion(buildID, grafanaDir string) (string, error) {
+	pkgJSONPath := filepath.Join(grafanaDir, "package.json")
+	pkgJSONB, err := ioutil.ReadFile(pkgJSONPath)
+	if err != nil {
+		return "", fmt.Errorf("failed to read %q: %w", pkgJSONPath, err)
+	}
+	pkgObj := map[string]interface{}{}
+	if err := json.Unmarshal(pkgJSONB, &pkgObj); err != nil {
+		return "", fmt.Errorf("failed decoding %q: %w", pkgJSONPath, err)
+	}
+
+	version := pkgObj["version"].(string)
+	if version == "" {
+		return "", fmt.Errorf("failed to read version from %q", pkgJSONPath)
+	}
+	if buildID != "" {
+		buildID = shortenBuildID(buildID)
+		verComponents := strings.Split(version, "-")
+		version = verComponents[0]
+		if len(verComponents) > 1 {
+			buildID = fmt.Sprintf("%s%s", buildID, verComponents[1])
+		}
+		version = fmt.Sprintf("%s-%s", version, buildID)
+	}
+
+	return version, nil
+}
+
+func CheckDroneTargetBranch() (VersionMode, error) {
+	reRlsBranch := regexp.MustCompile(`^v\d+\.\d+\.x$`)
+	target := os.Getenv("DRONE_TARGET_BRANCH")
+	if target == "" {
+		return "", fmt.Errorf("failed to get DRONE_TARGET_BRANCH environmental variable")
+	} else if target == string(MainMode) {
+		return MainMode, nil
+	}
+	if reRlsBranch.MatchString(target) {
+		return ReleaseBranchMode, nil
+	}
+	return "", fmt.Errorf("unrecognized target branch: %s", target)
+}
+
+func CheckSemverSuffix() (VersionMode, error) {
+	reBetaRls := regexp.MustCompile(`beta.*`)
+	reTestRls := regexp.MustCompile(`test.*`)
+	tagSuffix, ok := os.LookupEnv("DRONE_SEMVER_PRERELEASE")
+	if !ok || tagSuffix == "" {
+		fmt.Println("DRONE_SEMVER_PRERELEASE doesn't exist for a tag, this is a release event...")
 		return ReleaseMode, nil
 	}
 	switch {
@@ -184,25 +250,4 @@
 		fmt.Printf("DRONE_SEMVER_PRERELEASE is custom string, release event with %s suffix\n", tagSuffix)
 		return ReleaseMode, nil
 	}
-=======
-		return ReleaseMode{Mode: TagMode}, nil
-	}
-	switch {
-	case reBetaRls.MatchString(tagSuffix):
-		return ReleaseMode{Mode: TagMode, IsBeta: true}, nil
-	case reTestRls.MatchString(tagSuffix):
-		return ReleaseMode{Mode: TagMode, IsTest: true}, nil
-	default:
-		fmt.Printf("DRONE_SEMVER_PRERELEASE is custom string, release event with %s suffix\n", tagSuffix)
-		return ReleaseMode{Mode: TagMode}, nil
-	}
-}
-
-func GetDroneCommit() (string, error) {
-	commit := strings.TrimSpace(os.Getenv("DRONE_COMMIT"))
-	if commit == "" {
-		return "", fmt.Errorf("the environment variable DRONE_COMMIT is missing")
-	}
-	return commit, nil
->>>>>>> d706320d
 }