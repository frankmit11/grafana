--- conflicted
+++ resolved
@@ -43,15 +43,6 @@
 
 	// TODO: validate if this field is required/relevant to folders.
 	// currently there is no such column
-<<<<<<< HEAD
-	Version   int
-	URL       string
-	UpdatedBy int64
-	CreatedBy int64
-	HasACL    bool
-
-	Fullpath string
-=======
 	Version      int
 	URL          string
 	UpdatedBy    int64
@@ -59,7 +50,6 @@
 	HasACL       bool
 	Fullpath     string `xorm:"fullpath"`
 	FullpathUIDs string `xorm:"fullpath_uids"`
->>>>>>> b1eec36d
 }
 
 var GeneralFolder = Folder{ID: 0, Title: "General"}
@@ -159,14 +149,11 @@
 	// Deprecated: use FolderUID instead
 	ID        *int64
 	Title     *string
-<<<<<<< HEAD
-	OrgID     int64
-	ParentUID *string
-=======
 	ParentUID *string
 	OrgID     int64
 
-	SignedInUser identity.Requester `json:"-"`
+	IncludeFullpath bool               `json:"-"`
+	SignedInUser    identity.Requester `json:"-"`
 }
 
 type GetFoldersQuery struct {
@@ -175,10 +162,8 @@
 	WithFullpath     bool
 	WithFullpathUIDs bool
 	BatchSize        uint64
->>>>>>> b1eec36d
-
-	SignedInUser    identity.Requester `json:"-"`
-	IncludeFullpath bool               `json:"-"`
+
+	SignedInUser identity.Requester `json:"-"`
 }
 
 // GetParentsQuery captures the information required by the folder service to
@@ -206,16 +191,6 @@
 	FolderUIDs []string `json:"-"`
 }
 
-// GetFoldersQuery captures the information required by the folder service to
-// return a list of all folders of a given UIDs.
-type GetFoldersQuery struct {
-	UIDs            []string
-	OrgID           int64
-	IncludeFullpath bool `json:"-"`
-
-	SignedInUser identity.Requester `json:"-"`
-}
-
 type HasEditPermissionInFoldersQuery struct {
 	SignedInUser identity.Requester
 }
