--- conflicted
+++ resolved
@@ -44,15 +44,6 @@
 
 	// TODO: validate if this field is required/relevant to folders.
 	// currently there is no such column
-<<<<<<< HEAD
-	Version   int
-	URL       string
-	UpdatedBy int64
-	CreatedBy int64
-	HasACL    bool
-
-	Fullpath string
-=======
 	Version      int
 	URL          string
 	UpdatedBy    int64
@@ -60,7 +51,6 @@
 	HasACL       bool
 	Fullpath     string `xorm:"fullpath"`
 	FullpathUIDs string `xorm:"fullpath_uids"`
->>>>>>> ad1b60e6
 }
 
 var GeneralFolder = Folder{ID: 0, Title: "General"}
@@ -158,22 +148,14 @@
 type GetFolderQuery struct {
 	UID *string
 	// Deprecated: use FolderUID instead
-<<<<<<< HEAD
-	ID        *int64
-	Title     *string
-	OrgID     int64
-	ParentUID *string
-
-	SignedInUser    identity.Requester `json:"-"`
-	IncludeFullpath bool               `json:"-"`
-=======
 	ID           *int64
 	Title        *string
 	ParentUID    *string
 	OrgID        int64
 	WithFullpath bool
 
-	SignedInUser identity.Requester `json:"-"`
+	SignedInUser    identity.Requester `json:"-"`
+	IncludeFullpath bool               `json:"-"`
 }
 
 type GetFoldersQuery struct {
@@ -188,7 +170,6 @@
 	// otherwise better to keep it false since ordering can have a performance impact
 	OrderByTitle bool
 	SignedInUser identity.Requester `json:"-"`
->>>>>>> ad1b60e6
 }
 
 // GetParentsQuery captures the information required by the folder service to
@@ -219,16 +200,6 @@
 	FolderUIDs []string `json:"-"`
 }
 
-// GetFoldersQuery captures the information required by the folder service to
-// return a list of all folders of a given UIDs.
-type GetFoldersQuery struct {
-	UIDs            []string
-	OrgID           int64
-	IncludeFullpath bool `json:"-"`
-
-	SignedInUser identity.Requester `json:"-"`
-}
-
 type HasEditPermissionInFoldersQuery struct {
 	SignedInUser identity.Requester
 }
