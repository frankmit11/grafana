// NOTE: This file was auto generated.  DO NOT EDIT DIRECTLY!
// To change feature flags, edit:
//  pkg/services/featuremgmt/registry.go
// Then run tests in:
//  pkg/services/featuremgmt/toggles_gen_test.go

package featuremgmt

const (
	// FlagAlertingBigTransactions
	// Use big transactions for alerting database writes
	FlagAlertingBigTransactions = "alertingBigTransactions"

	// FlagTrimDefaults
	// Use cue schema to remove values that will be applied automatically
	FlagTrimDefaults = "trimDefaults"

	// FlagDisableEnvelopeEncryption
	// Disable envelope encryption (emergency only)
	FlagDisableEnvelopeEncryption = "disableEnvelopeEncryption"

	// FlagDatabaseMetrics
	// Add Prometheus metrics for database tables
	FlagDatabaseMetrics = "database_metrics"

	// FlagDashboardPreviews
	// Create and show thumbnails for dashboard search results
	FlagDashboardPreviews = "dashboardPreviews"

	// FlagLiveServiceWebWorker
	// This will use a webworker thread to processes events rather than the main thread
	FlagLiveServiceWebWorker = "live-service-web-worker"

	// FlagQueryOverLive
	// Use Grafana Live WebSocket to execute backend queries
	FlagQueryOverLive = "queryOverLive"

	// FlagPanelTitleSearch
	// Search for dashboards using panel title
	FlagPanelTitleSearch = "panelTitleSearch"

	// FlagPrometheusAzureOverrideAudience
	// Experimental. Allow override default AAD audience for Azure Prometheus endpoint
	FlagPrometheusAzureOverrideAudience = "prometheusAzureOverrideAudience"

	// FlagPublicDashboards
	// Enables public access to dashboards
	FlagPublicDashboards = "publicDashboards"

	// FlagPublicDashboardsEmailSharing
	// Enables public dashboard sharing to be restricted to only allowed emails
	FlagPublicDashboardsEmailSharing = "publicDashboardsEmailSharing"

	// FlagLokiLive
	// Support WebSocket streaming for loki (early prototype)
	FlagLokiLive = "lokiLive"

	// FlagLokiDataframeApi
	// Use experimental loki api for WebSocket streaming (early prototype)
	FlagLokiDataframeApi = "lokiDataframeApi"

	// FlagFeatureHighlights
	// Highlight Grafana Enterprise features
	FlagFeatureHighlights = "featureHighlights"

	// FlagMigrationLocking
	// Lock database during migrations
	FlagMigrationLocking = "migrationLocking"

	// FlagStorage
	// Configurable storage for dashboards, datasources, and resources
	FlagStorage = "storage"

	// FlagK8S
	// Explore native k8s integrations
	FlagK8S = "k8s"

	// FlagExploreMixedDatasource
	// Enable mixed datasource in Explore
	FlagExploreMixedDatasource = "exploreMixedDatasource"

	// FlagNewTraceView
	// Shows the new trace view design
	FlagNewTraceView = "newTraceView"

	// FlagCorrelations
	// Correlations page
	FlagCorrelations = "correlations"

	// FlagCloudWatchDynamicLabels
	// Use dynamic labels instead of alias patterns in CloudWatch datasource
	FlagCloudWatchDynamicLabels = "cloudWatchDynamicLabels"

	// FlagDatasourceQueryMultiStatus
	// Introduce HTTP 207 Multi Status for api/ds/query
	FlagDatasourceQueryMultiStatus = "datasourceQueryMultiStatus"

	// FlagTraceToMetrics
	// Enable trace to metrics links
	FlagTraceToMetrics = "traceToMetrics"

	// FlagNewDBLibrary
	// Use jmoiron/sqlx rather than xorm for a few backend services
	FlagNewDBLibrary = "newDBLibrary"

	// FlagValidateDashboardsOnSave
	// Validate dashboard JSON POSTed to api/dashboards/db
	FlagValidateDashboardsOnSave = "validateDashboardsOnSave"

	// FlagAutoMigrateOldPanels
	// Migrate old angular panels to supported versions (graph, table-old, worldmap, etc)
	FlagAutoMigrateOldPanels = "autoMigrateOldPanels"

	// FlagDisableAngular
	// Dynamic flag to disable angular at runtime. The preferred method is to set `angular_support_enabled` to `false` in the [security] settings, which allows you to change the state at runtime.
	FlagDisableAngular = "disableAngular"

	// FlagPrometheusWideSeries
	// Enable wide series responses in the Prometheus datasource
	FlagPrometheusWideSeries = "prometheusWideSeries"

	// FlagCanvasPanelNesting
	// Allow elements nesting
	FlagCanvasPanelNesting = "canvasPanelNesting"

	// FlagScenes
	// Experimental framework to build interactive dashboards
	FlagScenes = "scenes"

	// FlagDisableSecretsCompatibility
	// Disable duplicated secret storage in legacy tables
	FlagDisableSecretsCompatibility = "disableSecretsCompatibility"

	// FlagLogRequestsInstrumentedAsUnknown
	// Logs the path for requests that are instrumented as unknown
	FlagLogRequestsInstrumentedAsUnknown = "logRequestsInstrumentedAsUnknown"

	// FlagDataConnectionsConsole
	// Enables a new top-level page called Connections. This page is an experiment that provides a better experience when you install and configure data sources and other plugins.
	FlagDataConnectionsConsole = "dataConnectionsConsole"

	// FlagInternationalization
	// Enables internationalization
	FlagInternationalization = "internationalization"

	// FlagTopnav
	// Displays new top nav and page layouts
	FlagTopnav = "topnav"

	// FlagGrpcServer
	// Run GRPC server
	FlagGrpcServer = "grpcServer"

	// FlagEntityStore
	// SQL-based entity store (requires storage flag also)
	FlagEntityStore = "entityStore"

	// FlagCloudWatchCrossAccountQuerying
	// Enables cross-account querying in CloudWatch datasources
	FlagCloudWatchCrossAccountQuerying = "cloudWatchCrossAccountQuerying"

	// FlagRedshiftAsyncQueryDataSupport
	// Enable async query data support for Redshift
	FlagRedshiftAsyncQueryDataSupport = "redshiftAsyncQueryDataSupport"

	// FlagAthenaAsyncQueryDataSupport
	// Enable async query data support for Athena
	FlagAthenaAsyncQueryDataSupport = "athenaAsyncQueryDataSupport"

	// FlagNewPanelChromeUI
	// Show updated look and feel of grafana-ui PanelChrome: panel header, icons, and menu
	FlagNewPanelChromeUI = "newPanelChromeUI"

	// FlagShowDashboardValidationWarnings
	// Show warnings when dashboards do not validate against the schema
	FlagShowDashboardValidationWarnings = "showDashboardValidationWarnings"

	// FlagMysqlAnsiQuotes
	// Use double quotes to escape keyword in a MySQL query
	FlagMysqlAnsiQuotes = "mysqlAnsiQuotes"

	// FlagAccessControlOnCall
	// Access control primitives for OnCall
	FlagAccessControlOnCall = "accessControlOnCall"

	// FlagNestedFolders
	// Enable folder nesting
	FlagNestedFolders = "nestedFolders"

	// FlagAccessTokenExpirationCheck
	// Enable OAuth access_token expiration check and token refresh using the refresh_token
	FlagAccessTokenExpirationCheck = "accessTokenExpirationCheck"

	// FlagElasticsearchBackendMigration
	// Use Elasticsearch as backend data source
	FlagElasticsearchBackendMigration = "elasticsearchBackendMigration"

	// FlagDatasourceOnboarding
	// Enable data source onboarding page
	FlagDatasourceOnboarding = "datasourceOnboarding"

	// FlagEmptyDashboardPage
	// Enable the redesigned user interface of a dashboard page that includes no panels
	FlagEmptyDashboardPage = "emptyDashboardPage"

	// FlagSecureSocksDatasourceProxy
	// Enable secure socks tunneling for supported core datasources
	FlagSecureSocksDatasourceProxy = "secureSocksDatasourceProxy"

	// FlagAuthnService
	// Use new auth service to perform authentication
	FlagAuthnService = "authnService"

	// FlagDisablePrometheusExemplarSampling
	// Disable Prometheus exemplar sampling
	FlagDisablePrometheusExemplarSampling = "disablePrometheusExemplarSampling"

	// FlagAlertingBacktesting
	// Rule backtesting API for alerting
	FlagAlertingBacktesting = "alertingBacktesting"

	// FlagEditPanelCSVDragAndDrop
	// Enables drag and drop for CSV and Excel files
	FlagEditPanelCSVDragAndDrop = "editPanelCSVDragAndDrop"

	// FlagAlertingNoNormalState
	// Stop maintaining state of alerts that are not firing
	FlagAlertingNoNormalState = "alertingNoNormalState"

	// FlagLogsSampleInExplore
	// Enables access to the logs sample feature in Explore
	FlagLogsSampleInExplore = "logsSampleInExplore"

	// FlagLogsContextDatasourceUi
	// Allow datasource to provide custom UI for context view
	FlagLogsContextDatasourceUi = "logsContextDatasourceUi"

	// FlagLokiQuerySplitting
	// Split large interval queries into subqueries with smaller time intervals
	FlagLokiQuerySplitting = "lokiQuerySplitting"

	// FlagLokiQuerySplittingConfig
	// Give users the option to configure split durations for Loki queries
	FlagLokiQuerySplittingConfig = "lokiQuerySplittingConfig"

	// FlagIndividualCookiePreferences
	// Support overriding cookie preferences per user
	FlagIndividualCookiePreferences = "individualCookiePreferences"

	// FlagOnlyExternalOrgRoleSync
	// Prohibits a user from changing organization roles synced with external auth providers
	FlagOnlyExternalOrgRoleSync = "onlyExternalOrgRoleSync"

	// FlagDrawerDataSourcePicker
	// Changes the user experience for data source selection to a drawer.
	FlagDrawerDataSourcePicker = "drawerDataSourcePicker"

	// FlagTraceqlSearch
	// Enables the &#39;TraceQL Search&#39; tab for the Tempo datasource which provides a UI to generate TraceQL queries
	FlagTraceqlSearch = "traceqlSearch"

	// FlagPrometheusMetricEncyclopedia
	// Replaces the Prometheus query builder metric select option with a paginated and filterable component
	FlagPrometheusMetricEncyclopedia = "prometheusMetricEncyclopedia"

	// FlagTimeSeriesTable
	// Enable time series table transformer &amp; sparkline cell type
	FlagTimeSeriesTable = "timeSeriesTable"

	// FlagInfluxdbBackendMigration
	// Query InfluxDB InfluxQL without the proxy
	FlagInfluxdbBackendMigration = "influxdbBackendMigration"

<<<<<<< HEAD
	// FlagNewPanelCreationExperience
	// New flow for creating a panel where the user is guided through the process of selecting a data source first
	FlagNewPanelCreationExperience = "newPanelCreationExperience"
=======
	// FlagClientTokenRotation
	// Replaces the current in-request token rotation so that the client initiates the rotation
	FlagClientTokenRotation = "clientTokenRotation"

	// FlagDisableElasticsearchBackendExploreQuery
	// Disable executing of Elasticsearch Explore queries trough backend
	FlagDisableElasticsearchBackendExploreQuery = "disableElasticsearchBackendExploreQuery"
>>>>>>> b01194f8
)<|MERGE_RESOLUTION|>--- conflicted
+++ resolved
@@ -271,17 +271,15 @@
 	// Query InfluxDB InfluxQL without the proxy
 	FlagInfluxdbBackendMigration = "influxdbBackendMigration"
 
-<<<<<<< HEAD
+	// FlagClientTokenRotation
+	// Replaces the current in-request token rotation so that the client initiates the rotation
+	FlagClientTokenRotation = "clientTokenRotation"
+
+	// FlagDisableElasticsearchBackendExploreQuery
+	// Disable executing of Elasticsearch Explore queries trough backend
+	FlagDisableElasticsearchBackendExploreQuery = "disableElasticsearchBackendExploreQuery"
+
 	// FlagNewPanelCreationExperience
 	// New flow for creating a panel where the user is guided through the process of selecting a data source first
 	FlagNewPanelCreationExperience = "newPanelCreationExperience"
-=======
-	// FlagClientTokenRotation
-	// Replaces the current in-request token rotation so that the client initiates the rotation
-	FlagClientTokenRotation = "clientTokenRotation"
-
-	// FlagDisableElasticsearchBackendExploreQuery
-	// Disable executing of Elasticsearch Explore queries trough backend
-	FlagDisableElasticsearchBackendExploreQuery = "disableElasticsearchBackendExploreQuery"
->>>>>>> b01194f8
 )