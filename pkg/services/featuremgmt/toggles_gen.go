--- conflicted
+++ resolved
@@ -567,11 +567,6 @@
 	// Enables the SSO settings API
 	FlagSsoSettingsApi = "ssoSettingsApi"
 
-<<<<<<< HEAD
-	// FlagPluginsSkipHostEnvVars
-	// Disables passing host environment variable to plugin processes
-	FlagPluginsSkipHostEnvVars = "pluginsSkipHostEnvVars"
-=======
 	// FlagLogsInfiniteScrolling
 	// Enables infinite scrolling for the Logs panel in Explore and Dashboards
 	FlagLogsInfiniteScrolling = "logsInfiniteScrolling"
@@ -587,5 +582,4 @@
 	// FlagAlertingSimplifiedRouting
 	// Enables the simplified routing for alerting
 	FlagAlertingSimplifiedRouting = "alertingSimplifiedRouting"
->>>>>>> 2b146b97
 )