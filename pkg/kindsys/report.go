--- conflicted
+++ resolved
@@ -70,13 +70,8 @@
 	"User",
 	"Folder",
 	"DataSource",
-<<<<<<< HEAD
-	"Apikey",
-	"Serviceaccount",
-=======
 	"APIKey",
 	"ServiceAccount",
->>>>>>> cd27562c
 	"Thumb",
 	"Query",
 	"QueryHistory",
