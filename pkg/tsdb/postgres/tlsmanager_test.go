--- conflicted
+++ resolved
@@ -9,17 +9,7 @@
 	"testing"
 	"time"
 
-<<<<<<< HEAD
-	"github.com/grafana/grafana/pkg/bus"
-	"github.com/grafana/grafana/pkg/components/securejsondata"
-	"github.com/grafana/grafana/pkg/components/simplejson"
 	"github.com/grafana/grafana/pkg/infra/log"
-	"github.com/grafana/grafana/pkg/models"
-	"github.com/grafana/grafana/pkg/services/datasources"
-	"github.com/grafana/grafana/pkg/services/encryption/ossencryption"
-=======
-	"github.com/grafana/grafana/pkg/infra/log"
->>>>>>> b14b267b
 	"github.com/grafana/grafana/pkg/setting"
 	"github.com/grafana/grafana/pkg/tsdb/sqleng"
 	"github.com/stretchr/testify/assert"
@@ -35,30 +25,10 @@
 	cfg := setting.NewCfg()
 	cfg.DataPath = t.TempDir()
 	mng := tlsManager{
-		dsService:       datasources.ProvideService(bus.New(), nil, ossencryption.ProvideService()),
 		logger:          log.New("tsdb.postgres"),
 		dsCacheInstance: datasourceCacheManager{locker: newLocker()},
 		dataPath:        cfg.DataPath,
 	}
-<<<<<<< HEAD
-
-	jsonData := simplejson.NewFromAny(map[string]interface{}{
-		"sslmode":                "verify-full",
-		"tlsConfigurationMethod": "file-content",
-	})
-
-	var (
-		err error
-		sjd securejsondata.SecureJsonData
-	)
-
-	sjd, err = mng.dsService.EncryptionService.EncryptJsonData(map[string]string{
-		"tlsClientCert": "I am client certification",
-		"tlsClientKey":  "I am client key",
-		"tlsCACert":     "I am CA certification",
-	}, setting.SecretKey)
-	require.NoError(t, err)
-=======
 	jsonData := sqleng.JsonData{
 		Mode:                "verify-full",
 		ConfigurationMethod: "file-content",
@@ -70,7 +40,6 @@
 	}
 
 	updateTime := time.Now().Add(-5 * time.Minute)
->>>>>>> b14b267b
 
 	mockValidateCertFilePaths()
 	t.Cleanup(resetValidateCertFilePaths)
@@ -80,15 +49,6 @@
 		wg.Add(10)
 		for id := int64(1); id <= 10; id++ {
 			go func(id int64) {
-<<<<<<< HEAD
-				ds := &models.DataSource{
-					Id:             id,
-					Version:        1,
-					Database:       "database",
-					JsonData:       jsonData,
-					SecureJsonData: sjd,
-					Uid:            "testData",
-=======
 				ds := sqleng.DataSourceInfo{
 					ID:                      id,
 					Updated:                 updateTime,
@@ -96,7 +56,6 @@
 					JsonData:                jsonData,
 					DecryptedSecureJSONData: secureJSONData,
 					UID:                     "testData",
->>>>>>> b14b267b
 				}
 				s := tlsSettings{}
 				err := mng.writeCertFiles(ds, &s)
@@ -123,15 +82,6 @@
 			wg1.Add(5)
 			for id := int64(1); id <= 5; id++ {
 				go func(id int64) {
-<<<<<<< HEAD
-					ds := &models.DataSource{
-						Id:             1,
-						Version:        2,
-						Database:       "database",
-						JsonData:       jsonData,
-						SecureJsonData: sjd,
-						Uid:            "testData",
-=======
 					ds := sqleng.DataSourceInfo{
 						ID:                      1,
 						Updated:                 updateTime,
@@ -139,7 +89,6 @@
 						JsonData:                jsonData,
 						DecryptedSecureJSONData: secureJSONData,
 						UID:                     "testData",
->>>>>>> b14b267b
 					}
 					s := tlsSettings{}
 					err := mng.writeCertFiles(ds, &s)
@@ -152,23 +101,6 @@
 		})
 
 		t.Run("cache is updated with the last datasource version", func(t *testing.T) {
-<<<<<<< HEAD
-			dsV2 := &models.DataSource{
-				Id:             1,
-				Version:        2,
-				Database:       "database",
-				JsonData:       jsonData,
-				SecureJsonData: sjd,
-				Uid:            "testData",
-			}
-			dsV3 := &models.DataSource{
-				Id:             1,
-				Version:        3,
-				Database:       "database",
-				JsonData:       jsonData,
-				SecureJsonData: sjd,
-				Uid:            "testData",
-=======
 			dsV2 := sqleng.DataSourceInfo{
 				ID:                      1,
 				Updated:                 updateTime.Add(time.Minute),
@@ -184,7 +116,6 @@
 				JsonData:                jsonData,
 				DecryptedSecureJSONData: secureJSONData,
 				UID:                     "testData",
->>>>>>> b14b267b
 			}
 			s := tlsSettings{}
 			err := mng.writeCertFiles(dsV2, &s)
@@ -308,35 +239,19 @@
 	}
 	for _, tt := range testCases {
 		t.Run(tt.desc, func(t *testing.T) {
-			encryptionService := ossencryption.ProvideService()
+			var settings tlsSettings
+			var err error
 			mng := tlsManager{
-				dsService:       datasources.ProvideService(bus.New(), nil, encryptionService),
 				logger:          log.New("tsdb.postgres"),
 				dsCacheInstance: datasourceCacheManager{locker: newLocker()},
 				dataPath:        cfg.DataPath,
 			}
 
-<<<<<<< HEAD
-			var settings tlsSettings
-			var err error
-
-			jsonData := simplejson.NewFromAny(tt.jsonData)
-
-			sjd, err := encryptionService.EncryptJsonData(tt.secureJSONData, setting.SecretKey)
-			require.NoError(t, err)
-
-			ds := &models.DataSource{
-				JsonData:       jsonData,
-				SecureJsonData: sjd,
-				Uid:            tt.uid,
-				Version:        tt.version,
-=======
 			ds := sqleng.DataSourceInfo{
 				JsonData:                tt.jsonData,
 				DecryptedSecureJSONData: tt.secureJSONData,
 				UID:                     tt.uid,
 				Updated:                 tt.updated,
->>>>>>> b14b267b
 			}
 
 			settings, err = mng.getTLSSettings(ds)
