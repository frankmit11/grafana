// BETTERER RESULTS V2.
// 
// If this file contains merge conflicts, use `betterer merge` to automatically resolve them:
// https://phenomnomnominal.github.io/betterer/docs/results-file/#merge
//
exports[`better eslint`] = {
  value: `{
    "e2e/benchmarks/live/4-20hz-panels.spec.ts:5381": [
      [0, 0, 0, "Do not use any type assertions.", "0"],
      [0, 0, 0, "Unexpected any. Specify a different type.", "1"]
    ],
    "e2e/panels-suite/panelEdit_queries.spec.ts:5381": [
      [0, 0, 0, "Unexpected any. Specify a different type.", "0"],
      [0, 0, 0, "Unexpected any. Specify a different type.", "1"]
    ],
    "packages/grafana-data/src/dataframe/ArrayDataFrame.ts:5381": [
      [0, 0, 0, "Unexpected any. Specify a different type.", "0"],
      [0, 0, 0, "Unexpected any. Specify a different type.", "1"],
      [0, 0, 0, "Unexpected any. Specify a different type.", "2"],
      [0, 0, 0, "Unexpected any. Specify a different type.", "3"],
      [0, 0, 0, "Unexpected any. Specify a different type.", "4"],
      [0, 0, 0, "Do not use any type assertions.", "5"],
      [0, 0, 0, "Unexpected any. Specify a different type.", "6"]
    ],
    "packages/grafana-data/src/dataframe/CircularDataFrame.ts:5381": [
      [0, 0, 0, "Unexpected any. Specify a different type.", "0"]
    ],
    "packages/grafana-data/src/dataframe/DataFrameJSON.ts:5381": [
      [0, 0, 0, "Do not use any type assertions.", "0"],
      [0, 0, 0, "Do not use any type assertions.", "1"],
      [0, 0, 0, "Do not use any type assertions.", "2"],
      [0, 0, 0, "Do not use any type assertions.", "3"],
      [0, 0, 0, "Unexpected any. Specify a different type.", "4"]
    ],
    "packages/grafana-data/src/dataframe/DataFrameView.test.ts:5381": [
      [0, 0, 0, "Unexpected any. Specify a different type.", "0"],
      [0, 0, 0, "Unexpected any. Specify a different type.", "1"]
    ],
    "packages/grafana-data/src/dataframe/DataFrameView.ts:5381": [
      [0, 0, 0, "Unexpected any. Specify a different type.", "0"],
      [0, 0, 0, "Do not use any type assertions.", "1"],
      [0, 0, 0, "Do not use any type assertions.", "2"],
      [0, 0, 0, "Do not use any type assertions.", "3"],
      [0, 0, 0, "Unexpected any. Specify a different type.", "4"],
      [0, 0, 0, "Do not use any type assertions.", "5"],
      [0, 0, 0, "Unexpected any. Specify a different type.", "6"],
      [0, 0, 0, "Do not use any type assertions.", "7"],
      [0, 0, 0, "Unexpected any. Specify a different type.", "8"]
    ],
    "packages/grafana-data/src/dataframe/MutableDataFrame.test.ts:5381": [
      [0, 0, 0, "Unexpected any. Specify a different type.", "0"]
    ],
    "packages/grafana-data/src/dataframe/MutableDataFrame.ts:5381": [
      [0, 0, 0, "Unexpected any. Specify a different type.", "0"],
      [0, 0, 0, "Unexpected any. Specify a different type.", "1"],
      [0, 0, 0, "Unexpected any. Specify a different type.", "2"],
      [0, 0, 0, "Unexpected any. Specify a different type.", "3"],
      [0, 0, 0, "Unexpected any. Specify a different type.", "4"],
      [0, 0, 0, "Do not use any type assertions.", "5"],
      [0, 0, 0, "Unexpected any. Specify a different type.", "6"],
      [0, 0, 0, "Unexpected any. Specify a different type.", "7"],
      [0, 0, 0, "Unexpected any. Specify a different type.", "8"],
      [0, 0, 0, "Unexpected any. Specify a different type.", "9"],
      [0, 0, 0, "Unexpected any. Specify a different type.", "10"],
      [0, 0, 0, "Do not use any type assertions.", "11"],
      [0, 0, 0, "Unexpected any. Specify a different type.", "12"],
      [0, 0, 0, "Do not use any type assertions.", "13"],
      [0, 0, 0, "Unexpected any. Specify a different type.", "14"],
      [0, 0, 0, "Unexpected any. Specify a different type.", "15"],
      [0, 0, 0, "Do not use any type assertions.", "16"]
    ],
    "packages/grafana-data/src/dataframe/dimensions.ts:5381": [
      [0, 0, 0, "Unexpected any. Specify a different type.", "0"]
    ],
    "packages/grafana-data/src/dataframe/frameComparisons.test.ts:5381": [
      [0, 0, 0, "Unexpected any. Specify a different type.", "0"],
      [0, 0, 0, "Unexpected any. Specify a different type.", "1"],
      [0, 0, 0, "Unexpected any. Specify a different type.", "2"],
      [0, 0, 0, "Unexpected any. Specify a different type.", "3"]
    ],
    "packages/grafana-data/src/dataframe/frameComparisons.ts:5381": [
      [0, 0, 0, "Do not use any type assertions.", "0"]
    ],
    "packages/grafana-data/src/dataframe/processDataFrame.test.ts:5381": [
      [0, 0, 0, "Unexpected any. Specify a different type.", "0"]
    ],
    "packages/grafana-data/src/dataframe/processDataFrame.ts:5381": [
      [0, 0, 0, "Do not use any type assertions.", "0"],
      [0, 0, 0, "Unexpected any. Specify a different type.", "1"],
      [0, 0, 0, "Do not use any type assertions.", "2"],
      [0, 0, 0, "Do not use any type assertions.", "3"],
      [0, 0, 0, "Do not use any type assertions.", "4"],
      [0, 0, 0, "Do not use any type assertions.", "5"],
      [0, 0, 0, "Unexpected any. Specify a different type.", "6"],
      [0, 0, 0, "Do not use any type assertions.", "7"],
      [0, 0, 0, "Do not use any type assertions.", "8"],
      [0, 0, 0, "Do not use any type assertions.", "9"],
      [0, 0, 0, "Unexpected any. Specify a different type.", "10"],
      [0, 0, 0, "Do not use any type assertions.", "11"],
      [0, 0, 0, "Unexpected any. Specify a different type.", "12"],
      [0, 0, 0, "Unexpected any. Specify a different type.", "13"],
      [0, 0, 0, "Do not use any type assertions.", "14"],
      [0, 0, 0, "Do not use any type assertions.", "15"],
      [0, 0, 0, "Unexpected any. Specify a different type.", "16"],
      [0, 0, 0, "Do not use any type assertions.", "17"],
      [0, 0, 0, "Unexpected any. Specify a different type.", "18"],
      [0, 0, 0, "Do not use any type assertions.", "19"],
      [0, 0, 0, "Do not use any type assertions.", "20"],
      [0, 0, 0, "Do not use any type assertions.", "21"],
      [0, 0, 0, "Unexpected any. Specify a different type.", "22"],
      [0, 0, 0, "Unexpected any. Specify a different type.", "23"]
    ],
    "packages/grafana-data/src/datetime/datemath.ts:5381": [
      [0, 0, 0, "Unexpected any. Specify a different type.", "0"],
      [0, 0, 0, "Unexpected any. Specify a different type.", "1"]
    ],
    "packages/grafana-data/src/datetime/durationutil.ts:5381": [
      [0, 0, 0, "Do not use any type assertions.", "0"]
    ],
    "packages/grafana-data/src/datetime/formatter.ts:5381": [
      [0, 0, 0, "Do not use any type assertions.", "0"]
    ],
    "packages/grafana-data/src/datetime/moment_wrapper.ts:5381": [
      [0, 0, 0, "Unexpected any. Specify a different type.", "0"],
      [0, 0, 0, "Unexpected any. Specify a different type.", "1"],
      [0, 0, 0, "Do not use any type assertions.", "2"],
      [0, 0, 0, "Do not use any type assertions.", "3"],
      [0, 0, 0, "Do not use any type assertions.", "4"],
      [0, 0, 0, "Do not use any type assertions.", "5"],
      [0, 0, 0, "Do not use any type assertions.", "6"],
      [0, 0, 0, "Do not use any type assertions.", "7"],
      [0, 0, 0, "Do not use any type assertions.", "8"],
      [0, 0, 0, "Do not use any type assertions.", "9"]
    ],
    "packages/grafana-data/src/datetime/parser.test.ts:5381": [
      [0, 0, 0, "Unexpected any. Specify a different type.", "0"]
    ],
    "packages/grafana-data/src/datetime/parser.ts:5381": [
      [0, 0, 0, "Do not use any type assertions.", "0"],
      [0, 0, 0, "Do not use any type assertions.", "1"],
      [0, 0, 0, "Do not use any type assertions.", "2"],
      [0, 0, 0, "Do not use any type assertions.", "3"],
      [0, 0, 0, "Do not use any type assertions.", "4"],
      [0, 0, 0, "Do not use any type assertions.", "5"],
      [0, 0, 0, "Do not use any type assertions.", "6"],
      [0, 0, 0, "Do not use any type assertions.", "7"],
      [0, 0, 0, "Do not use any type assertions.", "8"]
    ],
    "packages/grafana-data/src/datetime/rangeutil.ts:5381": [
      [0, 0, 0, "Unexpected any. Specify a different type.", "0"],
      [0, 0, 0, "Do not use any type assertions.", "1"],
      [0, 0, 0, "Do not use any type assertions.", "2"],
      [0, 0, 0, "Unexpected any. Specify a different type.", "3"]
    ],
    "packages/grafana-data/src/datetime/timezones.ts:5381": [
      [0, 0, 0, "Do not use any type assertions.", "0"],
      [0, 0, 0, "Do not use any type assertions.", "1"]
    ],
    "packages/grafana-data/src/events/EventBus.test.ts:5381": [
      [0, 0, 0, "Unexpected any. Specify a different type.", "0"],
      [0, 0, 0, "Unexpected any. Specify a different type.", "1"],
      [0, 0, 0, "Unexpected any. Specify a different type.", "2"],
      [0, 0, 0, "Unexpected any. Specify a different type.", "3"]
    ],
    "packages/grafana-data/src/events/EventBus.ts:5381": [
      [0, 0, 0, "Unexpected any. Specify a different type.", "0"],
      [0, 0, 0, "Unexpected any. Specify a different type.", "1"],
      [0, 0, 0, "Do not use any type assertions.", "2"],
      [0, 0, 0, "Unexpected any. Specify a different type.", "3"],
      [0, 0, 0, "Do not use any type assertions.", "4"]
    ],
    "packages/grafana-data/src/events/common.ts:5381": [
      [0, 0, 0, "Unexpected any. Specify a different type.", "0"],
      [0, 0, 0, "Unexpected any. Specify a different type.", "1"]
    ],
    "packages/grafana-data/src/events/types.ts:5381": [
      [0, 0, 0, "Unexpected any. Specify a different type.", "0"],
      [0, 0, 0, "Unexpected any. Specify a different type.", "1"],
      [0, 0, 0, "Unexpected any. Specify a different type.", "2"],
      [0, 0, 0, "Unexpected any. Specify a different type.", "3"],
      [0, 0, 0, "Unexpected any. Specify a different type.", "4"]
    ],
    "packages/grafana-data/src/field/displayProcessor.test.ts:5381": [
      [0, 0, 0, "Unexpected any. Specify a different type.", "0"]
    ],
    "packages/grafana-data/src/field/displayProcessor.ts:5381": [
      [0, 0, 0, "Do not use any type assertions.", "0"],
      [0, 0, 0, "Do not use any type assertions.", "1"],
      [0, 0, 0, "Do not use any type assertions.", "2"],
      [0, 0, 0, "Unexpected any. Specify a different type.", "3"]
    ],
    "packages/grafana-data/src/field/fieldDisplay.test.ts:5381": [
      [0, 0, 0, "Unexpected any. Specify a different type.", "0"],
      [0, 0, 0, "Unexpected any. Specify a different type.", "1"]
    ],
    "packages/grafana-data/src/field/fieldOverrides.test.ts:5381": [
      [0, 0, 0, "Unexpected any. Specify a different type.", "0"],
      [0, 0, 0, "Unexpected any. Specify a different type.", "1"],
      [0, 0, 0, "Unexpected any. Specify a different type.", "2"],
      [0, 0, 0, "Unexpected any. Specify a different type.", "3"],
      [0, 0, 0, "Unexpected any. Specify a different type.", "4"],
      [0, 0, 0, "Unexpected any. Specify a different type.", "5"],
      [0, 0, 0, "Unexpected any. Specify a different type.", "6"],
      [0, 0, 0, "Unexpected any. Specify a different type.", "7"],
      [0, 0, 0, "Unexpected any. Specify a different type.", "8"],
      [0, 0, 0, "Unexpected any. Specify a different type.", "9"],
      [0, 0, 0, "Unexpected any. Specify a different type.", "10"],
      [0, 0, 0, "Unexpected any. Specify a different type.", "11"],
      [0, 0, 0, "Unexpected any. Specify a different type.", "12"],
      [0, 0, 0, "Unexpected any. Specify a different type.", "13"],
      [0, 0, 0, "Unexpected any. Specify a different type.", "14"],
      [0, 0, 0, "Unexpected any. Specify a different type.", "15"],
      [0, 0, 0, "Unexpected any. Specify a different type.", "16"],
      [0, 0, 0, "Unexpected any. Specify a different type.", "17"],
      [0, 0, 0, "Unexpected any. Specify a different type.", "18"],
      [0, 0, 0, "Unexpected any. Specify a different type.", "19"],
      [0, 0, 0, "Unexpected any. Specify a different type.", "20"],
      [0, 0, 0, "Unexpected any. Specify a different type.", "21"],
      [0, 0, 0, "Unexpected any. Specify a different type.", "22"],
      [0, 0, 0, "Unexpected any. Specify a different type.", "23"],
      [0, 0, 0, "Unexpected any. Specify a different type.", "24"],
      [0, 0, 0, "Unexpected any. Specify a different type.", "25"],
      [0, 0, 0, "Unexpected any. Specify a different type.", "26"],
      [0, 0, 0, "Unexpected any. Specify a different type.", "27"]
    ],
    "packages/grafana-data/src/field/fieldOverrides.ts:5381": [
      [0, 0, 0, "Unexpected any. Specify a different type.", "0"],
      [0, 0, 0, "Unexpected any. Specify a different type.", "1"],
      [0, 0, 0, "Unexpected any. Specify a different type.", "2"],
      [0, 0, 0, "Unexpected any. Specify a different type.", "3"],
      [0, 0, 0, "Do not use any type assertions.", "4"],
      [0, 0, 0, "Unexpected any. Specify a different type.", "5"]
    ],
    "packages/grafana-data/src/field/overrides/processors.ts:5381": [
      [0, 0, 0, "Unexpected any. Specify a different type.", "0"],
      [0, 0, 0, "Unexpected any. Specify a different type.", "1"],
      [0, 0, 0, "Unexpected any. Specify a different type.", "2"],
      [0, 0, 0, "Unexpected any. Specify a different type.", "3"],
      [0, 0, 0, "Do not use any type assertions.", "4"],
      [0, 0, 0, "Unexpected any. Specify a different type.", "5"],
      [0, 0, 0, "Do not use any type assertions.", "6"],
      [0, 0, 0, "Unexpected any. Specify a different type.", "7"],
      [0, 0, 0, "Unexpected any. Specify a different type.", "8"],
      [0, 0, 0, "Unexpected any. Specify a different type.", "9"],
      [0, 0, 0, "Unexpected any. Specify a different type.", "10"],
      [0, 0, 0, "Do not use any type assertions.", "11"]
    ],
    "packages/grafana-data/src/field/scale.test.ts:5381": [
      [0, 0, 0, "Unexpected any. Specify a different type.", "0"],
      [0, 0, 0, "Unexpected any. Specify a different type.", "1"]
    ],
    "packages/grafana-data/src/field/scale.ts:5381": [
      [0, 0, 0, "Do not use any type assertions.", "0"],
      [0, 0, 0, "Do not use any type assertions.", "1"],
      [0, 0, 0, "Do not use any type assertions.", "2"],
      [0, 0, 0, "Do not use any type assertions.", "3"]
    ],
    "packages/grafana-data/src/field/standardFieldConfigEditorRegistry.ts:5381": [
      [0, 0, 0, "Unexpected any. Specify a different type.", "0"],
      [0, 0, 0, "Unexpected any. Specify a different type.", "1"],
      [0, 0, 0, "Unexpected any. Specify a different type.", "2"],
      [0, 0, 0, "Unexpected any. Specify a different type.", "3"],
      [0, 0, 0, "Unexpected any. Specify a different type.", "4"],
      [0, 0, 0, "Unexpected any. Specify a different type.", "5"],
      [0, 0, 0, "Unexpected any. Specify a different type.", "6"],
      [0, 0, 0, "Unexpected any. Specify a different type.", "7"]
    ],
    "packages/grafana-data/src/field/templateProxies.ts:5381": [
      [0, 0, 0, "Unexpected any. Specify a different type.", "0"]
    ],
    "packages/grafana-data/src/geo/layer.ts:5381": [
      [0, 0, 0, "Unexpected any. Specify a different type.", "0"]
    ],
    "packages/grafana-data/src/panel/PanelPlugin.test.tsx:5381": [
      [0, 0, 0, "Unexpected any. Specify a different type.", "0"],
      [0, 0, 0, "Unexpected any. Specify a different type.", "1"],
      [0, 0, 0, "Unexpected any. Specify a different type.", "2"]
    ],
    "packages/grafana-data/src/panel/PanelPlugin.ts:5381": [
      [0, 0, 0, "Unexpected any. Specify a different type.", "0"],
      [0, 0, 0, "Unexpected any. Specify a different type.", "1"],
      [0, 0, 0, "Unexpected any. Specify a different type.", "2"],
      [0, 0, 0, "Unexpected any. Specify a different type.", "3"],
      [0, 0, 0, "Unexpected any. Specify a different type.", "4"],
      [0, 0, 0, "Unexpected any. Specify a different type.", "5"],
      [0, 0, 0, "Do not use any type assertions.", "6"],
      [0, 0, 0, "Do not use any type assertions.", "7"]
    ],
    "packages/grafana-data/src/panel/getPanelOptionsWithDefaults.test.ts:5381": [
      [0, 0, 0, "Unexpected any. Specify a different type.", "0"],
      [0, 0, 0, "Unexpected any. Specify a different type.", "1"]
    ],
    "packages/grafana-data/src/panel/getPanelOptionsWithDefaults.ts:5381": [
      [0, 0, 0, "Unexpected any. Specify a different type.", "0"],
      [0, 0, 0, "Unexpected any. Specify a different type.", "1"],
      [0, 0, 0, "Unexpected any. Specify a different type.", "2"],
      [0, 0, 0, "Unexpected any. Specify a different type.", "3"],
      [0, 0, 0, "Unexpected any. Specify a different type.", "4"],
      [0, 0, 0, "Unexpected any. Specify a different type.", "5"],
      [0, 0, 0, "Unexpected any. Specify a different type.", "6"],
      [0, 0, 0, "Unexpected any. Specify a different type.", "7"],
      [0, 0, 0, "Do not use any type assertions.", "8"],
      [0, 0, 0, "Unexpected any. Specify a different type.", "9"],
      [0, 0, 0, "Do not use any type assertions.", "10"]
    ],
    "packages/grafana-data/src/panel/registryFactories.ts:5381": [
      [0, 0, 0, "Do not use any type assertions.", "0"],
      [0, 0, 0, "Do not use any type assertions.", "1"],
      [0, 0, 0, "Do not use any type assertions.", "2"]
    ],
    "packages/grafana-data/src/text/text.ts:5381": [
      [0, 0, 0, "Do not use any type assertions.", "0"]
    ],
    "packages/grafana-data/src/themes/colorManipulator.ts:5381": [
      [0, 0, 0, "Unexpected any. Specify a different type.", "0"],
      [0, 0, 0, "Unexpected any. Specify a different type.", "1"],
      [0, 0, 0, "Unexpected any. Specify a different type.", "2"]
    ],
    "packages/grafana-data/src/themes/createColors.ts:5381": [
      [0, 0, 0, "Do not use any type assertions.", "0"]
    ],
    "packages/grafana-data/src/transformations/fieldReducer.ts:5381": [
      [0, 0, 0, "Unexpected any. Specify a different type.", "0"]
    ],
    "packages/grafana-data/src/transformations/matchers/predicates.ts:5381": [
      [0, 0, 0, "Unexpected any. Specify a different type.", "0"],
      [0, 0, 0, "Unexpected any. Specify a different type.", "1"],
      [0, 0, 0, "Unexpected any. Specify a different type.", "2"],
      [0, 0, 0, "Unexpected any. Specify a different type.", "3"],
      [0, 0, 0, "Unexpected any. Specify a different type.", "4"],
      [0, 0, 0, "Unexpected any. Specify a different type.", "5"],
      [0, 0, 0, "Unexpected any. Specify a different type.", "6"],
      [0, 0, 0, "Unexpected any. Specify a different type.", "7"]
    ],
    "packages/grafana-data/src/transformations/matchers/valueMatchers/types.ts:5381": [
      [0, 0, 0, "Unexpected any. Specify a different type.", "0"],
      [0, 0, 0, "Unexpected any. Specify a different type.", "1"]
    ],
    "packages/grafana-data/src/transformations/standardTransformersRegistry.ts:5381": [
      [0, 0, 0, "Unexpected any. Specify a different type.", "0"]
    ],
    "packages/grafana-data/src/transformations/transformDataFrame.ts:5381": [
      [0, 0, 0, "Unexpected any. Specify a different type.", "0"]
    ],
    "packages/grafana-data/src/transformations/transformers/calculateField.ts:5381": [
      [0, 0, 0, "Do not use any type assertions.", "0"],
      [0, 0, 0, "Do not use any type assertions.", "1"]
    ],
    "packages/grafana-data/src/transformations/transformers/ensureColumns.ts:5381": [
      [0, 0, 0, "Unexpected any. Specify a different type.", "0"]
    ],
    "packages/grafana-data/src/transformations/transformers/groupBy.ts:5381": [
      [0, 0, 0, "Unexpected any. Specify a different type.", "0"]
    ],
    "packages/grafana-data/src/transformations/transformers/groupingToMatrix.ts:5381": [
      [0, 0, 0, "Unexpected any. Specify a different type.", "0"],
      [0, 0, 0, "Unexpected any. Specify a different type.", "1"]
    ],
    "packages/grafana-data/src/transformations/transformers/histogram.ts:5381": [
      [0, 0, 0, "Do not use any type assertions.", "0"],
      [0, 0, 0, "Unexpected any. Specify a different type.", "1"],
      [0, 0, 0, "Unexpected any. Specify a different type.", "2"],
      [0, 0, 0, "Unexpected any. Specify a different type.", "3"]
    ],
    "packages/grafana-data/src/transformations/transformers/labelsToFields.test.ts:5381": [
      [0, 0, 0, "Unexpected any. Specify a different type.", "0"]
    ],
    "packages/grafana-data/src/transformations/transformers/merge.test.ts:5381": [
      [0, 0, 0, "Unexpected any. Specify a different type.", "0"],
      [0, 0, 0, "Unexpected any. Specify a different type.", "1"]
    ],
    "packages/grafana-data/src/transformations/transformers/merge.ts:5381": [
      [0, 0, 0, "Unexpected any. Specify a different type.", "0"],
      [0, 0, 0, "Unexpected any. Specify a different type.", "1"],
      [0, 0, 0, "Unexpected any. Specify a different type.", "2"],
      [0, 0, 0, "Unexpected any. Specify a different type.", "3"],
      [0, 0, 0, "Unexpected any. Specify a different type.", "4"]
    ],
    "packages/grafana-data/src/transformations/transformers/reduce.test.ts:5381": [
      [0, 0, 0, "Unexpected any. Specify a different type.", "0"],
      [0, 0, 0, "Unexpected any. Specify a different type.", "1"]
    ],
    "packages/grafana-data/src/transformations/transformers/reduce.ts:5381": [
      [0, 0, 0, "Unexpected any. Specify a different type.", "0"],
      [0, 0, 0, "Unexpected any. Specify a different type.", "1"],
      [0, 0, 0, "Do not use any type assertions.", "2"],
      [0, 0, 0, "Do not use any type assertions.", "3"]
    ],
    "packages/grafana-data/src/transformations/transformers/seriesToRows.test.ts:5381": [
      [0, 0, 0, "Unexpected any. Specify a different type.", "0"],
      [0, 0, 0, "Unexpected any. Specify a different type.", "1"]
    ],
    "packages/grafana-data/src/types/OptionsUIRegistryBuilder.ts:5381": [
      [0, 0, 0, "Unexpected any. Specify a different type.", "0"],
      [0, 0, 0, "Unexpected any. Specify a different type.", "1"],
      [0, 0, 0, "Unexpected any. Specify a different type.", "2"],
      [0, 0, 0, "Unexpected any. Specify a different type.", "3"],
      [0, 0, 0, "Unexpected any. Specify a different type.", "4"],
      [0, 0, 0, "Unexpected any. Specify a different type.", "5"],
      [0, 0, 0, "Unexpected any. Specify a different type.", "6"]
    ],
    "packages/grafana-data/src/types/ScopedVars.ts:5381": [
      [0, 0, 0, "Unexpected any. Specify a different type.", "0"],
      [0, 0, 0, "Unexpected any. Specify a different type.", "1"],
      [0, 0, 0, "Unexpected any. Specify a different type.", "2"]
    ],
    "packages/grafana-data/src/types/annotations.ts:5381": [
      [0, 0, 0, "Unexpected any. Specify a different type.", "0"],
      [0, 0, 0, "Unexpected any. Specify a different type.", "1"],
      [0, 0, 0, "Unexpected any. Specify a different type.", "2"],
      [0, 0, 0, "Unexpected any. Specify a different type.", "3"],
      [0, 0, 0, "Unexpected any. Specify a different type.", "4"],
      [0, 0, 0, "Unexpected any. Specify a different type.", "5"]
    ],
    "packages/grafana-data/src/types/app.ts:5381": [
      [0, 0, 0, "Unexpected any. Specify a different type.", "0"]
    ],
    "packages/grafana-data/src/types/config.ts:5381": [
      [0, 0, 0, "Unexpected any. Specify a different type.", "0"]
    ],
    "packages/grafana-data/src/types/dashboard.ts:5381": [
      [0, 0, 0, "Unexpected any. Specify a different type.", "0"],
      [0, 0, 0, "Unexpected any. Specify a different type.", "1"],
      [0, 0, 0, "Unexpected any. Specify a different type.", "2"]
    ],
    "packages/grafana-data/src/types/data.ts:5381": [
      [0, 0, 0, "Unexpected any. Specify a different type.", "0"],
      [0, 0, 0, "Unexpected any. Specify a different type.", "1"],
      [0, 0, 0, "Unexpected any. Specify a different type.", "2"],
      [0, 0, 0, "Unexpected any. Specify a different type.", "3"]
    ],
    "packages/grafana-data/src/types/dataFrame.ts:5381": [
      [0, 0, 0, "Unexpected any. Specify a different type.", "0"],
      [0, 0, 0, "Unexpected any. Specify a different type.", "1"],
      [0, 0, 0, "Unexpected any. Specify a different type.", "2"],
      [0, 0, 0, "Unexpected any. Specify a different type.", "3"]
    ],
    "packages/grafana-data/src/types/dataLink.ts:5381": [
      [0, 0, 0, "Unexpected any. Specify a different type.", "0"],
      [0, 0, 0, "Unexpected any. Specify a different type.", "1"],
      [0, 0, 0, "Unexpected any. Specify a different type.", "2"],
      [0, 0, 0, "Unexpected any. Specify a different type.", "3"],
      [0, 0, 0, "Unexpected any. Specify a different type.", "4"],
      [0, 0, 0, "Unexpected any. Specify a different type.", "5"],
      [0, 0, 0, "Unexpected any. Specify a different type.", "6"]
    ],
    "packages/grafana-data/src/types/datasource.ts:5381": [
      [0, 0, 0, "Unexpected any. Specify a different type.", "0"],
      [0, 0, 0, "Unexpected any. Specify a different type.", "1"],
      [0, 0, 0, "Unexpected any. Specify a different type.", "2"],
      [0, 0, 0, "Unexpected any. Specify a different type.", "3"],
      [0, 0, 0, "Unexpected any. Specify a different type.", "4"],
      [0, 0, 0, "Unexpected any. Specify a different type.", "5"],
      [0, 0, 0, "Unexpected any. Specify a different type.", "6"],
      [0, 0, 0, "Unexpected any. Specify a different type.", "7"],
      [0, 0, 0, "Unexpected any. Specify a different type.", "8"],
      [0, 0, 0, "Unexpected any. Specify a different type.", "9"],
      [0, 0, 0, "Unexpected any. Specify a different type.", "10"],
      [0, 0, 0, "Unexpected any. Specify a different type.", "11"],
      [0, 0, 0, "Unexpected any. Specify a different type.", "12"],
      [0, 0, 0, "Unexpected any. Specify a different type.", "13"],
      [0, 0, 0, "Unexpected any. Specify a different type.", "14"],
      [0, 0, 0, "Unexpected any. Specify a different type.", "15"],
      [0, 0, 0, "Unexpected any. Specify a different type.", "16"],
      [0, 0, 0, "Unexpected any. Specify a different type.", "17"],
      [0, 0, 0, "Unexpected any. Specify a different type.", "18"],
      [0, 0, 0, "Unexpected any. Specify a different type.", "19"],
      [0, 0, 0, "Unexpected any. Specify a different type.", "20"],
      [0, 0, 0, "Unexpected any. Specify a different type.", "21"],
      [0, 0, 0, "Unexpected any. Specify a different type.", "22"],
      [0, 0, 0, "Unexpected any. Specify a different type.", "23"],
      [0, 0, 0, "Unexpected any. Specify a different type.", "24"],
      [0, 0, 0, "Unexpected any. Specify a different type.", "25"],
      [0, 0, 0, "Unexpected any. Specify a different type.", "26"],
      [0, 0, 0, "Unexpected any. Specify a different type.", "27"],
      [0, 0, 0, "Unexpected any. Specify a different type.", "28"],
      [0, 0, 0, "Unexpected any. Specify a different type.", "29"]
    ],
    "packages/grafana-data/src/types/displayValue.ts:5381": [
      [0, 0, 0, "Unexpected any. Specify a different type.", "0"]
    ],
    "packages/grafana-data/src/types/explore.ts:5381": [
      [0, 0, 0, "Unexpected any. Specify a different type.", "0"],
      [0, 0, 0, "Unexpected any. Specify a different type.", "1"]
    ],
    "packages/grafana-data/src/types/fieldOverrides.ts:5381": [
      [0, 0, 0, "Unexpected any. Specify a different type.", "0"],
      [0, 0, 0, "Do not use any type assertions.", "1"],
      [0, 0, 0, "Do not use any type assertions.", "2"],
      [0, 0, 0, "Unexpected any. Specify a different type.", "3"],
      [0, 0, 0, "Unexpected any. Specify a different type.", "4"],
      [0, 0, 0, "Unexpected any. Specify a different type.", "5"],
      [0, 0, 0, "Unexpected any. Specify a different type.", "6"],
      [0, 0, 0, "Unexpected any. Specify a different type.", "7"],
      [0, 0, 0, "Unexpected any. Specify a different type.", "8"],
      [0, 0, 0, "Unexpected any. Specify a different type.", "9"],
      [0, 0, 0, "Unexpected any. Specify a different type.", "10"],
      [0, 0, 0, "Unexpected any. Specify a different type.", "11"],
      [0, 0, 0, "Unexpected any. Specify a different type.", "12"]
    ],
    "packages/grafana-data/src/types/flot.ts:5381": [
      [0, 0, 0, "Unexpected any. Specify a different type.", "0"]
    ],
    "packages/grafana-data/src/types/graph.ts:5381": [
      [0, 0, 0, "Unexpected any. Specify a different type.", "0"],
      [0, 0, 0, "Unexpected any. Specify a different type.", "1"],
      [0, 0, 0, "Unexpected any. Specify a different type.", "2"]
    ],
    "packages/grafana-data/src/types/legacyEvents.ts:5381": [
      [0, 0, 0, "Unexpected any. Specify a different type.", "0"],
      [0, 0, 0, "Unexpected any. Specify a different type.", "1"]
    ],
    "packages/grafana-data/src/types/live.ts:5381": [
      [0, 0, 0, "Unexpected any. Specify a different type.", "0"],
      [0, 0, 0, "Unexpected any. Specify a different type.", "1"],
      [0, 0, 0, "Unexpected any. Specify a different type.", "2"],
      [0, 0, 0, "Unexpected any. Specify a different type.", "3"],
      [0, 0, 0, "Unexpected any. Specify a different type.", "4"],
      [0, 0, 0, "Unexpected any. Specify a different type.", "5"],
      [0, 0, 0, "Unexpected any. Specify a different type.", "6"],
      [0, 0, 0, "Do not use any type assertions.", "7"],
      [0, 0, 0, "Do not use any type assertions.", "8"]
    ],
    "packages/grafana-data/src/types/logs.ts:5381": [
      [0, 0, 0, "Do not use any type assertions.", "0"],
      [0, 0, 0, "Do not use any type assertions.", "1"],
      [0, 0, 0, "Do not use any type assertions.", "2"]
    ],
    "packages/grafana-data/src/types/logsVolume.ts:5381": [
      [0, 0, 0, "Do not use any type assertions.", "0"]
    ],
    "packages/grafana-data/src/types/options.ts:5381": [
      [0, 0, 0, "Unexpected any. Specify a different type.", "0"],
      [0, 0, 0, "Unexpected any. Specify a different type.", "1"]
    ],
    "packages/grafana-data/src/types/panel.ts:5381": [
      [0, 0, 0, "Unexpected any. Specify a different type.", "0"],
      [0, 0, 0, "Unexpected any. Specify a different type.", "1"],
      [0, 0, 0, "Unexpected any. Specify a different type.", "2"],
      [0, 0, 0, "Unexpected any. Specify a different type.", "3"],
      [0, 0, 0, "Unexpected any. Specify a different type.", "4"],
      [0, 0, 0, "Unexpected any. Specify a different type.", "5"],
      [0, 0, 0, "Unexpected any. Specify a different type.", "6"],
      [0, 0, 0, "Unexpected any. Specify a different type.", "7"],
      [0, 0, 0, "Unexpected any. Specify a different type.", "8"],
      [0, 0, 0, "Unexpected any. Specify a different type.", "9"],
      [0, 0, 0, "Unexpected any. Specify a different type.", "10"],
      [0, 0, 0, "Unexpected any. Specify a different type.", "11"],
      [0, 0, 0, "Unexpected any. Specify a different type.", "12"],
      [0, 0, 0, "Unexpected any. Specify a different type.", "13"]
    ],
    "packages/grafana-data/src/types/plugin.ts:5381": [
      [0, 0, 0, "Unexpected any. Specify a different type.", "0"],
      [0, 0, 0, "Unexpected any. Specify a different type.", "1"],
      [0, 0, 0, "Do not use any type assertions.", "2"]
    ],
    "packages/grafana-data/src/types/query.ts:5381": [
      [0, 0, 0, "Do not use any type assertions.", "0"],
      [0, 0, 0, "Do not use any type assertions.", "1"]
    ],
    "packages/grafana-data/src/types/select.ts:5381": [
      [0, 0, 0, "Unexpected any. Specify a different type.", "0"],
      [0, 0, 0, "Unexpected any. Specify a different type.", "1"],
      [0, 0, 0, "Unexpected any. Specify a different type.", "2"]
    ],
    "packages/grafana-data/src/types/templateVars.ts:5381": [
      [0, 0, 0, "Unexpected any. Specify a different type.", "0"],
      [0, 0, 0, "Unexpected any. Specify a different type.", "1"]
    ],
    "packages/grafana-data/src/types/trace.ts:5381": [
      [0, 0, 0, "Unexpected any. Specify a different type.", "0"]
    ],
    "packages/grafana-data/src/types/transformations.ts:5381": [
      [0, 0, 0, "Unexpected any. Specify a different type.", "0"],
      [0, 0, 0, "Unexpected any. Specify a different type.", "1"],
      [0, 0, 0, "Unexpected any. Specify a different type.", "2"],
      [0, 0, 0, "Unexpected any. Specify a different type.", "3"],
      [0, 0, 0, "Unexpected any. Specify a different type.", "4"]
    ],
    "packages/grafana-data/src/types/variables.ts:5381": [
      [0, 0, 0, "Unexpected any. Specify a different type.", "0"]
    ],
    "packages/grafana-data/src/types/vector.ts:5381": [
      [0, 0, 0, "Unexpected any. Specify a different type.", "0"],
      [0, 0, 0, "Unexpected any. Specify a different type.", "1"],
      [0, 0, 0, "Unexpected any. Specify a different type.", "2"]
    ],
    "packages/grafana-data/src/utils/OptionsUIBuilders.ts:5381": [
      [0, 0, 0, "Unexpected any. Specify a different type.", "0"],
      [0, 0, 0, "Unexpected any. Specify a different type.", "1"],
      [0, 0, 0, "Do not use any type assertions.", "2"],
      [0, 0, 0, "Unexpected any. Specify a different type.", "3"],
      [0, 0, 0, "Do not use any type assertions.", "4"],
      [0, 0, 0, "Unexpected any. Specify a different type.", "5"],
      [0, 0, 0, "Do not use any type assertions.", "6"],
      [0, 0, 0, "Unexpected any. Specify a different type.", "7"],
      [0, 0, 0, "Do not use any type assertions.", "8"],
      [0, 0, 0, "Unexpected any. Specify a different type.", "9"],
      [0, 0, 0, "Do not use any type assertions.", "10"],
      [0, 0, 0, "Unexpected any. Specify a different type.", "11"],
      [0, 0, 0, "Do not use any type assertions.", "12"],
      [0, 0, 0, "Unexpected any. Specify a different type.", "13"],
      [0, 0, 0, "Do not use any type assertions.", "14"],
      [0, 0, 0, "Unexpected any. Specify a different type.", "15"],
      [0, 0, 0, "Do not use any type assertions.", "16"],
      [0, 0, 0, "Unexpected any. Specify a different type.", "17"],
      [0, 0, 0, "Unexpected any. Specify a different type.", "18"],
      [0, 0, 0, "Do not use any type assertions.", "19"],
      [0, 0, 0, "Unexpected any. Specify a different type.", "20"],
      [0, 0, 0, "Do not use any type assertions.", "21"],
      [0, 0, 0, "Unexpected any. Specify a different type.", "22"],
      [0, 0, 0, "Unexpected any. Specify a different type.", "23"],
      [0, 0, 0, "Do not use any type assertions.", "24"],
      [0, 0, 0, "Unexpected any. Specify a different type.", "25"],
      [0, 0, 0, "Do not use any type assertions.", "26"],
      [0, 0, 0, "Unexpected any. Specify a different type.", "27"],
      [0, 0, 0, "Unexpected any. Specify a different type.", "28"],
      [0, 0, 0, "Do not use any type assertions.", "29"],
      [0, 0, 0, "Unexpected any. Specify a different type.", "30"],
      [0, 0, 0, "Do not use any type assertions.", "31"],
      [0, 0, 0, "Unexpected any. Specify a different type.", "32"],
      [0, 0, 0, "Unexpected any. Specify a different type.", "33"],
      [0, 0, 0, "Do not use any type assertions.", "34"],
      [0, 0, 0, "Unexpected any. Specify a different type.", "35"],
      [0, 0, 0, "Do not use any type assertions.", "36"],
      [0, 0, 0, "Unexpected any. Specify a different type.", "37"],
      [0, 0, 0, "Unexpected any. Specify a different type.", "38"],
      [0, 0, 0, "Do not use any type assertions.", "39"],
      [0, 0, 0, "Unexpected any. Specify a different type.", "40"],
      [0, 0, 0, "Do not use any type assertions.", "41"],
      [0, 0, 0, "Unexpected any. Specify a different type.", "42"],
      [0, 0, 0, "Unexpected any. Specify a different type.", "43"],
      [0, 0, 0, "Unexpected any. Specify a different type.", "44"],
      [0, 0, 0, "Unexpected any. Specify a different type.", "45"],
      [0, 0, 0, "Unexpected any. Specify a different type.", "46"],
      [0, 0, 0, "Unexpected any. Specify a different type.", "47"],
      [0, 0, 0, "Unexpected any. Specify a different type.", "48"],
      [0, 0, 0, "Unexpected any. Specify a different type.", "49"],
      [0, 0, 0, "Unexpected any. Specify a different type.", "50"],
      [0, 0, 0, "Unexpected any. Specify a different type.", "51"],
      [0, 0, 0, "Unexpected any. Specify a different type.", "52"],
      [0, 0, 0, "Unexpected any. Specify a different type.", "53"],
      [0, 0, 0, "Unexpected any. Specify a different type.", "54"],
      [0, 0, 0, "Unexpected any. Specify a different type.", "55"],
      [0, 0, 0, "Do not use any type assertions.", "56"],
      [0, 0, 0, "Unexpected any. Specify a different type.", "57"],
      [0, 0, 0, "Do not use any type assertions.", "58"],
      [0, 0, 0, "Unexpected any. Specify a different type.", "59"],
      [0, 0, 0, "Do not use any type assertions.", "60"],
      [0, 0, 0, "Unexpected any. Specify a different type.", "61"],
      [0, 0, 0, "Do not use any type assertions.", "62"],
      [0, 0, 0, "Unexpected any. Specify a different type.", "63"],
      [0, 0, 0, "Do not use any type assertions.", "64"],
      [0, 0, 0, "Unexpected any. Specify a different type.", "65"],
      [0, 0, 0, "Do not use any type assertions.", "66"],
      [0, 0, 0, "Unexpected any. Specify a different type.", "67"],
      [0, 0, 0, "Do not use any type assertions.", "68"],
      [0, 0, 0, "Unexpected any. Specify a different type.", "69"],
      [0, 0, 0, "Unexpected any. Specify a different type.", "70"],
      [0, 0, 0, "Do not use any type assertions.", "71"],
      [0, 0, 0, "Unexpected any. Specify a different type.", "72"],
      [0, 0, 0, "Unexpected any. Specify a different type.", "73"],
      [0, 0, 0, "Do not use any type assertions.", "74"],
      [0, 0, 0, "Unexpected any. Specify a different type.", "75"],
      [0, 0, 0, "Unexpected any. Specify a different type.", "76"],
      [0, 0, 0, "Do not use any type assertions.", "77"],
      [0, 0, 0, "Unexpected any. Specify a different type.", "78"],
      [0, 0, 0, "Unexpected any. Specify a different type.", "79"],
      [0, 0, 0, "Do not use any type assertions.", "80"],
      [0, 0, 0, "Unexpected any. Specify a different type.", "81"],
      [0, 0, 0, "Unexpected any. Specify a different type.", "82"],
      [0, 0, 0, "Do not use any type assertions.", "83"],
      [0, 0, 0, "Unexpected any. Specify a different type.", "84"],
      [0, 0, 0, "Unexpected any. Specify a different type.", "85"],
      [0, 0, 0, "Do not use any type assertions.", "86"],
      [0, 0, 0, "Unexpected any. Specify a different type.", "87"]
    ],
    "packages/grafana-data/src/utils/Registry.ts:5381": [
      [0, 0, 0, "Unexpected any. Specify a different type.", "0"],
      [0, 0, 0, "Do not use any type assertions.", "1"]
    ],
    "packages/grafana-data/src/utils/arrayUtils.ts:5381": [
      [0, 0, 0, "Unexpected any. Specify a different type.", "0"],
      [0, 0, 0, "Unexpected any. Specify a different type.", "1"]
    ],
    "packages/grafana-data/src/utils/csv.ts:5381": [
      [0, 0, 0, "Unexpected any. Specify a different type.", "0"],
      [0, 0, 0, "Unexpected any. Specify a different type.", "1"],
      [0, 0, 0, "Do not use any type assertions.", "2"],
      [0, 0, 0, "Unexpected any. Specify a different type.", "3"],
      [0, 0, 0, "Do not use any type assertions.", "4"],
      [0, 0, 0, "Unexpected any. Specify a different type.", "5"],
      [0, 0, 0, "Unexpected any. Specify a different type.", "6"],
      [0, 0, 0, "Unexpected any. Specify a different type.", "7"],
      [0, 0, 0, "Unexpected any. Specify a different type.", "8"],
      [0, 0, 0, "Unexpected any. Specify a different type.", "9"],
      [0, 0, 0, "Do not use any type assertions.", "10"],
      [0, 0, 0, "Unexpected any. Specify a different type.", "11"]
    ],
    "packages/grafana-data/src/utils/dataLinks.ts:5381": [
      [0, 0, 0, "Unexpected any. Specify a different type.", "0"]
    ],
    "packages/grafana-data/src/utils/datasource.ts:5381": [
      [0, 0, 0, "Unexpected any. Specify a different type.", "0"],
      [0, 0, 0, "Unexpected any. Specify a different type.", "1"],
      [0, 0, 0, "Unexpected any. Specify a different type.", "2"],
      [0, 0, 0, "Do not use any type assertions.", "3"],
      [0, 0, 0, "Do not use any type assertions.", "4"]
    ],
    "packages/grafana-data/src/utils/fieldParser.ts:5381": [
      [0, 0, 0, "Unexpected any. Specify a different type.", "0"],
      [0, 0, 0, "Unexpected any. Specify a different type.", "1"]
    ],
    "packages/grafana-data/src/utils/flotPairs.ts:5381": [
      [0, 0, 0, "Unexpected any. Specify a different type.", "0"]
    ],
    "packages/grafana-data/src/utils/labels.ts:5381": [
      [0, 0, 0, "Do not use any type assertions.", "0"],
      [0, 0, 0, "Do not use any type assertions.", "1"]
    ],
    "packages/grafana-data/src/utils/location.ts:5381": [
      [0, 0, 0, "Do not use any type assertions.", "0"],
      [0, 0, 0, "Unexpected any. Specify a different type.", "1"],
      [0, 0, 0, "Unexpected any. Specify a different type.", "2"],
      [0, 0, 0, "Unexpected any. Specify a different type.", "3"]
    ],
    "packages/grafana-data/src/utils/logs.ts:5381": [
      [0, 0, 0, "Do not use any type assertions.", "0"],
      [0, 0, 0, "Unexpected any. Specify a different type.", "1"],
      [0, 0, 0, "Do not use any type assertions.", "2"],
      [0, 0, 0, "Unexpected any. Specify a different type.", "3"],
      [0, 0, 0, "Do not use any type assertions.", "4"]
    ],
    "packages/grafana-data/src/utils/makeClassES5Compatible.ts:5381": [
      [0, 0, 0, "Do not use any type assertions.", "0"],
      [0, 0, 0, "Do not use any type assertions.", "1"],
      [0, 0, 0, "Do not use any type assertions.", "2"],
      [0, 0, 0, "Unexpected any. Specify a different type.", "3"]
    ],
    "packages/grafana-data/src/utils/testdata/testTheme.ts:5381": [
      [0, 0, 0, "Do not use any type assertions.", "0"],
      [0, 0, 0, "Do not use any type assertions.", "1"]
    ],
    "packages/grafana-data/src/utils/tests/mockTransformationsRegistry.ts:5381": [
      [0, 0, 0, "Unexpected any. Specify a different type.", "0"]
    ],
    "packages/grafana-data/src/utils/url.ts:5381": [
      [0, 0, 0, "Unexpected any. Specify a different type.", "0"],
      [0, 0, 0, "Unexpected any. Specify a different type.", "1"],
      [0, 0, 0, "Unexpected any. Specify a different type.", "2"],
      [0, 0, 0, "Unexpected any. Specify a different type.", "3"],
      [0, 0, 0, "Unexpected any. Specify a different type.", "4"],
      [0, 0, 0, "Do not use any type assertions.", "5"],
      [0, 0, 0, "Unexpected any. Specify a different type.", "6"],
      [0, 0, 0, "Unexpected any. Specify a different type.", "7"],
      [0, 0, 0, "Do not use any type assertions.", "8"],
      [0, 0, 0, "Unexpected any. Specify a different type.", "9"]
    ],
    "packages/grafana-data/src/utils/valueMappings.test.ts:5381": [
      [0, 0, 0, "Unexpected any. Specify a different type.", "0"],
      [0, 0, 0, "Unexpected any. Specify a different type.", "1"]
    ],
    "packages/grafana-data/src/utils/valueMappings.ts:5381": [
      [0, 0, 0, "Unexpected any. Specify a different type.", "0"],
      [0, 0, 0, "Do not use any type assertions.", "1"],
      [0, 0, 0, "Do not use any type assertions.", "2"],
      [0, 0, 0, "Do not use any type assertions.", "3"],
      [0, 0, 0, "Unexpected any. Specify a different type.", "4"],
      [0, 0, 0, "Do not use any type assertions.", "5"],
      [0, 0, 0, "Unexpected any. Specify a different type.", "6"],
      [0, 0, 0, "Unexpected any. Specify a different type.", "7"],
      [0, 0, 0, "Do not use any type assertions.", "8"],
      [0, 0, 0, "Unexpected any. Specify a different type.", "9"],
      [0, 0, 0, "Unexpected any. Specify a different type.", "10"]
    ],
    "packages/grafana-data/src/valueFormats/arithmeticFormatters.ts:5381": [
      [0, 0, 0, "Do not use any type assertions.", "0"]
    ],
    "packages/grafana-data/src/valueFormats/dateTimeFormatters.ts:5381": [
      [0, 0, 0, "Do not use any type assertions.", "0"]
    ],
    "packages/grafana-data/src/valueFormats/valueFormats.ts:5381": [
      [0, 0, 0, "Unexpected any. Specify a different type.", "0"],
      [0, 0, 0, "Do not use any type assertions.", "1"]
    ],
    "packages/grafana-data/src/vector/AppendedVectors.ts:5381": [
      [0, 0, 0, "Unexpected any. Specify a different type.", "0"],
      [0, 0, 0, "Do not use any type assertions.", "1"],
      [0, 0, 0, "Do not use any type assertions.", "2"]
    ],
    "packages/grafana-data/src/vector/ArrayVector.ts:5381": [
      [0, 0, 0, "Unexpected any. Specify a different type.", "0"]
    ],
    "packages/grafana-data/src/vector/CircularVector.ts:5381": [
      [0, 0, 0, "Unexpected any. Specify a different type.", "0"]
    ],
    "packages/grafana-data/src/vector/ConstantVector.ts:5381": [
      [0, 0, 0, "Unexpected any. Specify a different type.", "0"]
    ],
    "packages/grafana-data/src/vector/FormattedVector.ts:5381": [
      [0, 0, 0, "Unexpected any. Specify a different type.", "0"]
    ],
    "packages/grafana-data/src/vector/FunctionalVector.ts:5381": [
      [0, 0, 0, "Unexpected any. Specify a different type.", "0"],
      [0, 0, 0, "Unexpected any. Specify a different type.", "1"]
    ],
    "packages/grafana-data/src/vector/SortedVector.ts:5381": [
      [0, 0, 0, "Unexpected any. Specify a different type.", "0"]
    ],
    "packages/grafana-data/test/__mocks__/pluginMocks.ts:5381": [
      [0, 0, 0, "Unexpected any. Specify a different type.", "0"],
      [0, 0, 0, "Unexpected any. Specify a different type.", "1"]
    ],
    "packages/grafana-e2e/cypress/plugins/benchmark/formatting.ts:5381": [
      [0, 0, 0, "Do not use any type assertions.", "0"],
      [0, 0, 0, "Unexpected any. Specify a different type.", "1"],
      [0, 0, 0, "Unexpected any. Specify a different type.", "2"],
      [0, 0, 0, "Do not use any type assertions.", "3"],
      [0, 0, 0, "Do not use any type assertions.", "4"],
      [0, 0, 0, "Do not use any type assertions.", "5"],
      [0, 0, 0, "Do not use any type assertions.", "6"]
    ],
    "packages/grafana-e2e/cypress/support/commands.ts:5381": [
      [0, 0, 0, "Unexpected any. Specify a different type.", "0"]
    ],
    "packages/grafana-e2e/cypress/support/index.d.ts:5381": [
      [0, 0, 0, "Unexpected any. Specify a different type.", "0"]
    ],
    "packages/grafana-e2e/src/flows/addDashboard.ts:5381": [
      [0, 0, 0, "Unexpected any. Specify a different type.", "0"],
      [0, 0, 0, "Do not use any type assertions.", "1"]
    ],
    "packages/grafana-e2e/src/flows/addDataSource.ts:5381": [
      [0, 0, 0, "Unexpected any. Specify a different type.", "0"],
      [0, 0, 0, "Do not use any type assertions.", "1"]
    ],
    "packages/grafana-e2e/src/flows/addPanel.ts:5381": [
      [0, 0, 0, "Unexpected any. Specify a different type.", "0"]
    ],
    "packages/grafana-e2e/src/flows/configurePanel.ts:5381": [
      [0, 0, 0, "Unexpected any. Specify a different type.", "0"]
    ],
    "packages/grafana-e2e/src/flows/deleteDashboard.ts:5381": [
      [0, 0, 0, "Unexpected any. Specify a different type.", "0"]
    ],
    "packages/grafana-e2e/src/flows/deleteDataSource.ts:5381": [
      [0, 0, 0, "Unexpected any. Specify a different type.", "0"]
    ],
    "packages/grafana-e2e/src/flows/openDashboard.ts:5381": [
      [0, 0, 0, "Unexpected any. Specify a different type.", "0"]
    ],
    "packages/grafana-e2e/src/flows/revertAllChanges.ts:5381": [
      [0, 0, 0, "Unexpected any. Specify a different type.", "0"],
      [0, 0, 0, "Unexpected any. Specify a different type.", "1"],
      [0, 0, 0, "Unexpected any. Specify a different type.", "2"]
    ],
    "packages/grafana-e2e/src/flows/selectOption.ts:5381": [
      [0, 0, 0, "Unexpected any. Specify a different type.", "0"],
      [0, 0, 0, "Unexpected any. Specify a different type.", "1"]
    ],
    "packages/grafana-e2e/src/support/localStorage.ts:5381": [
      [0, 0, 0, "Unexpected any. Specify a different type.", "0"],
      [0, 0, 0, "Unexpected any. Specify a different type.", "1"],
      [0, 0, 0, "Unexpected any. Specify a different type.", "2"],
      [0, 0, 0, "Unexpected any. Specify a different type.", "3"],
      [0, 0, 0, "Unexpected any. Specify a different type.", "4"],
      [0, 0, 0, "Do not use any type assertions.", "5"]
    ],
    "packages/grafana-e2e/src/support/scenarioContext.ts:5381": [
      [0, 0, 0, "Unexpected any. Specify a different type.", "0"],
      [0, 0, 0, "Unexpected any. Specify a different type.", "1"],
      [0, 0, 0, "Unexpected any. Specify a different type.", "2"]
    ],
    "packages/grafana-e2e/src/support/types.ts:5381": [
      [0, 0, 0, "Unexpected any. Specify a different type.", "0"],
      [0, 0, 0, "Unexpected any. Specify a different type.", "1"],
      [0, 0, 0, "Unexpected any. Specify a different type.", "2"],
      [0, 0, 0, "Do not use any type assertions.", "3"],
      [0, 0, 0, "Do not use any type assertions.", "4"],
      [0, 0, 0, "Do not use any type assertions.", "5"],
      [0, 0, 0, "Do not use any type assertions.", "6"],
      [0, 0, 0, "Do not use any type assertions.", "7"]
    ],
    "packages/grafana-runtime/src/analytics/types.ts:5381": [
      [0, 0, 0, "Unexpected any. Specify a different type.", "0"]
    ],
    "packages/grafana-runtime/src/components/DataSourcePicker.tsx:5381": [
      [0, 0, 0, "Use data-testid for E2E selectors instead of aria-label", "0"],
      [0, 0, 0, "Use data-testid for E2E selectors instead of aria-label", "1"]
    ],
    "packages/grafana-runtime/src/components/PanelRenderer.tsx:5381": [
      [0, 0, 0, "Unexpected any. Specify a different type.", "0"],
      [0, 0, 0, "Unexpected any. Specify a different type.", "1"],
      [0, 0, 0, "Unexpected any. Specify a different type.", "2"],
      [0, 0, 0, "Unexpected any. Specify a different type.", "3"]
    ],
    "packages/grafana-runtime/src/config.ts:5381": [
      [0, 0, 0, "Do not use any type assertions.", "0"],
      [0, 0, 0, "Do not use any type assertions.", "1"],
      [0, 0, 0, "Unexpected any. Specify a different type.", "2"]
    ],
    "packages/grafana-runtime/src/services/AngularLoader.ts:5381": [
      [0, 0, 0, "Unexpected any. Specify a different type.", "0"],
      [0, 0, 0, "Unexpected any. Specify a different type.", "1"],
      [0, 0, 0, "Unexpected any. Specify a different type.", "2"]
    ],
    "packages/grafana-runtime/src/services/EchoSrv.ts:5381": [
      [0, 0, 0, "Unexpected any. Specify a different type.", "0"],
      [0, 0, 0, "Unexpected any. Specify a different type.", "1"],
      [0, 0, 0, "Unexpected any. Specify a different type.", "2"],
      [0, 0, 0, "Unexpected any. Specify a different type.", "3"]
    ],
    "packages/grafana-runtime/src/services/LocationService.ts:5381": [
      [0, 0, 0, "Unexpected any. Specify a different type.", "0"],
      [0, 0, 0, "Unexpected any. Specify a different type.", "1"],
      [0, 0, 0, "Unexpected any. Specify a different type.", "2"],
      [0, 0, 0, "Unexpected any. Specify a different type.", "3"],
      [0, 0, 0, "Do not use any type assertions.", "4"],
      [0, 0, 0, "Unexpected any. Specify a different type.", "5"]
    ],
    "packages/grafana-runtime/src/services/backendSrv.ts:5381": [
      [0, 0, 0, "Unexpected any. Specify a different type.", "0"],
      [0, 0, 0, "Unexpected any. Specify a different type.", "1"],
      [0, 0, 0, "Unexpected any. Specify a different type.", "2"],
      [0, 0, 0, "Unexpected any. Specify a different type.", "3"],
      [0, 0, 0, "Unexpected any. Specify a different type.", "4"],
      [0, 0, 0, "Unexpected any. Specify a different type.", "5"],
      [0, 0, 0, "Unexpected any. Specify a different type.", "6"],
      [0, 0, 0, "Unexpected any. Specify a different type.", "7"],
      [0, 0, 0, "Unexpected any. Specify a different type.", "8"],
      [0, 0, 0, "Unexpected any. Specify a different type.", "9"],
      [0, 0, 0, "Unexpected any. Specify a different type.", "10"],
      [0, 0, 0, "Unexpected any. Specify a different type.", "11"],
      [0, 0, 0, "Unexpected any. Specify a different type.", "12"],
      [0, 0, 0, "Unexpected any. Specify a different type.", "13"],
      [0, 0, 0, "Unexpected any. Specify a different type.", "14"],
      [0, 0, 0, "Unexpected any. Specify a different type.", "15"],
      [0, 0, 0, "Unexpected any. Specify a different type.", "16"],
      [0, 0, 0, "Unexpected any. Specify a different type.", "17"]
    ],
    "packages/grafana-runtime/src/services/live.ts:5381": [
      [0, 0, 0, "Unexpected any. Specify a different type.", "0"],
      [0, 0, 0, "Unexpected any. Specify a different type.", "1"],
      [0, 0, 0, "Unexpected any. Specify a different type.", "2"]
    ],
    "packages/grafana-runtime/src/utils/DataSourceWithBackend.ts:5381": [
      [0, 0, 0, "Unexpected any. Specify a different type.", "0"],
      [0, 0, 0, "Do not use any type assertions.", "1"],
      [0, 0, 0, "Do not use any type assertions.", "2"],
      [0, 0, 0, "Unexpected any. Specify a different type.", "3"],
      [0, 0, 0, "Unexpected any. Specify a different type.", "4"],
      [0, 0, 0, "Unexpected any. Specify a different type.", "5"],
      [0, 0, 0, "Unexpected any. Specify a different type.", "6"]
    ],
    "packages/grafana-runtime/src/utils/plugin.ts:5381": [
      [0, 0, 0, "Unexpected any. Specify a different type.", "0"]
    ],
    "packages/grafana-runtime/src/utils/queryResponse.test.ts:5381": [
      [0, 0, 0, "Unexpected any. Specify a different type.", "0"],
      [0, 0, 0, "Unexpected any. Specify a different type.", "1"],
      [0, 0, 0, "Unexpected any. Specify a different type.", "2"]
    ],
    "packages/grafana-runtime/src/utils/queryResponse.ts:5381": [
      [0, 0, 0, "Do not use any type assertions.", "0"],
      [0, 0, 0, "Do not use any type assertions.", "1"],
      [0, 0, 0, "Do not use any type assertions.", "2"],
      [0, 0, 0, "Do not use any type assertions.", "3"],
      [0, 0, 0, "Do not use any type assertions.", "4"]
    ],
    "packages/grafana-schema/src/veneer/common.types.ts:5381": [
      [0, 0, 0, "Unexpected any. Specify a different type.", "0"]
    ],
    "packages/grafana-schema/src/veneer/dashboard.types.ts:5381": [
      [0, 0, 0, "Unexpected any. Specify a different type.", "0"],
      [0, 0, 0, "Unexpected any. Specify a different type.", "1"],
      [0, 0, 0, "Unexpected any. Specify a different type.", "2"],
      [0, 0, 0, "Do not use any type assertions.", "3"],
      [0, 0, 0, "Do not use any type assertions.", "4"]
    ],
    "packages/grafana-toolkit/src/cli/tasks/component.create.ts:5381": [
      [0, 0, 0, "Unexpected any. Specify a different type.", "0"],
      [0, 0, 0, "Unexpected any. Specify a different type.", "1"]
    ],
    "packages/grafana-toolkit/src/cli/tasks/package.build.ts:5381": [
      [0, 0, 0, "Unexpected any. Specify a different type.", "0"],
      [0, 0, 0, "Unexpected any. Specify a different type.", "1"],
      [0, 0, 0, "Unexpected any. Specify a different type.", "2"]
    ],
    "packages/grafana-toolkit/src/cli/tasks/plugin.ci.ts:5381": [
      [0, 0, 0, "Do not use any type assertions.", "0"]
    ],
    "packages/grafana-toolkit/src/cli/tasks/plugin.utils.ts:5381": [
      [0, 0, 0, "Unexpected any. Specify a different type.", "0"],
      [0, 0, 0, "Unexpected any. Specify a different type.", "1"],
      [0, 0, 0, "Unexpected any. Specify a different type.", "2"]
    ],
    "packages/grafana-toolkit/src/cli/tasks/plugin/bundle.managed.ts:5381": [
      [0, 0, 0, "Unexpected any. Specify a different type.", "0"]
    ],
    "packages/grafana-toolkit/src/cli/tasks/plugin/create.ts:5381": [
      [0, 0, 0, "Unexpected any. Specify a different type.", "0"],
      [0, 0, 0, "Unexpected any. Specify a different type.", "1"],
      [0, 0, 0, "Unexpected any. Specify a different type.", "2"]
    ],
    "packages/grafana-toolkit/src/cli/tasks/searchTestDataSetup.ts:5381": [
      [0, 0, 0, "Unexpected any. Specify a different type.", "0"],
      [0, 0, 0, "Unexpected any. Specify a different type.", "1"],
      [0, 0, 0, "Unexpected any. Specify a different type.", "2"],
      [0, 0, 0, "Unexpected any. Specify a different type.", "3"],
      [0, 0, 0, "Unexpected any. Specify a different type.", "4"],
      [0, 0, 0, "Unexpected any. Specify a different type.", "5"],
      [0, 0, 0, "Unexpected any. Specify a different type.", "6"],
      [0, 0, 0, "Unexpected any. Specify a different type.", "7"],
      [0, 0, 0, "Unexpected any. Specify a different type.", "8"],
      [0, 0, 0, "Unexpected any. Specify a different type.", "9"],
      [0, 0, 0, "Unexpected any. Specify a different type.", "10"],
      [0, 0, 0, "Unexpected any. Specify a different type.", "11"]
    ],
    "packages/grafana-toolkit/src/cli/tasks/task.ts:5381": [
      [0, 0, 0, "Unexpected any. Specify a different type.", "0"],
      [0, 0, 0, "Do not use any type assertions.", "1"],
      [0, 0, 0, "Unexpected any. Specify a different type.", "2"]
    ],
    "packages/grafana-toolkit/src/cli/utils/githubRelease.ts:5381": [
      [0, 0, 0, "Unexpected any. Specify a different type.", "0"],
      [0, 0, 0, "Unexpected any. Specify a different type.", "1"],
      [0, 0, 0, "Unexpected any. Specify a different type.", "2"]
    ],
    "packages/grafana-toolkit/src/cli/utils/prompt.ts:5381": [
      [0, 0, 0, "Unexpected any. Specify a different type.", "0"],
      [0, 0, 0, "Unexpected any. Specify a different type.", "1"],
      [0, 0, 0, "Unexpected any. Specify a different type.", "2"]
    ],
    "packages/grafana-toolkit/src/cli/utils/useSpinner.ts:5381": [
      [0, 0, 0, "Unexpected any. Specify a different type.", "0"],
      [0, 0, 0, "Unexpected any. Specify a different type.", "1"]
    ],
    "packages/grafana-toolkit/src/config/jest.plugin.config.ts:5381": [
      [0, 0, 0, "Do not use any type assertions.", "0"]
    ],
    "packages/grafana-toolkit/src/config/react-inlinesvg.tsx:5381": [
      [0, 0, 0, "Unexpected any. Specify a different type.", "0"]
    ],
    "packages/grafana-toolkit/src/config/utils/pluginValidation.ts:5381": [
      [0, 0, 0, "Unexpected any. Specify a different type.", "0"],
      [0, 0, 0, "Do not use any type assertions.", "1"]
    ],
    "packages/grafana-toolkit/src/config/webpack.plugin.config.test.ts:5381": [
      [0, 0, 0, "Unexpected any. Specify a different type.", "0"]
    ],
    "packages/grafana-toolkit/src/config/webpack.plugin.config.ts:5381": [
      [0, 0, 0, "Unexpected any. Specify a different type.", "0"],
      [0, 0, 0, "Do not use any type assertions.", "1"],
      [0, 0, 0, "Unexpected any. Specify a different type.", "2"]
    ],
    "packages/grafana-toolkit/src/plugins/manifest.ts:5381": [
      [0, 0, 0, "Unexpected any. Specify a different type.", "0"],
      [0, 0, 0, "Unexpected any. Specify a different type.", "1"],
      [0, 0, 0, "Do not use any type assertions.", "2"],
      [0, 0, 0, "Unexpected any. Specify a different type.", "3"],
      [0, 0, 0, "Do not use any type assertions.", "4"],
      [0, 0, 0, "Unexpected any. Specify a different type.", "5"],
      [0, 0, 0, "Do not use any type assertions.", "6"],
      [0, 0, 0, "Unexpected any. Specify a different type.", "7"],
      [0, 0, 0, "Do not use any type assertions.", "8"],
      [0, 0, 0, "Unexpected any. Specify a different type.", "9"]
    ],
    "packages/grafana-toolkit/src/plugins/types.ts:5381": [
      [0, 0, 0, "Unexpected any. Specify a different type.", "0"]
    ],
    "packages/grafana-toolkit/src/plugins/utils.ts:5381": [
      [0, 0, 0, "Do not use any type assertions.", "0"]
    ],
    "packages/grafana-toolkit/src/plugins/workflow.ts:5381": [
      [0, 0, 0, "Do not use any type assertions.", "0"],
      [0, 0, 0, "Do not use any type assertions.", "1"]
    ],
    "packages/grafana-ui/src/components/Card/Card.tsx:5381": [
      [0, 0, 0, "Do not use any type assertions.", "0"],
      [0, 0, 0, "Unexpected any. Specify a different type.", "1"]
    ],
    "packages/grafana-ui/src/components/Cascader/Cascader.tsx:5381": [
      [0, 0, 0, "Unexpected any. Specify a different type.", "0"]
    ],
    "packages/grafana-ui/src/components/ClickOutsideWrapper/ClickOutsideWrapper.tsx:5381": [
      [0, 0, 0, "Unexpected any. Specify a different type.", "0"]
    ],
    "packages/grafana-ui/src/components/ColorPicker/ColorPicker.tsx:5381": [
      [0, 0, 0, "Unexpected any. Specify a different type.", "0"],
      [0, 0, 0, "Unexpected any. Specify a different type.", "1"],
      [0, 0, 0, "Do not use any type assertions.", "2"]
    ],
    "packages/grafana-ui/src/components/ConfirmModal/ConfirmModal.tsx:5381": [
      [0, 0, 0, "Use data-testid for E2E selectors instead of aria-label", "0"]
    ],
    "packages/grafana-ui/src/components/DataLinks/DataLinkInput.tsx:5381": [
      [0, 0, 0, "Unexpected any. Specify a different type.", "0"],
      [0, 0, 0, "Do not use any type assertions.", "1"],
      [0, 0, 0, "Unexpected any. Specify a different type.", "2"]
    ],
    "packages/grafana-ui/src/components/DataLinks/DataLinksContextMenu.tsx:5381": [
      [0, 0, 0, "Use data-testid for E2E selectors instead of aria-label", "0"]
    ],
    "packages/grafana-ui/src/components/DataSourceSettings/CustomHeadersSettings.tsx:5381": [
      [0, 0, 0, "Unexpected any. Specify a different type.", "0"],
      [0, 0, 0, "Unexpected any. Specify a different type.", "1"]
    ],
    "packages/grafana-ui/src/components/DataSourceSettings/DataSourceHttpSettings.story.tsx:5381": [
      [0, 0, 0, "Unexpected any. Specify a different type.", "0"],
      [0, 0, 0, "Unexpected any. Specify a different type.", "1"]
    ],
    "packages/grafana-ui/src/components/DataSourceSettings/DataSourceHttpSettings.tsx:5381": [
      [0, 0, 0, "Unexpected any. Specify a different type.", "0"],
      [0, 0, 0, "Unexpected any. Specify a different type.", "1"],
      [0, 0, 0, "Use data-testid for E2E selectors instead of aria-label", "2"]
    ],
    "packages/grafana-ui/src/components/DataSourceSettings/types.ts:5381": [
      [0, 0, 0, "Unexpected any. Specify a different type.", "0"],
      [0, 0, 0, "Unexpected any. Specify a different type.", "1"],
      [0, 0, 0, "Unexpected any. Specify a different type.", "2"],
      [0, 0, 0, "Unexpected any. Specify a different type.", "3"],
      [0, 0, 0, "Unexpected any. Specify a different type.", "4"],
      [0, 0, 0, "Unexpected any. Specify a different type.", "5"],
      [0, 0, 0, "Unexpected any. Specify a different type.", "6"],
      [0, 0, 0, "Unexpected any. Specify a different type.", "7"]
    ],
    "packages/grafana-ui/src/components/DateTimePickers/TimeOfDayPicker.tsx:5381": [
      [0, 0, 0, "Unexpected any. Specify a different type.", "0"]
    ],
    "packages/grafana-ui/src/components/DateTimePickers/TimeRangeInput.tsx:5381": [
      [0, 0, 0, "Use data-testid for E2E selectors instead of aria-label", "0"]
    ],
    "packages/grafana-ui/src/components/DateTimePickers/TimeRangePicker/CalendarHeader.tsx:5381": [
      [0, 0, 0, "Use data-testid for E2E selectors instead of aria-label", "0"]
    ],
    "packages/grafana-ui/src/components/DateTimePickers/TimeRangePicker/TimePickerCalendar.tsx:5381": [
      [0, 0, 0, "Use data-testid for E2E selectors instead of aria-label", "0"]
    ],
    "packages/grafana-ui/src/components/DateTimePickers/TimeRangePicker/TimePickerFooter.tsx:5381": [
      [0, 0, 0, "Use data-testid for E2E selectors instead of aria-label", "0"]
    ],
    "packages/grafana-ui/src/components/DateTimePickers/TimeRangePicker/TimeRangeContent.tsx:5381": [
      [0, 0, 0, "Use data-testid for E2E selectors instead of aria-label", "0"],
      [0, 0, 0, "Use data-testid for E2E selectors instead of aria-label", "1"],
      [0, 0, 0, "Use data-testid for E2E selectors instead of aria-label", "2"]
    ],
    "packages/grafana-ui/src/components/Drawer/Drawer.tsx:5381": [
      [0, 0, 0, "Use data-testid for E2E selectors instead of aria-label", "0"],
      [0, 0, 0, "Use data-testid for E2E selectors instead of aria-label", "1"],
      [0, 0, 0, "Use data-testid for E2E selectors instead of aria-label", "2"]
    ],
    "packages/grafana-ui/src/components/Dropdown/ButtonSelect.tsx:5381": [
      [0, 0, 0, "Do not use any type assertions.", "0"],
      [0, 0, 0, "Do not use any type assertions.", "1"]
    ],
    "packages/grafana-ui/src/components/Forms/FieldArray.story.tsx:5381": [
      [0, 0, 0, "Do not use any type assertions.", "0"]
    ],
    "packages/grafana-ui/src/components/Forms/Form.story.tsx:5381": [
      [0, 0, 0, "Do not use any type assertions.", "0"],
      [0, 0, 0, "Unexpected any. Specify a different type.", "1"],
      [0, 0, 0, "Do not use any type assertions.", "2"],
      [0, 0, 0, "Unexpected any. Specify a different type.", "3"]
    ],
    "packages/grafana-ui/src/components/Forms/Legacy/Input/Input.tsx:5381": [
      [0, 0, 0, "Unexpected any. Specify a different type.", "0"],
      [0, 0, 0, "Do not use any type assertions.", "1"],
      [0, 0, 0, "Do not use any type assertions.", "2"]
    ],
    "packages/grafana-ui/src/components/Forms/Legacy/Select/IndicatorsContainer.tsx:5381": [
      [0, 0, 0, "Unexpected any. Specify a different type.", "0"]
    ],
    "packages/grafana-ui/src/components/Forms/Legacy/Select/Select.tsx:5381": [
      [0, 0, 0, "Unexpected any. Specify a different type.", "0"]
    ],
    "packages/grafana-ui/src/components/Forms/Legacy/Select/SelectOption.test.tsx:5381": [
      [0, 0, 0, "Unexpected any. Specify a different type.", "0"]
    ],
    "packages/grafana-ui/src/components/Forms/Legacy/Select/SelectOption.tsx:5381": [
      [0, 0, 0, "Unexpected any. Specify a different type.", "0"],
      [0, 0, 0, "Unexpected any. Specify a different type.", "1"]
    ],
    "packages/grafana-ui/src/components/Graph/Graph.tsx:5381": [
      [0, 0, 0, "Unexpected any. Specify a different type.", "0"],
      [0, 0, 0, "Do not use any type assertions.", "1"],
      [0, 0, 0, "Do not use any type assertions.", "2"],
      [0, 0, 0, "Do not use any type assertions.", "3"],
      [0, 0, 0, "Unexpected any. Specify a different type.", "4"]
    ],
    "packages/grafana-ui/src/components/Graph/GraphContextMenu.tsx:5381": [
      [0, 0, 0, "Unexpected any. Specify a different type.", "0"]
    ],
    "packages/grafana-ui/src/components/Graph/utils.ts:5381": [
      [0, 0, 0, "Unexpected any. Specify a different type.", "0"]
    ],
    "packages/grafana-ui/src/components/GraphNG/GraphNG.tsx:5381": [
      [0, 0, 0, "Unexpected any. Specify a different type.", "0"],
      [0, 0, 0, "Unexpected any. Specify a different type.", "1"],
      [0, 0, 0, "Unexpected any. Specify a different type.", "2"],
      [0, 0, 0, "Unexpected any. Specify a different type.", "3"],
      [0, 0, 0, "Unexpected any. Specify a different type.", "4"],
      [0, 0, 0, "Do not use any type assertions.", "5"],
      [0, 0, 0, "Do not use any type assertions.", "6"],
      [0, 0, 0, "Do not use any type assertions.", "7"],
      [0, 0, 0, "Unexpected any. Specify a different type.", "8"],
      [0, 0, 0, "Do not use any type assertions.", "9"],
      [0, 0, 0, "Do not use any type assertions.", "10"],
      [0, 0, 0, "Do not use any type assertions.", "11"]
    ],
    "packages/grafana-ui/src/components/GraphNG/hooks.ts:5381": [
      [0, 0, 0, "Do not use any type assertions.", "0"]
    ],
    "packages/grafana-ui/src/components/GraphNG/nullInsertThreshold.ts:5381": [
      [0, 0, 0, "Do not use any type assertions.", "0"],
      [0, 0, 0, "Unexpected any. Specify a different type.", "1"],
      [0, 0, 0, "Unexpected any. Specify a different type.", "2"],
      [0, 0, 0, "Unexpected any. Specify a different type.", "3"]
    ],
    "packages/grafana-ui/src/components/GraphNG/nullToUndefThreshold.ts:5381": [
      [0, 0, 0, "Unexpected any. Specify a different type.", "0"],
      [0, 0, 0, "Unexpected any. Specify a different type.", "1"],
      [0, 0, 0, "Do not use any type assertions.", "2"]
    ],
    "packages/grafana-ui/src/components/GraphNG/utils.ts:5381": [
      [0, 0, 0, "Do not use any type assertions.", "0"],
      [0, 0, 0, "Unexpected any. Specify a different type.", "1"]
    ],
    "packages/grafana-ui/src/components/InfoBox/InfoBox.tsx:5381": [
      [0, 0, 0, "Do not use any type assertions.", "0"]
    ],
    "packages/grafana-ui/src/components/JSONFormatter/JSONFormatter.tsx:5381": [
      [0, 0, 0, "Unexpected any. Specify a different type.", "0"]
    ],
    "packages/grafana-ui/src/components/JSONFormatter/json_explorer/json_explorer.ts:5381": [
      [0, 0, 0, "Unexpected any. Specify a different type.", "0"],
      [0, 0, 0, "Unexpected any. Specify a different type.", "1"],
      [0, 0, 0, "Do not use any type assertions.", "2"],
      [0, 0, 0, "Do not use any type assertions.", "3"]
    ],
    "packages/grafana-ui/src/components/Layout/Layout.story.tsx:5381": [
      [0, 0, 0, "Do not use any type assertions.", "0"]
    ],
    "packages/grafana-ui/src/components/Logs/LogRowContextProvider.tsx:5381": [
      [0, 0, 0, "Do not use any type assertions.", "0"],
      [0, 0, 0, "Do not use any type assertions.", "1"]
    ],
    "packages/grafana-ui/src/components/Logs/LogRows.tsx:5381": [
      [0, 0, 0, "Unexpected any. Specify a different type.", "0"]
    ],
    "packages/grafana-ui/src/components/Logs/logParser.ts:5381": [
      [0, 0, 0, "Do not use any type assertions.", "0"]
    ],
    "packages/grafana-ui/src/components/MatchersUI/fieldMatchersUI.ts:5381": [
      [0, 0, 0, "Unexpected any. Specify a different type.", "0"]
    ],
    "packages/grafana-ui/src/components/Menu/MenuGroup.tsx:5381": [
      [0, 0, 0, "Unexpected any. Specify a different type.", "0"]
    ],
    "packages/grafana-ui/src/components/Menu/MenuItem.tsx:5381": [
      [0, 0, 0, "Unexpected any. Specify a different type.", "0"]
    ],
    "packages/grafana-ui/src/components/Menu/SubMenu.tsx:5381": [
      [0, 0, 0, "Use data-testid for E2E selectors instead of aria-label", "0"],
      [0, 0, 0, "Use data-testid for E2E selectors instead of aria-label", "1"]
    ],
    "packages/grafana-ui/src/components/Modal/ModalsContext.tsx:5381": [
      [0, 0, 0, "Unexpected any. Specify a different type.", "0"],
      [0, 0, 0, "Unexpected any. Specify a different type.", "1"],
      [0, 0, 0, "Unexpected any. Specify a different type.", "2"],
      [0, 0, 0, "Unexpected any. Specify a different type.", "3"],
      [0, 0, 0, "Unexpected any. Specify a different type.", "4"],
      [0, 0, 0, "Unexpected any. Specify a different type.", "5"]
    ],
    "packages/grafana-ui/src/components/Monaco/CodeEditor.tsx:5381": [
      [0, 0, 0, "Use data-testid for E2E selectors instead of aria-label", "0"]
    ],
    "packages/grafana-ui/src/components/PageLayout/PageToolbar.tsx:5381": [
      [0, 0, 0, "Use data-testid for E2E selectors instead of aria-label", "0"]
    ],
    "packages/grafana-ui/src/components/PanelChrome/LoadingIndicator.tsx:5381": [
      [0, 0, 0, "Use data-testid for E2E selectors instead of aria-label", "0"]
    ],
    "packages/grafana-ui/src/components/PanelChrome/PanelContext.ts:5381": [
      [0, 0, 0, "Unexpected any. Specify a different type.", "0"],
      [0, 0, 0, "Unexpected any. Specify a different type.", "1"]
    ],
    "packages/grafana-ui/src/components/PanelChrome/index.ts:5381": [
      [0, 0, 0, "Do not use any type assertions.", "0"]
    ],
    "packages/grafana-ui/src/components/PluginSignatureBadge/PluginSignatureBadge.tsx:5381": [
      [0, 0, 0, "Do not use any type assertions.", "0"],
      [0, 0, 0, "Unexpected any. Specify a different type.", "1"]
    ],
    "packages/grafana-ui/src/components/QueryField/QueryField.tsx:5381": [
      [0, 0, 0, "Unexpected any. Specify a different type.", "0"],
      [0, 0, 0, "Use data-testid for E2E selectors instead of aria-label", "1"]
    ],
    "packages/grafana-ui/src/components/Segment/Segment.story.tsx:5381": [
      [0, 0, 0, "Unexpected any. Specify a different type.", "0"],
      [0, 0, 0, "Unexpected any. Specify a different type.", "1"],
      [0, 0, 0, "Unexpected any. Specify a different type.", "2"],
      [0, 0, 0, "Unexpected any. Specify a different type.", "3"],
      [0, 0, 0, "Unexpected any. Specify a different type.", "4"],
      [0, 0, 0, "Unexpected any. Specify a different type.", "5"],
      [0, 0, 0, "Unexpected any. Specify a different type.", "6"],
      [0, 0, 0, "Unexpected any. Specify a different type.", "7"]
    ],
    "packages/grafana-ui/src/components/Segment/SegmentAsync.story.tsx:5381": [
      [0, 0, 0, "Unexpected any. Specify a different type.", "0"],
      [0, 0, 0, "Unexpected any. Specify a different type.", "1"],
      [0, 0, 0, "Unexpected any. Specify a different type.", "2"],
      [0, 0, 0, "Unexpected any. Specify a different type.", "3"],
      [0, 0, 0, "Unexpected any. Specify a different type.", "4"],
      [0, 0, 0, "Unexpected any. Specify a different type.", "5"],
      [0, 0, 0, "Unexpected any. Specify a different type.", "6"],
      [0, 0, 0, "Unexpected any. Specify a different type.", "7"]
    ],
    "packages/grafana-ui/src/components/Segment/SegmentInput.story.tsx:5381": [
      [0, 0, 0, "Unexpected any. Specify a different type.", "0"],
      [0, 0, 0, "Do not use any type assertions.", "1"],
      [0, 0, 0, "Do not use any type assertions.", "2"],
      [0, 0, 0, "Do not use any type assertions.", "3"],
      [0, 0, 0, "Unexpected any. Specify a different type.", "4"],
      [0, 0, 0, "Do not use any type assertions.", "5"],
      [0, 0, 0, "Unexpected any. Specify a different type.", "6"],
      [0, 0, 0, "Unexpected any. Specify a different type.", "7"]
    ],
    "packages/grafana-ui/src/components/Segment/SegmentSelect.tsx:5381": [
      [0, 0, 0, "Do not use any type assertions.", "0"],
      [0, 0, 0, "Do not use any type assertions.", "1"],
      [0, 0, 0, "Unexpected any. Specify a different type.", "2"]
    ],
    "packages/grafana-ui/src/components/Select/IndicatorsContainer.tsx:5381": [
      [0, 0, 0, "Unexpected any. Specify a different type.", "0"]
    ],
    "packages/grafana-ui/src/components/Select/Select.story.tsx:5381": [
      [0, 0, 0, "Unexpected any. Specify a different type.", "0"],
      [0, 0, 0, "Unexpected any. Specify a different type.", "1"]
    ],
    "packages/grafana-ui/src/components/Select/SelectBase.tsx:5381": [
      [0, 0, 0, "Unexpected any. Specify a different type.", "0"],
      [0, 0, 0, "Do not use any type assertions.", "1"],
      [0, 0, 0, "Unexpected any. Specify a different type.", "2"],
      [0, 0, 0, "Unexpected any. Specify a different type.", "3"],
      [0, 0, 0, "Do not use any type assertions.", "4"],
      [0, 0, 0, "Unexpected any. Specify a different type.", "5"],
      [0, 0, 0, "Do not use any type assertions.", "6"],
      [0, 0, 0, "Unexpected any. Specify a different type.", "7"],
      [0, 0, 0, "Do not use any type assertions.", "8"],
      [0, 0, 0, "Unexpected any. Specify a different type.", "9"],
      [0, 0, 0, "Unexpected any. Specify a different type.", "10"],
      [0, 0, 0, "Unexpected any. Specify a different type.", "11"],
      [0, 0, 0, "Unexpected any. Specify a different type.", "12"]
    ],
    "packages/grafana-ui/src/components/Select/SelectMenu.tsx:5381": [
      [0, 0, 0, "Unexpected any. Specify a different type.", "0"]
    ],
    "packages/grafana-ui/src/components/Select/SelectOptionGroup.tsx:5381": [
      [0, 0, 0, "Unexpected any. Specify a different type.", "0"],
      [0, 0, 0, "Unexpected any. Specify a different type.", "1"],
      [0, 0, 0, "Unexpected any. Specify a different type.", "2"]
    ],
    "packages/grafana-ui/src/components/Select/SingleValue.tsx:5381": [
      [0, 0, 0, "Do not use any type assertions.", "0"]
    ],
    "packages/grafana-ui/src/components/Select/ValueContainer.tsx:5381": [
      [0, 0, 0, "Unexpected any. Specify a different type.", "0"]
    ],
    "packages/grafana-ui/src/components/Select/resetSelectStyles.ts:5381": [
      [0, 0, 0, "Unexpected any. Specify a different type.", "0"],
      [0, 0, 0, "Unexpected any. Specify a different type.", "1"],
      [0, 0, 0, "Unexpected any. Specify a different type.", "2"],
      [0, 0, 0, "Unexpected any. Specify a different type.", "3"]
    ],
    "packages/grafana-ui/src/components/Select/types.ts:5381": [
      [0, 0, 0, "Unexpected any. Specify a different type.", "0"],
      [0, 0, 0, "Unexpected any. Specify a different type.", "1"],
      [0, 0, 0, "Unexpected any. Specify a different type.", "2"],
      [0, 0, 0, "Unexpected any. Specify a different type.", "3"],
      [0, 0, 0, "Unexpected any. Specify a different type.", "4"],
      [0, 0, 0, "Unexpected any. Specify a different type.", "5"]
    ],
    "packages/grafana-ui/src/components/SingleStatShared/SingleStatBaseOptions.test.ts:5381": [
      [0, 0, 0, "Unexpected any. Specify a different type.", "0"],
      [0, 0, 0, "Unexpected any. Specify a different type.", "1"],
      [0, 0, 0, "Unexpected any. Specify a different type.", "2"],
      [0, 0, 0, "Unexpected any. Specify a different type.", "3"],
      [0, 0, 0, "Unexpected any. Specify a different type.", "4"],
      [0, 0, 0, "Unexpected any. Specify a different type.", "5"],
      [0, 0, 0, "Unexpected any. Specify a different type.", "6"],
      [0, 0, 0, "Unexpected any. Specify a different type.", "7"],
      [0, 0, 0, "Unexpected any. Specify a different type.", "8"]
    ],
    "packages/grafana-ui/src/components/SingleStatShared/SingleStatBaseOptions.ts:5381": [
      [0, 0, 0, "Unexpected any. Specify a different type.", "0"],
      [0, 0, 0, "Unexpected any. Specify a different type.", "1"],
      [0, 0, 0, "Unexpected any. Specify a different type.", "2"],
      [0, 0, 0, "Unexpected any. Specify a different type.", "3"],
      [0, 0, 0, "Do not use any type assertions.", "4"],
      [0, 0, 0, "Unexpected any. Specify a different type.", "5"],
      [0, 0, 0, "Do not use any type assertions.", "6"],
      [0, 0, 0, "Unexpected any. Specify a different type.", "7"],
      [0, 0, 0, "Do not use any type assertions.", "8"],
      [0, 0, 0, "Unexpected any. Specify a different type.", "9"],
      [0, 0, 0, "Do not use any type assertions.", "10"],
      [0, 0, 0, "Unexpected any. Specify a different type.", "11"],
      [0, 0, 0, "Do not use any type assertions.", "12"],
      [0, 0, 0, "Unexpected any. Specify a different type.", "13"],
      [0, 0, 0, "Do not use any type assertions.", "14"],
      [0, 0, 0, "Unexpected any. Specify a different type.", "15"],
      [0, 0, 0, "Unexpected any. Specify a different type.", "16"],
      [0, 0, 0, "Unexpected any. Specify a different type.", "17"],
      [0, 0, 0, "Unexpected any. Specify a different type.", "18"],
      [0, 0, 0, "Unexpected any. Specify a different type.", "19"],
      [0, 0, 0, "Unexpected any. Specify a different type.", "20"]
    ],
    "packages/grafana-ui/src/components/StatsPicker/StatsPicker.story.tsx:5381": [
      [0, 0, 0, "Unexpected any. Specify a different type.", "0"],
      [0, 0, 0, "Unexpected any. Specify a different type.", "1"],
      [0, 0, 0, "Unexpected any. Specify a different type.", "2"]
    ],
    "packages/grafana-ui/src/components/Table/CellActions.tsx:5381": [
      [0, 0, 0, "Do not use any type assertions.", "0"]
    ],
    "packages/grafana-ui/src/components/Table/DefaultCell.tsx:5381": [
      [0, 0, 0, "Do not use any type assertions.", "0"]
    ],
    "packages/grafana-ui/src/components/Table/Filter.tsx:5381": [
      [0, 0, 0, "Unexpected any. Specify a different type.", "0"]
    ],
    "packages/grafana-ui/src/components/Table/FilterPopup.tsx:5381": [
      [0, 0, 0, "Unexpected any. Specify a different type.", "0"]
    ],
    "packages/grafana-ui/src/components/Table/FooterRow.tsx:5381": [
      [0, 0, 0, "Do not use any type assertions.", "0"],
      [0, 0, 0, "Unexpected any. Specify a different type.", "1"]
    ],
    "packages/grafana-ui/src/components/Table/HeaderRow.tsx:5381": [
      [0, 0, 0, "Unexpected any. Specify a different type.", "0"]
    ],
    "packages/grafana-ui/src/components/Table/JSONViewCell.tsx:5381": [
      [0, 0, 0, "Do not use any type assertions.", "0"]
    ],
    "packages/grafana-ui/src/components/Table/Table.tsx:5381": [
      [0, 0, 0, "Unexpected any. Specify a different type.", "0"],
      [0, 0, 0, "Do not use any type assertions.", "1"],
      [0, 0, 0, "Do not use any type assertions.", "2"],
      [0, 0, 0, "Do not use any type assertions.", "3"],
      [0, 0, 0, "Do not use any type assertions.", "4"]
    ],
    "packages/grafana-ui/src/components/Table/TableCell.tsx:5381": [
      [0, 0, 0, "Do not use any type assertions.", "0"],
      [0, 0, 0, "Do not use any type assertions.", "1"],
      [0, 0, 0, "Do not use any type assertions.", "2"],
      [0, 0, 0, "Unexpected any. Specify a different type.", "3"],
      [0, 0, 0, "Do not use any type assertions.", "4"],
      [0, 0, 0, "Do not use any type assertions.", "5"]
    ],
    "packages/grafana-ui/src/components/Table/TableCellInspectModal.tsx:5381": [
      [0, 0, 0, "Unexpected any. Specify a different type.", "0"]
    ],
    "packages/grafana-ui/src/components/Table/hooks.ts:5381": [
      [0, 0, 0, "Do not use any type assertions.", "0"],
      [0, 0, 0, "Do not use any type assertions.", "1"],
      [0, 0, 0, "Do not use any type assertions.", "2"],
      [0, 0, 0, "Do not use any type assertions.", "3"],
      [0, 0, 0, "Do not use any type assertions.", "4"]
    ],
    "packages/grafana-ui/src/components/Table/reducer.ts:5381": [
      [0, 0, 0, "Do not use any type assertions.", "0"],
      [0, 0, 0, "Unexpected any. Specify a different type.", "1"],
      [0, 0, 0, "Do not use any type assertions.", "2"]
    ],
    "packages/grafana-ui/src/components/Table/types.ts:5381": [
      [0, 0, 0, "Unexpected any. Specify a different type.", "0"],
      [0, 0, 0, "Unexpected any. Specify a different type.", "1"]
    ],
    "packages/grafana-ui/src/components/Table/utils.test.tsx:5381": [
      [0, 0, 0, "Unexpected any. Specify a different type.", "0"],
      [0, 0, 0, "Unexpected any. Specify a different type.", "1"],
      [0, 0, 0, "Unexpected any. Specify a different type.", "2"],
      [0, 0, 0, "Unexpected any. Specify a different type.", "3"],
      [0, 0, 0, "Unexpected any. Specify a different type.", "4"],
      [0, 0, 0, "Unexpected any. Specify a different type.", "5"],
      [0, 0, 0, "Unexpected any. Specify a different type.", "6"],
      [0, 0, 0, "Unexpected any. Specify a different type.", "7"],
      [0, 0, 0, "Unexpected any. Specify a different type.", "8"],
      [0, 0, 0, "Unexpected any. Specify a different type.", "9"]
    ],
    "packages/grafana-ui/src/components/Table/utils.ts:5381": [
      [0, 0, 0, "Do not use any type assertions.", "0"],
      [0, 0, 0, "Do not use any type assertions.", "1"],
      [0, 0, 0, "Unexpected any. Specify a different type.", "2"],
      [0, 0, 0, "Unexpected any. Specify a different type.", "3"],
      [0, 0, 0, "Unexpected any. Specify a different type.", "4"],
      [0, 0, 0, "Unexpected any. Specify a different type.", "5"],
      [0, 0, 0, "Do not use any type assertions.", "6"],
      [0, 0, 0, "Unexpected any. Specify a different type.", "7"],
      [0, 0, 0, "Unexpected any. Specify a different type.", "8"],
      [0, 0, 0, "Unexpected any. Specify a different type.", "9"],
      [0, 0, 0, "Unexpected any. Specify a different type.", "10"],
      [0, 0, 0, "Unexpected any. Specify a different type.", "11"],
      [0, 0, 0, "Unexpected any. Specify a different type.", "12"],
      [0, 0, 0, "Unexpected any. Specify a different type.", "13"],
      [0, 0, 0, "Unexpected any. Specify a different type.", "14"],
      [0, 0, 0, "Do not use any type assertions.", "15"]
    ],
    "packages/grafana-ui/src/components/Tags/Tag.tsx:5381": [
      [0, 0, 0, "Do not use any type assertions.", "0"]
    ],
    "packages/grafana-ui/src/components/ThemeDemos/ThemeDemo.tsx:5381": [
      [0, 0, 0, "Do not use any type assertions.", "0"],
      [0, 0, 0, "Unexpected any. Specify a different type.", "1"]
    ],
    "packages/grafana-ui/src/components/TimeSeries/TimeSeries.tsx:5381": [
      [0, 0, 0, "Do not use any type assertions.", "0"],
      [0, 0, 0, "Do not use any type assertions.", "1"]
    ],
    "packages/grafana-ui/src/components/TimeSeries/utils.ts:5381": [
      [0, 0, 0, "Unexpected any. Specify a different type.", "0"],
      [0, 0, 0, "Do not use any type assertions.", "1"],
      [0, 0, 0, "Unexpected any. Specify a different type.", "2"]
    ],
    "packages/grafana-ui/src/components/ValuePicker/ValuePicker.tsx:5381": [
      [0, 0, 0, "Use data-testid for E2E selectors instead of aria-label", "0"],
      [0, 0, 0, "Use data-testid for E2E selectors instead of aria-label", "1"]
    ],
    "packages/grafana-ui/src/components/VizLegend/VizLegendListItem.tsx:5381": [
      [0, 0, 0, "Use data-testid for E2E selectors instead of aria-label", "0"]
    ],
    "packages/grafana-ui/src/components/VizLegend/types.ts:5381": [
      [0, 0, 0, "Unexpected any. Specify a different type.", "0"],
      [0, 0, 0, "Unexpected any. Specify a different type.", "1"]
    ],
    "packages/grafana-ui/src/components/VizRepeater/VizRepeater.tsx:5381": [
      [0, 0, 0, "Do not use any type assertions.", "0"],
      [0, 0, 0, "Do not use any type assertions.", "1"],
      [0, 0, 0, "Do not use any type assertions.", "2"],
      [0, 0, 0, "Do not use any type assertions.", "3"]
    ],
    "packages/grafana-ui/src/components/VizTooltip/VizTooltip.tsx:5381": [
      [0, 0, 0, "Unexpected any. Specify a different type.", "0"],
      [0, 0, 0, "Unexpected any. Specify a different type.", "1"]
    ],
    "packages/grafana-ui/src/components/uPlot/Plot.tsx:5381": [
      [0, 0, 0, "Do not use any type assertions.", "0"],
      [0, 0, 0, "Do not use any type assertions.", "1"]
    ],
    "packages/grafana-ui/src/components/uPlot/PlotLegend.tsx:5381": [
      [0, 0, 0, "Unexpected any. Specify a different type.", "0"],
      [0, 0, 0, "Do not use any type assertions.", "1"]
    ],
    "packages/grafana-ui/src/components/uPlot/config.ts:5381": [
      [0, 0, 0, "Do not use any type assertions.", "0"],
      [0, 0, 0, "Do not use any type assertions.", "1"],
      [0, 0, 0, "Do not use any type assertions.", "2"],
      [0, 0, 0, "Do not use any type assertions.", "3"],
      [0, 0, 0, "Do not use any type assertions.", "4"],
      [0, 0, 0, "Do not use any type assertions.", "5"],
      [0, 0, 0, "Do not use any type assertions.", "6"],
      [0, 0, 0, "Do not use any type assertions.", "7"]
    ],
    "packages/grafana-ui/src/components/uPlot/config/UPlotAxisBuilder.ts:5381": [
      [0, 0, 0, "Unexpected any. Specify a different type.", "0"],
      [0, 0, 0, "Do not use any type assertions.", "1"],
      [0, 0, 0, "Unexpected any. Specify a different type.", "2"],
      [0, 0, 0, "Do not use any type assertions.", "3"],
      [0, 0, 0, "Unexpected any. Specify a different type.", "4"]
    ],
    "packages/grafana-ui/src/components/uPlot/config/UPlotConfigBuilder.ts:5381": [
      [0, 0, 0, "Do not use any type assertions.", "0"],
      [0, 0, 0, "Unexpected any. Specify a different type.", "1"],
      [0, 0, 0, "Do not use any type assertions.", "2"],
      [0, 0, 0, "Do not use any type assertions.", "3"],
      [0, 0, 0, "Unexpected any. Specify a different type.", "4"]
    ],
    "packages/grafana-ui/src/components/uPlot/config/UPlotSeriesBuilder.ts:5381": [
      [0, 0, 0, "Do not use any type assertions.", "0"]
    ],
    "packages/grafana-ui/src/components/uPlot/config/gradientFills.ts:5381": [
      [0, 0, 0, "Do not use any type assertions.", "0"],
      [0, 0, 0, "Do not use any type assertions.", "1"],
      [0, 0, 0, "Do not use any type assertions.", "2"]
    ],
    "packages/grafana-ui/src/components/uPlot/types.ts:5381": [
      [0, 0, 0, "Unexpected any. Specify a different type.", "0"]
    ],
    "packages/grafana-ui/src/components/uPlot/utils.ts:5381": [
      [0, 0, 0, "Do not use any type assertions.", "0"],
      [0, 0, 0, "Do not use any type assertions.", "1"],
      [0, 0, 0, "Do not use any type assertions.", "2"],
      [0, 0, 0, "Do not use any type assertions.", "3"],
      [0, 0, 0, "Do not use any type assertions.", "4"],
      [0, 0, 0, "Do not use any type assertions.", "5"]
    ],
    "packages/grafana-ui/src/options/builder/axis.tsx:5381": [
      [0, 0, 0, "Do not use any type assertions.", "0"],
      [0, 0, 0, "Unexpected any. Specify a different type.", "1"],
      [0, 0, 0, "Do not use any type assertions.", "2"],
      [0, 0, 0, "Unexpected any. Specify a different type.", "3"]
    ],
    "packages/grafana-ui/src/options/builder/hideSeries.tsx:5381": [
      [0, 0, 0, "Do not use any type assertions.", "0"]
    ],
    "packages/grafana-ui/src/options/builder/stacking.tsx:5381": [
      [0, 0, 0, "Unexpected any. Specify a different type.", "0"]
    ],
    "packages/grafana-ui/src/slate-plugins/braces.ts:5381": [
      [0, 0, 0, "Do not use any type assertions.", "0"]
    ],
    "packages/grafana-ui/src/slate-plugins/slate-prism/index.ts:5381": [
      [0, 0, 0, "Do not use any type assertions.", "0"],
      [0, 0, 0, "Do not use any type assertions.", "1"],
      [0, 0, 0, "Do not use any type assertions.", "2"],
      [0, 0, 0, "Unexpected any. Specify a different type.", "3"]
    ],
    "packages/grafana-ui/src/slate-plugins/slate-prism/options.tsx:5381": [
      [0, 0, 0, "Unexpected any. Specify a different type.", "0"],
      [0, 0, 0, "Unexpected any. Specify a different type.", "1"]
    ],
    "packages/grafana-ui/src/slate-plugins/suggestions.tsx:5381": [
      [0, 0, 0, "Do not use any type assertions.", "0"],
      [0, 0, 0, "Do not use any type assertions.", "1"],
      [0, 0, 0, "Unexpected any. Specify a different type.", "2"]
    ],
    "packages/grafana-ui/src/themes/ThemeContext.tsx:5381": [
      [0, 0, 0, "Do not use any type assertions.", "0"],
      [0, 0, 0, "Do not use any type assertions.", "1"],
      [0, 0, 0, "Do not use any type assertions.", "2"],
      [0, 0, 0, "Do not use any type assertions.", "3"],
      [0, 0, 0, "Do not use any type assertions.", "4"]
    ],
    "packages/grafana-ui/src/themes/stylesFactory.ts:5381": [
      [0, 0, 0, "Unexpected any. Specify a different type.", "0"],
      [0, 0, 0, "Unexpected any. Specify a different type.", "1"]
    ],
    "packages/grafana-ui/src/types/forms.ts:5381": [
      [0, 0, 0, "Unexpected any. Specify a different type.", "0"]
    ],
    "packages/grafana-ui/src/types/jquery.d.ts:5381": [
      [0, 0, 0, "Unexpected any. Specify a different type.", "0"],
      [0, 0, 0, "Unexpected any. Specify a different type.", "1"],
      [0, 0, 0, "Unexpected any. Specify a different type.", "2"],
      [0, 0, 0, "Unexpected any. Specify a different type.", "3"],
      [0, 0, 0, "Unexpected any. Specify a different type.", "4"],
      [0, 0, 0, "Unexpected any. Specify a different type.", "5"],
      [0, 0, 0, "Unexpected any. Specify a different type.", "6"],
      [0, 0, 0, "Unexpected any. Specify a different type.", "7"],
      [0, 0, 0, "Unexpected any. Specify a different type.", "8"]
    ],
    "packages/grafana-ui/src/types/mdx.d.ts:5381": [
      [0, 0, 0, "Unexpected any. Specify a different type.", "0"]
    ],
    "packages/grafana-ui/src/types/react-table-config.d.ts:5381": [
      [0, 0, 0, "Unexpected any. Specify a different type.", "0"],
      [0, 0, 0, "Unexpected any. Specify a different type.", "1"]
    ],
    "packages/grafana-ui/src/utils/debug.ts:5381": [
      [0, 0, 0, "Unexpected any. Specify a different type.", "0"]
    ],
    "packages/grafana-ui/src/utils/dom.ts:5381": [
      [0, 0, 0, "Unexpected any. Specify a different type.", "0"],
      [0, 0, 0, "Unexpected any. Specify a different type.", "1"],
      [0, 0, 0, "Unexpected any. Specify a different type.", "2"]
    ],
    "packages/grafana-ui/src/utils/logger.ts:5381": [
      [0, 0, 0, "Unexpected any. Specify a different type.", "0"],
      [0, 0, 0, "Unexpected any. Specify a different type.", "1"],
      [0, 0, 0, "Unexpected any. Specify a different type.", "2"]
    ],
    "packages/grafana-ui/src/utils/storybook/withTheme.tsx:5381": [
      [0, 0, 0, "Unexpected any. Specify a different type.", "0"],
      [0, 0, 0, "Unexpected any. Specify a different type.", "1"]
    ],
    "packages/grafana-ui/src/utils/table.ts:5381": [
      [0, 0, 0, "Unexpected any. Specify a different type.", "0"]
    ],
    "packages/grafana-ui/src/utils/useAsyncDependency.ts:5381": [
      [0, 0, 0, "Unexpected any. Specify a different type.", "0"]
    ],
    "plugins-bundled/internal/input-datasource/src/InputDatasource.ts:5381": [
      [0, 0, 0, "Unexpected any. Specify a different type.", "0"],
      [0, 0, 0, "Do not use any type assertions.", "1"]
    ],
    "public/app/angular/AngularApp.ts:5381": [
      [0, 0, 0, "Unexpected any. Specify a different type.", "0"],
      [0, 0, 0, "Unexpected any. Specify a different type.", "1"],
      [0, 0, 0, "Unexpected any. Specify a different type.", "2"],
      [0, 0, 0, "Unexpected any. Specify a different type.", "3"],
      [0, 0, 0, "Unexpected any. Specify a different type.", "4"],
      [0, 0, 0, "Unexpected any. Specify a different type.", "5"]
    ],
    "public/app/angular/AngularLocationWrapper.test.ts:5381": [
      [0, 0, 0, "Unexpected any. Specify a different type.", "0"]
    ],
    "public/app/angular/AngularLocationWrapper.ts:5381": [
      [0, 0, 0, "Unexpected any. Specify a different type.", "0"],
      [0, 0, 0, "Unexpected any. Specify a different type.", "1"],
      [0, 0, 0, "Unexpected any. Specify a different type.", "2"],
      [0, 0, 0, "Unexpected any. Specify a different type.", "3"],
      [0, 0, 0, "Unexpected any. Specify a different type.", "4"]
    ],
    "public/app/angular/GrafanaCtrl.ts:5381": [
      [0, 0, 0, "Unexpected any. Specify a different type.", "0"],
      [0, 0, 0, "Unexpected any. Specify a different type.", "1"],
      [0, 0, 0, "Unexpected any. Specify a different type.", "2"],
      [0, 0, 0, "Unexpected any. Specify a different type.", "3"]
    ],
    "public/app/angular/array_join.ts:5381": [
      [0, 0, 0, "Unexpected any. Specify a different type.", "0"],
      [0, 0, 0, "Unexpected any. Specify a different type.", "1"],
      [0, 0, 0, "Unexpected any. Specify a different type.", "2"],
      [0, 0, 0, "Unexpected any. Specify a different type.", "3"],
      [0, 0, 0, "Do not use any type assertions.", "4"],
      [0, 0, 0, "Unexpected any. Specify a different type.", "5"]
    ],
    "public/app/angular/autofill_event_fix.ts:5381": [
      [0, 0, 0, "Unexpected any. Specify a different type.", "0"],
      [0, 0, 0, "Unexpected any. Specify a different type.", "1"],
      [0, 0, 0, "Unexpected any. Specify a different type.", "2"]
    ],
    "public/app/angular/bridgeReactAngularRouting.ts:5381": [
      [0, 0, 0, "Unexpected any. Specify a different type.", "0"],
      [0, 0, 0, "Unexpected any. Specify a different type.", "1"],
      [0, 0, 0, "Unexpected any. Specify a different type.", "2"],
      [0, 0, 0, "Do not use any type assertions.", "3"],
      [0, 0, 0, "Do not use any type assertions.", "4"]
    ],
    "public/app/angular/bsTooltip.ts:5381": [
      [0, 0, 0, "Unexpected any. Specify a different type.", "0"],
      [0, 0, 0, "Unexpected any. Specify a different type.", "1"],
      [0, 0, 0, "Unexpected any. Specify a different type.", "2"],
      [0, 0, 0, "Unexpected any. Specify a different type.", "3"],
      [0, 0, 0, "Unexpected any. Specify a different type.", "4"],
      [0, 0, 0, "Unexpected any. Specify a different type.", "5"],
      [0, 0, 0, "Unexpected any. Specify a different type.", "6"],
      [0, 0, 0, "Unexpected any. Specify a different type.", "7"],
      [0, 0, 0, "Unexpected any. Specify a different type.", "8"]
    ],
    "public/app/angular/bsTypeahead.ts:5381": [
      [0, 0, 0, "Unexpected any. Specify a different type.", "0"],
      [0, 0, 0, "Unexpected any. Specify a different type.", "1"],
      [0, 0, 0, "Unexpected any. Specify a different type.", "2"],
      [0, 0, 0, "Unexpected any. Specify a different type.", "3"],
      [0, 0, 0, "Unexpected any. Specify a different type.", "4"],
      [0, 0, 0, "Unexpected any. Specify a different type.", "5"],
      [0, 0, 0, "Unexpected any. Specify a different type.", "6"],
      [0, 0, 0, "Unexpected any. Specify a different type.", "7"]
    ],
    "public/app/angular/components/HttpSettingsCtrl.ts:5381": [
      [0, 0, 0, "Unexpected any. Specify a different type.", "0"],
      [0, 0, 0, "Unexpected any. Specify a different type.", "1"]
    ],
    "public/app/angular/components/code_editor/brace.d.ts:5381": [
      [0, 0, 0, "Unexpected any. Specify a different type.", "0"]
    ],
    "public/app/angular/components/code_editor/code_editor.ts:5381": [
      [0, 0, 0, "Unexpected any. Specify a different type.", "0"],
      [0, 0, 0, "Unexpected any. Specify a different type.", "1"],
      [0, 0, 0, "Unexpected any. Specify a different type.", "2"],
      [0, 0, 0, "Do not use any type assertions.", "3"],
      [0, 0, 0, "Unexpected any. Specify a different type.", "4"],
      [0, 0, 0, "Unexpected any. Specify a different type.", "5"],
      [0, 0, 0, "Unexpected any. Specify a different type.", "6"],
      [0, 0, 0, "Do not use any type assertions.", "7"],
      [0, 0, 0, "Unexpected any. Specify a different type.", "8"]
    ],
    "public/app/angular/components/form_dropdown/form_dropdown.ts:5381": [
      [0, 0, 0, "Unexpected any. Specify a different type.", "0"],
      [0, 0, 0, "Unexpected any. Specify a different type.", "1"],
      [0, 0, 0, "Unexpected any. Specify a different type.", "2"],
      [0, 0, 0, "Unexpected any. Specify a different type.", "3"],
      [0, 0, 0, "Unexpected any. Specify a different type.", "4"],
      [0, 0, 0, "Unexpected any. Specify a different type.", "5"],
      [0, 0, 0, "Unexpected any. Specify a different type.", "6"],
      [0, 0, 0, "Unexpected any. Specify a different type.", "7"],
      [0, 0, 0, "Unexpected any. Specify a different type.", "8"],
      [0, 0, 0, "Unexpected any. Specify a different type.", "9"],
      [0, 0, 0, "Unexpected any. Specify a different type.", "10"],
      [0, 0, 0, "Unexpected any. Specify a different type.", "11"],
      [0, 0, 0, "Unexpected any. Specify a different type.", "12"],
      [0, 0, 0, "Unexpected any. Specify a different type.", "13"],
      [0, 0, 0, "Unexpected any. Specify a different type.", "14"],
      [0, 0, 0, "Unexpected any. Specify a different type.", "15"],
      [0, 0, 0, "Unexpected any. Specify a different type.", "16"],
      [0, 0, 0, "Do not use any type assertions.", "17"],
      [0, 0, 0, "Unexpected any. Specify a different type.", "18"],
      [0, 0, 0, "Unexpected any. Specify a different type.", "19"],
      [0, 0, 0, "Unexpected any. Specify a different type.", "20"],
      [0, 0, 0, "Unexpected any. Specify a different type.", "21"],
      [0, 0, 0, "Unexpected any. Specify a different type.", "22"],
      [0, 0, 0, "Unexpected any. Specify a different type.", "23"],
      [0, 0, 0, "Do not use any type assertions.", "24"],
      [0, 0, 0, "Unexpected any. Specify a different type.", "25"],
      [0, 0, 0, "Do not use any type assertions.", "26"],
      [0, 0, 0, "Unexpected any. Specify a different type.", "27"],
      [0, 0, 0, "Do not use any type assertions.", "28"],
      [0, 0, 0, "Unexpected any. Specify a different type.", "29"]
    ],
    "public/app/angular/components/info_popover.ts:5381": [
      [0, 0, 0, "Unexpected any. Specify a different type.", "0"],
      [0, 0, 0, "Unexpected any. Specify a different type.", "1"],
      [0, 0, 0, "Unexpected any. Specify a different type.", "2"],
      [0, 0, 0, "Unexpected any. Specify a different type.", "3"],
      [0, 0, 0, "Unexpected any. Specify a different type.", "4"],
      [0, 0, 0, "Unexpected any. Specify a different type.", "5"],
      [0, 0, 0, "Unexpected any. Specify a different type.", "6"]
    ],
    "public/app/angular/components/jsontree.ts:5381": [
      [0, 0, 0, "Unexpected any. Specify a different type.", "0"]
    ],
    "public/app/angular/components/plugin_component.ts:5381": [
      [0, 0, 0, "Unexpected any. Specify a different type.", "0"],
      [0, 0, 0, "Unexpected any. Specify a different type.", "1"],
      [0, 0, 0, "Unexpected any. Specify a different type.", "2"],
      [0, 0, 0, "Unexpected any. Specify a different type.", "3"],
      [0, 0, 0, "Unexpected any. Specify a different type.", "4"],
      [0, 0, 0, "Unexpected any. Specify a different type.", "5"],
      [0, 0, 0, "Unexpected any. Specify a different type.", "6"],
      [0, 0, 0, "Unexpected any. Specify a different type.", "7"],
      [0, 0, 0, "Unexpected any. Specify a different type.", "8"],
      [0, 0, 0, "Unexpected any. Specify a different type.", "9"],
      [0, 0, 0, "Unexpected any. Specify a different type.", "10"],
      [0, 0, 0, "Unexpected any. Specify a different type.", "11"],
      [0, 0, 0, "Unexpected any. Specify a different type.", "12"],
      [0, 0, 0, "Unexpected any. Specify a different type.", "13"],
      [0, 0, 0, "Unexpected any. Specify a different type.", "14"],
      [0, 0, 0, "Unexpected any. Specify a different type.", "15"],
      [0, 0, 0, "Unexpected any. Specify a different type.", "16"],
      [0, 0, 0, "Unexpected any. Specify a different type.", "17"],
      [0, 0, 0, "Unexpected any. Specify a different type.", "18"],
      [0, 0, 0, "Do not use any type assertions.", "19"],
      [0, 0, 0, "Unexpected any. Specify a different type.", "20"],
      [0, 0, 0, "Unexpected any. Specify a different type.", "21"],
      [0, 0, 0, "Unexpected any. Specify a different type.", "22"],
      [0, 0, 0, "Unexpected any. Specify a different type.", "23"],
      [0, 0, 0, "Unexpected any. Specify a different type.", "24"],
      [0, 0, 0, "Unexpected any. Specify a different type.", "25"],
      [0, 0, 0, "Unexpected any. Specify a different type.", "26"],
      [0, 0, 0, "Unexpected any. Specify a different type.", "27"],
      [0, 0, 0, "Unexpected any. Specify a different type.", "28"]
    ],
    "public/app/angular/components/query_part_editor.ts:5381": [
      [0, 0, 0, "Unexpected any. Specify a different type.", "0"],
      [0, 0, 0, "Unexpected any. Specify a different type.", "1"],
      [0, 0, 0, "Unexpected any. Specify a different type.", "2"],
      [0, 0, 0, "Unexpected any. Specify a different type.", "3"],
      [0, 0, 0, "Unexpected any. Specify a different type.", "4"],
      [0, 0, 0, "Unexpected any. Specify a different type.", "5"],
      [0, 0, 0, "Unexpected any. Specify a different type.", "6"],
      [0, 0, 0, "Unexpected any. Specify a different type.", "7"],
      [0, 0, 0, "Unexpected any. Specify a different type.", "8"],
      [0, 0, 0, "Unexpected any. Specify a different type.", "9"],
      [0, 0, 0, "Unexpected any. Specify a different type.", "10"],
      [0, 0, 0, "Unexpected any. Specify a different type.", "11"],
      [0, 0, 0, "Unexpected any. Specify a different type.", "12"]
    ],
    "public/app/angular/components/scroll.ts:5381": [
      [0, 0, 0, "Unexpected any. Specify a different type.", "0"],
      [0, 0, 0, "Unexpected any. Specify a different type.", "1"],
      [0, 0, 0, "Unexpected any. Specify a different type.", "2"]
    ],
    "public/app/angular/components/spectrum_picker.ts:5381": [
      [0, 0, 0, "Unexpected any. Specify a different type.", "0"],
      [0, 0, 0, "Unexpected any. Specify a different type.", "1"],
      [0, 0, 0, "Unexpected any. Specify a different type.", "2"],
      [0, 0, 0, "Unexpected any. Specify a different type.", "3"]
    ],
    "public/app/angular/components/sql_part/sql_part.ts:5381": [
      [0, 0, 0, "Unexpected any. Specify a different type.", "0"],
      [0, 0, 0, "Unexpected any. Specify a different type.", "1"],
      [0, 0, 0, "Unexpected any. Specify a different type.", "2"],
      [0, 0, 0, "Unexpected any. Specify a different type.", "3"],
      [0, 0, 0, "Unexpected any. Specify a different type.", "4"],
      [0, 0, 0, "Unexpected any. Specify a different type.", "5"],
      [0, 0, 0, "Unexpected any. Specify a different type.", "6"]
    ],
    "public/app/angular/components/sql_part/sql_part_editor.ts:5381": [
      [0, 0, 0, "Unexpected any. Specify a different type.", "0"],
      [0, 0, 0, "Unexpected any. Specify a different type.", "1"],
      [0, 0, 0, "Unexpected any. Specify a different type.", "2"],
      [0, 0, 0, "Unexpected any. Specify a different type.", "3"],
      [0, 0, 0, "Unexpected any. Specify a different type.", "4"],
      [0, 0, 0, "Unexpected any. Specify a different type.", "5"],
      [0, 0, 0, "Unexpected any. Specify a different type.", "6"],
      [0, 0, 0, "Unexpected any. Specify a different type.", "7"],
      [0, 0, 0, "Unexpected any. Specify a different type.", "8"],
      [0, 0, 0, "Unexpected any. Specify a different type.", "9"],
      [0, 0, 0, "Unexpected any. Specify a different type.", "10"],
      [0, 0, 0, "Unexpected any. Specify a different type.", "11"],
      [0, 0, 0, "Unexpected any. Specify a different type.", "12"]
    ],
    "public/app/angular/components/switch.ts:5381": [
      [0, 0, 0, "Unexpected any. Specify a different type.", "0"],
      [0, 0, 0, "Unexpected any. Specify a different type.", "1"],
      [0, 0, 0, "Unexpected any. Specify a different type.", "2"],
      [0, 0, 0, "Unexpected any. Specify a different type.", "3"],
      [0, 0, 0, "Unexpected any. Specify a different type.", "4"],
      [0, 0, 0, "Unexpected any. Specify a different type.", "5"]
    ],
    "public/app/angular/diff-view.ts:5381": [
      [0, 0, 0, "Unexpected any. Specify a different type.", "0"],
      [0, 0, 0, "Unexpected any. Specify a different type.", "1"],
      [0, 0, 0, "Unexpected any. Specify a different type.", "2"]
    ],
    "public/app/angular/dropdown_typeahead.ts:5381": [
      [0, 0, 0, "Unexpected any. Specify a different type.", "0"],
      [0, 0, 0, "Unexpected any. Specify a different type.", "1"],
      [0, 0, 0, "Unexpected any. Specify a different type.", "2"],
      [0, 0, 0, "Unexpected any. Specify a different type.", "3"],
      [0, 0, 0, "Unexpected any. Specify a different type.", "4"],
      [0, 0, 0, "Unexpected any. Specify a different type.", "5"],
      [0, 0, 0, "Unexpected any. Specify a different type.", "6"],
      [0, 0, 0, "Unexpected any. Specify a different type.", "7"],
      [0, 0, 0, "Unexpected any. Specify a different type.", "8"],
      [0, 0, 0, "Unexpected any. Specify a different type.", "9"],
      [0, 0, 0, "Unexpected any. Specify a different type.", "10"],
      [0, 0, 0, "Unexpected any. Specify a different type.", "11"],
      [0, 0, 0, "Do not use any type assertions.", "12"],
      [0, 0, 0, "Unexpected any. Specify a different type.", "13"],
      [0, 0, 0, "Unexpected any. Specify a different type.", "14"],
      [0, 0, 0, "Unexpected any. Specify a different type.", "15"],
      [0, 0, 0, "Unexpected any. Specify a different type.", "16"],
      [0, 0, 0, "Unexpected any. Specify a different type.", "17"]
    ],
    "public/app/angular/filters/filters.ts:5381": [
      [0, 0, 0, "Unexpected any. Specify a different type.", "0"],
      [0, 0, 0, "Unexpected any. Specify a different type.", "1"],
      [0, 0, 0, "Unexpected any. Specify a different type.", "2"],
      [0, 0, 0, "Unexpected any. Specify a different type.", "3"],
      [0, 0, 0, "Unexpected any. Specify a different type.", "4"],
      [0, 0, 0, "Unexpected any. Specify a different type.", "5"],
      [0, 0, 0, "Unexpected any. Specify a different type.", "6"]
    ],
    "public/app/angular/give_focus.ts:5381": [
      [0, 0, 0, "Unexpected any. Specify a different type.", "0"],
      [0, 0, 0, "Unexpected any. Specify a different type.", "1"],
      [0, 0, 0, "Unexpected any. Specify a different type.", "2"],
      [0, 0, 0, "Unexpected any. Specify a different type.", "3"],
      [0, 0, 0, "Unexpected any. Specify a different type.", "4"],
      [0, 0, 0, "Unexpected any. Specify a different type.", "5"]
    ],
    "public/app/angular/injectorMonkeyPatch.ts:5381": [
      [0, 0, 0, "Unexpected any. Specify a different type.", "0"],
      [0, 0, 0, "Unexpected any. Specify a different type.", "1"],
      [0, 0, 0, "Unexpected any. Specify a different type.", "2"],
      [0, 0, 0, "Unexpected any. Specify a different type.", "3"],
      [0, 0, 0, "Unexpected any. Specify a different type.", "4"]
    ],
    "public/app/angular/jquery_extended.ts:5381": [
      [0, 0, 0, "Unexpected any. Specify a different type.", "0"],
      [0, 0, 0, "Unexpected any. Specify a different type.", "1"]
    ],
    "public/app/angular/metric_segment.ts:5381": [
      [0, 0, 0, "Unexpected any. Specify a different type.", "0"],
      [0, 0, 0, "Unexpected any. Specify a different type.", "1"],
      [0, 0, 0, "Unexpected any. Specify a different type.", "2"],
      [0, 0, 0, "Unexpected any. Specify a different type.", "3"],
      [0, 0, 0, "Unexpected any. Specify a different type.", "4"],
      [0, 0, 0, "Unexpected any. Specify a different type.", "5"],
      [0, 0, 0, "Unexpected any. Specify a different type.", "6"],
      [0, 0, 0, "Unexpected any. Specify a different type.", "7"],
      [0, 0, 0, "Unexpected any. Specify a different type.", "8"],
      [0, 0, 0, "Unexpected any. Specify a different type.", "9"],
      [0, 0, 0, "Unexpected any. Specify a different type.", "10"],
      [0, 0, 0, "Unexpected any. Specify a different type.", "11"],
      [0, 0, 0, "Unexpected any. Specify a different type.", "12"],
      [0, 0, 0, "Unexpected any. Specify a different type.", "13"],
      [0, 0, 0, "Unexpected any. Specify a different type.", "14"],
      [0, 0, 0, "Unexpected any. Specify a different type.", "15"],
      [0, 0, 0, "Unexpected any. Specify a different type.", "16"]
    ],
    "public/app/angular/misc.ts:5381": [
      [0, 0, 0, "Unexpected any. Specify a different type.", "0"],
      [0, 0, 0, "Unexpected any. Specify a different type.", "1"],
      [0, 0, 0, "Unexpected any. Specify a different type.", "2"],
      [0, 0, 0, "Unexpected any. Specify a different type.", "3"],
      [0, 0, 0, "Unexpected any. Specify a different type.", "4"],
      [0, 0, 0, "Unexpected any. Specify a different type.", "5"],
      [0, 0, 0, "Unexpected any. Specify a different type.", "6"],
      [0, 0, 0, "Unexpected any. Specify a different type.", "7"],
      [0, 0, 0, "Unexpected any. Specify a different type.", "8"],
      [0, 0, 0, "Unexpected any. Specify a different type.", "9"],
      [0, 0, 0, "Unexpected any. Specify a different type.", "10"],
      [0, 0, 0, "Unexpected any. Specify a different type.", "11"],
      [0, 0, 0, "Unexpected any. Specify a different type.", "12"],
      [0, 0, 0, "Unexpected any. Specify a different type.", "13"],
      [0, 0, 0, "Unexpected any. Specify a different type.", "14"],
      [0, 0, 0, "Unexpected any. Specify a different type.", "15"],
      [0, 0, 0, "Unexpected any. Specify a different type.", "16"],
      [0, 0, 0, "Unexpected any. Specify a different type.", "17"],
      [0, 0, 0, "Unexpected any. Specify a different type.", "18"],
      [0, 0, 0, "Unexpected any. Specify a different type.", "19"],
      [0, 0, 0, "Unexpected any. Specify a different type.", "20"],
      [0, 0, 0, "Unexpected any. Specify a different type.", "21"],
      [0, 0, 0, "Unexpected any. Specify a different type.", "22"],
      [0, 0, 0, "Unexpected any. Specify a different type.", "23"],
      [0, 0, 0, "Unexpected any. Specify a different type.", "24"],
      [0, 0, 0, "Unexpected any. Specify a different type.", "25"],
      [0, 0, 0, "Unexpected any. Specify a different type.", "26"],
      [0, 0, 0, "Unexpected any. Specify a different type.", "27"],
      [0, 0, 0, "Unexpected any. Specify a different type.", "28"]
    ],
    "public/app/angular/ng_model_on_blur.ts:5381": [
      [0, 0, 0, "Unexpected any. Specify a different type.", "0"],
      [0, 0, 0, "Unexpected any. Specify a different type.", "1"],
      [0, 0, 0, "Unexpected any. Specify a different type.", "2"],
      [0, 0, 0, "Unexpected any. Specify a different type.", "3"],
      [0, 0, 0, "Unexpected any. Specify a different type.", "4"],
      [0, 0, 0, "Unexpected any. Specify a different type.", "5"],
      [0, 0, 0, "Unexpected any. Specify a different type.", "6"],
      [0, 0, 0, "Unexpected any. Specify a different type.", "7"],
      [0, 0, 0, "Unexpected any. Specify a different type.", "8"],
      [0, 0, 0, "Unexpected any. Specify a different type.", "9"],
      [0, 0, 0, "Unexpected any. Specify a different type.", "10"],
      [0, 0, 0, "Unexpected any. Specify a different type.", "11"],
      [0, 0, 0, "Unexpected any. Specify a different type.", "12"],
      [0, 0, 0, "Unexpected any. Specify a different type.", "13"],
      [0, 0, 0, "Unexpected any. Specify a different type.", "14"]
    ],
    "public/app/angular/panel/metrics_panel_ctrl.ts:5381": [
      [0, 0, 0, "Unexpected any. Specify a different type.", "0"],
      [0, 0, 0, "Unexpected any. Specify a different type.", "1"],
      [0, 0, 0, "Unexpected any. Specify a different type.", "2"],
      [0, 0, 0, "Unexpected any. Specify a different type.", "3"],
      [0, 0, 0, "Unexpected any. Specify a different type.", "4"],
      [0, 0, 0, "Unexpected any. Specify a different type.", "5"],
      [0, 0, 0, "Unexpected any. Specify a different type.", "6"],
      [0, 0, 0, "Unexpected any. Specify a different type.", "7"],
      [0, 0, 0, "Do not use any type assertions.", "8"],
      [0, 0, 0, "Unexpected any. Specify a different type.", "9"],
      [0, 0, 0, "Unexpected any. Specify a different type.", "10"],
      [0, 0, 0, "Do not use any type assertions.", "11"]
    ],
    "public/app/angular/panel/panel_ctrl.ts:5381": [
      [0, 0, 0, "Unexpected any. Specify a different type.", "0"],
      [0, 0, 0, "Unexpected any. Specify a different type.", "1"],
      [0, 0, 0, "Unexpected any. Specify a different type.", "2"],
      [0, 0, 0, "Unexpected any. Specify a different type.", "3"],
      [0, 0, 0, "Unexpected any. Specify a different type.", "4"],
      [0, 0, 0, "Unexpected any. Specify a different type.", "5"],
      [0, 0, 0, "Unexpected any. Specify a different type.", "6"],
      [0, 0, 0, "Unexpected any. Specify a different type.", "7"],
      [0, 0, 0, "Unexpected any. Specify a different type.", "8"],
      [0, 0, 0, "Unexpected any. Specify a different type.", "9"],
      [0, 0, 0, "Unexpected any. Specify a different type.", "10"],
      [0, 0, 0, "Unexpected any. Specify a different type.", "11"]
    ],
    "public/app/angular/panel/panel_directive.ts:5381": [
      [0, 0, 0, "Unexpected any. Specify a different type.", "0"],
      [0, 0, 0, "Unexpected any. Specify a different type.", "1"],
      [0, 0, 0, "Do not use any type assertions.", "2"],
      [0, 0, 0, "Unexpected any. Specify a different type.", "3"]
    ],
    "public/app/angular/panel/panel_editor_tab.ts:5381": [
      [0, 0, 0, "Unexpected any. Specify a different type.", "0"],
      [0, 0, 0, "Unexpected any. Specify a different type.", "1"],
      [0, 0, 0, "Unexpected any. Specify a different type.", "2"]
    ],
    "public/app/angular/panel/query_ctrl.ts:5381": [
      [0, 0, 0, "Unexpected any. Specify a different type.", "0"],
      [0, 0, 0, "Unexpected any. Specify a different type.", "1"],
      [0, 0, 0, "Unexpected any. Specify a different type.", "2"],
      [0, 0, 0, "Unexpected any. Specify a different type.", "3"],
      [0, 0, 0, "Unexpected any. Specify a different type.", "4"]
    ],
    "public/app/angular/panel/query_editor_row.ts:5381": [
      [0, 0, 0, "Unexpected any. Specify a different type.", "0"],
      [0, 0, 0, "Unexpected any. Specify a different type.", "1"],
      [0, 0, 0, "Unexpected any. Specify a different type.", "2"],
      [0, 0, 0, "Unexpected any. Specify a different type.", "3"]
    ],
    "public/app/angular/panel/specs/metrics_panel_ctrl.test.ts:5381": [
      [0, 0, 0, "Unexpected any. Specify a different type.", "0"],
      [0, 0, 0, "Unexpected any. Specify a different type.", "1"]
    ],
    "public/app/angular/partials.ts:5381": [
      [0, 0, 0, "Do not use any type assertions.", "0"],
      [0, 0, 0, "Unexpected any. Specify a different type.", "1"]
    ],
    "public/app/angular/promiseToDigest.ts:5381": [
      [0, 0, 0, "Unexpected any. Specify a different type.", "0"]
    ],
    "public/app/angular/react2angular.ts:5381": [
      [0, 0, 0, "Unexpected any. Specify a different type.", "0"],
      [0, 0, 0, "Unexpected any. Specify a different type.", "1"]
    ],
    "public/app/angular/rebuild_on_change.ts:5381": [
      [0, 0, 0, "Unexpected any. Specify a different type.", "0"],
      [0, 0, 0, "Unexpected any. Specify a different type.", "1"],
      [0, 0, 0, "Do not use any type assertions.", "2"],
      [0, 0, 0, "Unexpected any. Specify a different type.", "3"],
      [0, 0, 0, "Unexpected any. Specify a different type.", "4"],
      [0, 0, 0, "Unexpected any. Specify a different type.", "5"],
      [0, 0, 0, "Unexpected any. Specify a different type.", "6"],
      [0, 0, 0, "Unexpected any. Specify a different type.", "7"],
      [0, 0, 0, "Unexpected any. Specify a different type.", "8"],
      [0, 0, 0, "Unexpected any. Specify a different type.", "9"],
      [0, 0, 0, "Unexpected any. Specify a different type.", "10"],
      [0, 0, 0, "Unexpected any. Specify a different type.", "11"],
      [0, 0, 0, "Unexpected any. Specify a different type.", "12"],
      [0, 0, 0, "Unexpected any. Specify a different type.", "13"],
      [0, 0, 0, "Unexpected any. Specify a different type.", "14"],
      [0, 0, 0, "Unexpected any. Specify a different type.", "15"],
      [0, 0, 0, "Unexpected any. Specify a different type.", "16"]
    ],
    "public/app/angular/services/AngularLoader.ts:5381": [
      [0, 0, 0, "Unexpected any. Specify a different type.", "0"],
      [0, 0, 0, "Unexpected any. Specify a different type.", "1"],
      [0, 0, 0, "Unexpected any. Specify a different type.", "2"]
    ],
    "public/app/angular/services/UtilSrv.ts:5381": [
      [0, 0, 0, "Unexpected any. Specify a different type.", "0"],
      [0, 0, 0, "Unexpected any. Specify a different type.", "1"]
    ],
    "public/app/angular/services/annotations_srv.ts:5381": [
      [0, 0, 0, "Unexpected any. Specify a different type.", "0"],
      [0, 0, 0, "Unexpected any. Specify a different type.", "1"],
      [0, 0, 0, "Unexpected any. Specify a different type.", "2"]
    ],
    "public/app/angular/services/dynamic_directive_srv.ts:5381": [
      [0, 0, 0, "Unexpected any. Specify a different type.", "0"],
      [0, 0, 0, "Unexpected any. Specify a different type.", "1"],
      [0, 0, 0, "Unexpected any. Specify a different type.", "2"],
      [0, 0, 0, "Unexpected any. Specify a different type.", "3"],
      [0, 0, 0, "Unexpected any. Specify a different type.", "4"],
      [0, 0, 0, "Unexpected any. Specify a different type.", "5"],
      [0, 0, 0, "Unexpected any. Specify a different type.", "6"],
      [0, 0, 0, "Unexpected any. Specify a different type.", "7"],
      [0, 0, 0, "Unexpected any. Specify a different type.", "8"]
    ],
    "public/app/angular/services/nav_model_srv.ts:5381": [
      [0, 0, 0, "Unexpected any. Specify a different type.", "0"]
    ],
    "public/app/angular/services/ng_react.ts:5381": [
      [0, 0, 0, "Do not use any type assertions.", "0"],
      [0, 0, 0, "Do not use any type assertions.", "1"],
      [0, 0, 0, "Do not use any type assertions.", "2"],
      [0, 0, 0, "Do not use any type assertions.", "3"],
      [0, 0, 0, "Unexpected any. Specify a different type.", "4"],
      [0, 0, 0, "Unexpected any. Specify a different type.", "5"],
      [0, 0, 0, "Unexpected any. Specify a different type.", "6"],
      [0, 0, 0, "Unexpected any. Specify a different type.", "7"],
      [0, 0, 0, "Unexpected any. Specify a different type.", "8"],
      [0, 0, 0, "Unexpected any. Specify a different type.", "9"],
      [0, 0, 0, "Unexpected any. Specify a different type.", "10"],
      [0, 0, 0, "Unexpected any. Specify a different type.", "11"],
      [0, 0, 0, "Unexpected any. Specify a different type.", "12"],
      [0, 0, 0, "Unexpected any. Specify a different type.", "13"],
      [0, 0, 0, "Unexpected any. Specify a different type.", "14"],
      [0, 0, 0, "Unexpected any. Specify a different type.", "15"],
      [0, 0, 0, "Unexpected any. Specify a different type.", "16"],
      [0, 0, 0, "Unexpected any. Specify a different type.", "17"],
      [0, 0, 0, "Unexpected any. Specify a different type.", "18"],
      [0, 0, 0, "Unexpected any. Specify a different type.", "19"],
      [0, 0, 0, "Unexpected any. Specify a different type.", "20"],
      [0, 0, 0, "Unexpected any. Specify a different type.", "21"],
      [0, 0, 0, "Unexpected any. Specify a different type.", "22"],
      [0, 0, 0, "Unexpected any. Specify a different type.", "23"],
      [0, 0, 0, "Unexpected any. Specify a different type.", "24"],
      [0, 0, 0, "Unexpected any. Specify a different type.", "25"],
      [0, 0, 0, "Unexpected any. Specify a different type.", "26"],
      [0, 0, 0, "Unexpected any. Specify a different type.", "27"],
      [0, 0, 0, "Unexpected any. Specify a different type.", "28"],
      [0, 0, 0, "Unexpected any. Specify a different type.", "29"]
    ],
    "public/app/angular/services/popover_srv.ts:5381": [
      [0, 0, 0, "Unexpected any. Specify a different type.", "0"],
      [0, 0, 0, "Unexpected any. Specify a different type.", "1"],
      [0, 0, 0, "Unexpected any. Specify a different type.", "2"],
      [0, 0, 0, "Unexpected any. Specify a different type.", "3"],
      [0, 0, 0, "Unexpected any. Specify a different type.", "4"],
      [0, 0, 0, "Unexpected any. Specify a different type.", "5"]
    ],
    "public/app/angular/services/segment_srv.ts:5381": [
      [0, 0, 0, "Unexpected any. Specify a different type.", "0"],
      [0, 0, 0, "Unexpected any. Specify a different type.", "1"],
      [0, 0, 0, "Unexpected any. Specify a different type.", "2"],
      [0, 0, 0, "Unexpected any. Specify a different type.", "3"],
      [0, 0, 0, "Unexpected any. Specify a different type.", "4"],
      [0, 0, 0, "Unexpected any. Specify a different type.", "5"],
      [0, 0, 0, "Unexpected any. Specify a different type.", "6"],
      [0, 0, 0, "Unexpected any. Specify a different type.", "7"],
      [0, 0, 0, "Unexpected any. Specify a different type.", "8"]
    ],
    "public/app/angular/services/timer.ts:5381": [
      [0, 0, 0, "Unexpected any. Specify a different type.", "0"],
      [0, 0, 0, "Unexpected any. Specify a different type.", "1"],
      [0, 0, 0, "Unexpected any. Specify a different type.", "2"]
    ],
    "public/app/angular/tags.ts:5381": [
      [0, 0, 0, "Unexpected any. Specify a different type.", "0"],
      [0, 0, 0, "Unexpected any. Specify a different type.", "1"],
      [0, 0, 0, "Unexpected any. Specify a different type.", "2"],
      [0, 0, 0, "Unexpected any. Specify a different type.", "3"],
      [0, 0, 0, "Unexpected any. Specify a different type.", "4"],
      [0, 0, 0, "Unexpected any. Specify a different type.", "5"],
      [0, 0, 0, "Unexpected any. Specify a different type.", "6"],
      [0, 0, 0, "Unexpected any. Specify a different type.", "7"],
      [0, 0, 0, "Unexpected any. Specify a different type.", "8"],
      [0, 0, 0, "Unexpected any. Specify a different type.", "9"]
    ],
    "public/app/core/TableModel.ts:5381": [
      [0, 0, 0, "Unexpected any. Specify a different type.", "0"],
      [0, 0, 0, "Unexpected any. Specify a different type.", "1"],
      [0, 0, 0, "Unexpected any. Specify a different type.", "2"],
      [0, 0, 0, "Unexpected any. Specify a different type.", "3"],
      [0, 0, 0, "Unexpected any. Specify a different type.", "4"],
      [0, 0, 0, "Unexpected any. Specify a different type.", "5"],
      [0, 0, 0, "Unexpected any. Specify a different type.", "6"]
    ],
    "public/app/core/components/DynamicImports/SafeDynamicImport.tsx:5381": [
      [0, 0, 0, "Unexpected any. Specify a different type.", "0"]
    ],
    "public/app/core/components/ForgottenPassword/ChangePassword.tsx:5381": [
      [0, 0, 0, "Use data-testid for E2E selectors instead of aria-label", "0"]
    ],
    "public/app/core/components/Login/LoginCtrl.tsx:5381": [
      [0, 0, 0, "Unexpected any. Specify a different type.", "0"]
    ],
    "public/app/core/components/Login/LoginForm.tsx:5381": [
      [0, 0, 0, "Use data-testid for E2E selectors instead of aria-label", "0"],
      [0, 0, 0, "Use data-testid for E2E selectors instead of aria-label", "1"]
    ],
    "public/app/core/components/NavBar/NavBarItem.test.tsx:5381": [
      [0, 0, 0, "Unexpected any. Specify a different type.", "0"]
    ],
    "public/app/core/components/NavBar/NavBarItemMenuTrigger.tsx:5381": [
      [0, 0, 0, "Do not use any type assertions.", "0"],
      [0, 0, 0, "Do not use any type assertions.", "1"],
      [0, 0, 0, "Do not use any type assertions.", "2"]
    ],
    "public/app/core/components/OptionsUI/registry.tsx:5381": [
      [0, 0, 0, "Do not use any type assertions.", "0"],
      [0, 0, 0, "Unexpected any. Specify a different type.", "1"],
      [0, 0, 0, "Do not use any type assertions.", "2"],
      [0, 0, 0, "Unexpected any. Specify a different type.", "3"],
      [0, 0, 0, "Do not use any type assertions.", "4"],
      [0, 0, 0, "Unexpected any. Specify a different type.", "5"],
      [0, 0, 0, "Do not use any type assertions.", "6"],
      [0, 0, 0, "Unexpected any. Specify a different type.", "7"],
      [0, 0, 0, "Unexpected any. Specify a different type.", "8"],
      [0, 0, 0, "Do not use any type assertions.", "9"],
      [0, 0, 0, "Unexpected any. Specify a different type.", "10"],
      [0, 0, 0, "Unexpected any. Specify a different type.", "11"],
      [0, 0, 0, "Do not use any type assertions.", "12"],
      [0, 0, 0, "Unexpected any. Specify a different type.", "13"],
      [0, 0, 0, "Unexpected any. Specify a different type.", "14"],
      [0, 0, 0, "Do not use any type assertions.", "15"],
      [0, 0, 0, "Unexpected any. Specify a different type.", "16"],
      [0, 0, 0, "Do not use any type assertions.", "17"],
      [0, 0, 0, "Unexpected any. Specify a different type.", "18"],
      [0, 0, 0, "Do not use any type assertions.", "19"],
      [0, 0, 0, "Unexpected any. Specify a different type.", "20"],
      [0, 0, 0, "Do not use any type assertions.", "21"],
      [0, 0, 0, "Unexpected any. Specify a different type.", "22"],
      [0, 0, 0, "Do not use any type assertions.", "23"],
      [0, 0, 0, "Unexpected any. Specify a different type.", "24"],
      [0, 0, 0, "Do not use any type assertions.", "25"],
      [0, 0, 0, "Unexpected any. Specify a different type.", "26"],
      [0, 0, 0, "Do not use any type assertions.", "27"],
      [0, 0, 0, "Unexpected any. Specify a different type.", "28"],
      [0, 0, 0, "Do not use any type assertions.", "29"],
      [0, 0, 0, "Unexpected any. Specify a different type.", "30"],
      [0, 0, 0, "Do not use any type assertions.", "31"],
      [0, 0, 0, "Unexpected any. Specify a different type.", "32"],
      [0, 0, 0, "Unexpected any. Specify a different type.", "33"],
      [0, 0, 0, "Do not use any type assertions.", "34"],
      [0, 0, 0, "Unexpected any. Specify a different type.", "35"],
      [0, 0, 0, "Do not use any type assertions.", "36"],
      [0, 0, 0, "Unexpected any. Specify a different type.", "37"],
      [0, 0, 0, "Unexpected any. Specify a different type.", "38"],
      [0, 0, 0, "Do not use any type assertions.", "39"],
      [0, 0, 0, "Unexpected any. Specify a different type.", "40"],
      [0, 0, 0, "Do not use any type assertions.", "41"],
      [0, 0, 0, "Unexpected any. Specify a different type.", "42"],
      [0, 0, 0, "Unexpected any. Specify a different type.", "43"],
      [0, 0, 0, "Do not use any type assertions.", "44"],
      [0, 0, 0, "Unexpected any. Specify a different type.", "45"],
      [0, 0, 0, "Do not use any type assertions.", "46"],
      [0, 0, 0, "Unexpected any. Specify a different type.", "47"],
      [0, 0, 0, "Unexpected any. Specify a different type.", "48"],
      [0, 0, 0, "Do not use any type assertions.", "49"],
      [0, 0, 0, "Unexpected any. Specify a different type.", "50"],
      [0, 0, 0, "Do not use any type assertions.", "51"],
      [0, 0, 0, "Unexpected any. Specify a different type.", "52"],
      [0, 0, 0, "Unexpected any. Specify a different type.", "53"],
      [0, 0, 0, "Do not use any type assertions.", "54"],
      [0, 0, 0, "Unexpected any. Specify a different type.", "55"],
      [0, 0, 0, "Do not use any type assertions.", "56"],
      [0, 0, 0, "Unexpected any. Specify a different type.", "57"],
      [0, 0, 0, "Unexpected any. Specify a different type.", "58"],
      [0, 0, 0, "Do not use any type assertions.", "59"],
      [0, 0, 0, "Unexpected any. Specify a different type.", "60"],
      [0, 0, 0, "Do not use any type assertions.", "61"],
      [0, 0, 0, "Unexpected any. Specify a different type.", "62"],
      [0, 0, 0, "Unexpected any. Specify a different type.", "63"],
      [0, 0, 0, "Do not use any type assertions.", "64"],
      [0, 0, 0, "Unexpected any. Specify a different type.", "65"],
      [0, 0, 0, "Do not use any type assertions.", "66"],
      [0, 0, 0, "Unexpected any. Specify a different type.", "67"],
      [0, 0, 0, "Unexpected any. Specify a different type.", "68"],
      [0, 0, 0, "Do not use any type assertions.", "69"],
      [0, 0, 0, "Unexpected any. Specify a different type.", "70"],
      [0, 0, 0, "Do not use any type assertions.", "71"],
      [0, 0, 0, "Unexpected any. Specify a different type.", "72"],
      [0, 0, 0, "Unexpected any. Specify a different type.", "73"],
      [0, 0, 0, "Do not use any type assertions.", "74"],
      [0, 0, 0, "Unexpected any. Specify a different type.", "75"],
      [0, 0, 0, "Do not use any type assertions.", "76"],
      [0, 0, 0, "Unexpected any. Specify a different type.", "77"],
      [0, 0, 0, "Unexpected any. Specify a different type.", "78"],
      [0, 0, 0, "Do not use any type assertions.", "79"],
      [0, 0, 0, "Unexpected any. Specify a different type.", "80"],
      [0, 0, 0, "Do not use any type assertions.", "81"],
      [0, 0, 0, "Unexpected any. Specify a different type.", "82"],
      [0, 0, 0, "Do not use any type assertions.", "83"],
      [0, 0, 0, "Unexpected any. Specify a different type.", "84"],
      [0, 0, 0, "Do not use any type assertions.", "85"],
      [0, 0, 0, "Unexpected any. Specify a different type.", "86"]
    ],
    "public/app/core/components/OptionsUI/string.tsx:5381": [
      [0, 0, 0, "Do not use any type assertions.", "0"],
      [0, 0, 0, "Do not use any type assertions.", "1"]
    ],
    "public/app/core/components/OptionsUI/strings.tsx:5381": [
      [0, 0, 0, "Do not use any type assertions.", "0"]
    ],
    "public/app/core/components/PageNew/SectionNavItem.tsx:5381": [
      [0, 0, 0, "Use data-testid for E2E selectors instead of aria-label", "0"]
    ],
    "public/app/core/components/PanelTypeFilter/PanelTypeFilter.tsx:5381": [
      [0, 0, 0, "Unexpected any. Specify a different type.", "0"],
      [0, 0, 0, "Unexpected any. Specify a different type.", "1"]
    ],
    "public/app/core/components/PasswordField/PasswordField.tsx:5381": [
      [0, 0, 0, "Use data-testid for E2E selectors instead of aria-label", "0"]
    ],
    "public/app/core/components/QueryOperationRow/QueryOperationAction.tsx:5381": [
      [0, 0, 0, "Use data-testid for E2E selectors instead of aria-label", "0"]
    ],
    "public/app/core/components/Select/FolderPicker.tsx:5381": [
      [0, 0, 0, "Use data-testid for E2E selectors instead of aria-label", "0"]
    ],
    "public/app/core/components/Select/ReadonlyFolderPicker/api.test.ts:5381": [
      [0, 0, 0, "Unexpected any. Specify a different type.", "0"],
      [0, 0, 0, "Unexpected any. Specify a different type.", "1"],
      [0, 0, 0, "Unexpected any. Specify a different type.", "2"]
    ],
    "public/app/core/components/TagFilter/TagFilter.tsx:5381": [
      [0, 0, 0, "Unexpected any. Specify a different type.", "0"],
      [0, 0, 0, "Unexpected any. Specify a different type.", "1"],
      [0, 0, 0, "Unexpected any. Specify a different type.", "2"],
      [0, 0, 0, "Unexpected any. Specify a different type.", "3"],
      [0, 0, 0, "Unexpected any. Specify a different type.", "4"],
      [0, 0, 0, "Unexpected any. Specify a different type.", "5"],
      [0, 0, 0, "Unexpected any. Specify a different type.", "6"]
    ],
    "public/app/core/components/TagFilter/TagOption.tsx:5381": [
      [0, 0, 0, "Unexpected any. Specify a different type.", "0"],
      [0, 0, 0, "Unexpected any. Specify a different type.", "1"],
      [0, 0, 0, "Unexpected any. Specify a different type.", "2"]
    ],
    "public/app/core/components/TimelineChart/TimelineChart.tsx:5381": [
      [0, 0, 0, "Do not use any type assertions.", "0"],
      [0, 0, 0, "Unexpected any. Specify a different type.", "1"]
    ],
    "public/app/core/components/TimelineChart/timeline.ts:5381": [
      [0, 0, 0, "Unexpected any. Specify a different type.", "0"],
      [0, 0, 0, "Unexpected any. Specify a different type.", "1"],
      [0, 0, 0, "Unexpected any. Specify a different type.", "2"],
      [0, 0, 0, "Do not use any type assertions.", "3"],
      [0, 0, 0, "Do not use any type assertions.", "4"]
    ],
    "public/app/core/components/TimelineChart/utils.test.ts:5381": [
      [0, 0, 0, "Unexpected any. Specify a different type.", "0"]
    ],
    "public/app/core/components/TimelineChart/utils.ts:5381": [
      [0, 0, 0, "Unexpected any. Specify a different type.", "0"],
      [0, 0, 0, "Unexpected any. Specify a different type.", "1"]
    ],
    "public/app/core/components/connectWithCleanUp.tsx:5381": [
      [0, 0, 0, "Unexpected any. Specify a different type.", "0"],
      [0, 0, 0, "Do not use any type assertions.", "1"]
    ],
    "public/app/core/components/modals/AngularModalProxy.tsx:5381": [
      [0, 0, 0, "Unexpected any. Specify a different type.", "0"]
    ],
    "public/app/core/history/richHistoryLocalStorageUtils.ts:5381": [
      [0, 0, 0, "Unexpected any. Specify a different type.", "0"]
    ],
    "public/app/core/logsModel.ts:5381": [
      [0, 0, 0, "Do not use any type assertions.", "0"],
      [0, 0, 0, "Do not use any type assertions.", "1"]
    ],
    "public/app/core/navigation/GrafanaRoute.test.tsx:5381": [
      [0, 0, 0, "Unexpected any. Specify a different type.", "0"],
      [0, 0, 0, "Unexpected any. Specify a different type.", "1"],
      [0, 0, 0, "Unexpected any. Specify a different type.", "2"],
      [0, 0, 0, "Unexpected any. Specify a different type.", "3"],
      [0, 0, 0, "Unexpected any. Specify a different type.", "4"]
    ],
    "public/app/core/navigation/__mocks__/routeProps.ts:5381": [
      [0, 0, 0, "Unexpected any. Specify a different type.", "0"],
      [0, 0, 0, "Unexpected any. Specify a different type.", "1"],
      [0, 0, 0, "Unexpected any. Specify a different type.", "2"],
      [0, 0, 0, "Unexpected any. Specify a different type.", "3"]
    ],
    "public/app/core/navigation/patch/interceptLinkClicks.ts:5381": [
      [0, 0, 0, "Do not use any type assertions.", "0"],
      [0, 0, 0, "Do not use any type assertions.", "1"]
    ],
    "public/app/core/navigation/types.ts:5381": [
      [0, 0, 0, "Unexpected any. Specify a different type.", "0"],
      [0, 0, 0, "Unexpected any. Specify a different type.", "1"]
    ],
    "public/app/core/profiler.ts:5381": [
      [0, 0, 0, "Do not use any type assertions.", "0"],
      [0, 0, 0, "Unexpected any. Specify a different type.", "1"]
    ],
    "public/app/core/reducers/root.ts:5381": [
      [0, 0, 0, "Unexpected any. Specify a different type.", "0"],
      [0, 0, 0, "Unexpected any. Specify a different type.", "1"]
    ],
    "public/app/core/services/FetchQueue.ts:5381": [
      [0, 0, 0, "Do not use any type assertions.", "0"]
    ],
    "public/app/core/services/PreferencesService.ts:5381": [
      [0, 0, 0, "Unexpected any. Specify a different type.", "0"],
      [0, 0, 0, "Unexpected any. Specify a different type.", "1"]
    ],
    "public/app/core/services/ResponseQueue.ts:5381": [
      [0, 0, 0, "Unexpected any. Specify a different type.", "0"],
      [0, 0, 0, "Unexpected any. Specify a different type.", "1"]
    ],
    "public/app/core/services/__mocks__/search_srv.ts:5381": [
      [0, 0, 0, "Unexpected any. Specify a different type.", "0"],
      [0, 0, 0, "Unexpected any. Specify a different type.", "1"]
    ],
    "public/app/core/services/backend_srv.ts:5381": [
      [0, 0, 0, "Unexpected any. Specify a different type.", "0"],
      [0, 0, 0, "Unexpected any. Specify a different type.", "1"],
      [0, 0, 0, "Unexpected any. Specify a different type.", "2"],
      [0, 0, 0, "Do not use any type assertions.", "3"],
      [0, 0, 0, "Unexpected any. Specify a different type.", "4"],
      [0, 0, 0, "Unexpected any. Specify a different type.", "5"],
      [0, 0, 0, "Unexpected any. Specify a different type.", "6"],
      [0, 0, 0, "Unexpected any. Specify a different type.", "7"],
      [0, 0, 0, "Unexpected any. Specify a different type.", "8"],
      [0, 0, 0, "Unexpected any. Specify a different type.", "9"],
      [0, 0, 0, "Unexpected any. Specify a different type.", "10"],
      [0, 0, 0, "Unexpected any. Specify a different type.", "11"],
      [0, 0, 0, "Unexpected any. Specify a different type.", "12"],
      [0, 0, 0, "Unexpected any. Specify a different type.", "13"],
      [0, 0, 0, "Unexpected any. Specify a different type.", "14"],
      [0, 0, 0, "Unexpected any. Specify a different type.", "15"],
      [0, 0, 0, "Unexpected any. Specify a different type.", "16"],
      [0, 0, 0, "Unexpected any. Specify a different type.", "17"]
    ],
    "public/app/core/services/context_srv.ts:5381": [
      [0, 0, 0, "Unexpected any. Specify a different type.", "0"],
      [0, 0, 0, "Unexpected any. Specify a different type.", "1"],
      [0, 0, 0, "Do not use any type assertions.", "2"],
      [0, 0, 0, "Unexpected any. Specify a different type.", "3"]
    ],
    "public/app/core/services/echo/backends/analytics/ApplicationInsightsBackend.ts:5381": [
      [0, 0, 0, "Do not use any type assertions.", "0"],
      [0, 0, 0, "Unexpected any. Specify a different type.", "1"],
      [0, 0, 0, "Do not use any type assertions.", "2"],
      [0, 0, 0, "Unexpected any. Specify a different type.", "3"]
    ],
    "public/app/core/services/echo/backends/analytics/RudderstackBackend.ts:5381": [
      [0, 0, 0, "Do not use any type assertions.", "0"],
      [0, 0, 0, "Unexpected any. Specify a different type.", "1"],
      [0, 0, 0, "Do not use any type assertions.", "2"],
      [0, 0, 0, "Unexpected any. Specify a different type.", "3"]
    ],
    "public/app/core/specs/backend_srv.test.ts:5381": [
      [0, 0, 0, "Unexpected any. Specify a different type.", "0"],
      [0, 0, 0, "Unexpected any. Specify a different type.", "1"],
      [0, 0, 0, "Unexpected any. Specify a different type.", "2"],
      [0, 0, 0, "Unexpected any. Specify a different type.", "3"],
      [0, 0, 0, "Unexpected any. Specify a different type.", "4"],
      [0, 0, 0, "Unexpected any. Specify a different type.", "5"],
      [0, 0, 0, "Unexpected any. Specify a different type.", "6"]
    ],
    "public/app/core/specs/flatten.test.ts:5381": [
      [0, 0, 0, "Unexpected any. Specify a different type.", "0"],
      [0, 0, 0, "Unexpected any. Specify a different type.", "1"],
      [0, 0, 0, "Unexpected any. Specify a different type.", "2"]
    ],
    "public/app/core/specs/ticks.test.ts:5381": [
      [0, 0, 0, "Unexpected any. Specify a different type.", "0"]
    ],
    "public/app/core/specs/time_series.test.ts:5381": [
      [0, 0, 0, "Unexpected any. Specify a different type.", "0"],
      [0, 0, 0, "Unexpected any. Specify a different type.", "1"],
      [0, 0, 0, "Unexpected any. Specify a different type.", "2"],
      [0, 0, 0, "Unexpected any. Specify a different type.", "3"],
      [0, 0, 0, "Unexpected any. Specify a different type.", "4"],
      [0, 0, 0, "Unexpected any. Specify a different type.", "5"],
      [0, 0, 0, "Unexpected any. Specify a different type.", "6"]
    ],
    "public/app/core/time_series2.ts:5381": [
      [0, 0, 0, "Unexpected any. Specify a different type.", "0"],
      [0, 0, 0, "Unexpected any. Specify a different type.", "1"],
      [0, 0, 0, "Unexpected any. Specify a different type.", "2"],
      [0, 0, 0, "Unexpected any. Specify a different type.", "3"],
      [0, 0, 0, "Unexpected any. Specify a different type.", "4"],
      [0, 0, 0, "Unexpected any. Specify a different type.", "5"],
      [0, 0, 0, "Unexpected any. Specify a different type.", "6"],
      [0, 0, 0, "Unexpected any. Specify a different type.", "7"],
      [0, 0, 0, "Unexpected any. Specify a different type.", "8"],
      [0, 0, 0, "Unexpected any. Specify a different type.", "9"],
      [0, 0, 0, "Unexpected any. Specify a different type.", "10"],
      [0, 0, 0, "Unexpected any. Specify a different type.", "11"],
      [0, 0, 0, "Unexpected any. Specify a different type.", "12"],
      [0, 0, 0, "Unexpected any. Specify a different type.", "13"],
      [0, 0, 0, "Unexpected any. Specify a different type.", "14"],
      [0, 0, 0, "Unexpected any. Specify a different type.", "15"],
      [0, 0, 0, "Unexpected any. Specify a different type.", "16"],
      [0, 0, 0, "Unexpected any. Specify a different type.", "17"],
      [0, 0, 0, "Unexpected any. Specify a different type.", "18"]
    ],
    "public/app/core/utils/ConfigProvider.tsx:5381": [
      [0, 0, 0, "Unexpected any. Specify a different type.", "0"],
      [0, 0, 0, "Unexpected any. Specify a different type.", "1"]
    ],
    "public/app/core/utils/acl.ts:5381": [
      [0, 0, 0, "Do not use any type assertions.", "0"]
    ],
    "public/app/core/utils/connectWithReduxStore.tsx:5381": [
      [0, 0, 0, "Unexpected any. Specify a different type.", "0"],
      [0, 0, 0, "Unexpected any. Specify a different type.", "1"],
      [0, 0, 0, "Do not use any type assertions.", "2"],
      [0, 0, 0, "Unexpected any. Specify a different type.", "3"],
      [0, 0, 0, "Unexpected any. Specify a different type.", "4"],
      [0, 0, 0, "Unexpected any. Specify a different type.", "5"],
      [0, 0, 0, "Unexpected any. Specify a different type.", "6"],
      [0, 0, 0, "Do not use any type assertions.", "7"],
      [0, 0, 0, "Unexpected any. Specify a different type.", "8"],
      [0, 0, 0, "Unexpected any. Specify a different type.", "9"]
    ],
    "public/app/core/utils/deferred.ts:5381": [
      [0, 0, 0, "Unexpected any. Specify a different type.", "0"]
    ],
    "public/app/core/utils/errors.test.ts:5381": [
      [0, 0, 0, "Unexpected any. Specify a different type.", "0"]
    ],
    "public/app/core/utils/explore.test.ts:5381": [
      [0, 0, 0, "Unexpected any. Specify a different type.", "0"]
    ],
    "public/app/core/utils/explore.ts:5381": [
      [0, 0, 0, "Do not use any type assertions.", "0"],
      [0, 0, 0, "Unexpected any. Specify a different type.", "1"],
      [0, 0, 0, "Unexpected any. Specify a different type.", "2"],
      [0, 0, 0, "Unexpected any. Specify a different type.", "3"],
      [0, 0, 0, "Unexpected any. Specify a different type.", "4"],
      [0, 0, 0, "Unexpected any. Specify a different type.", "5"],
      [0, 0, 0, "Do not use any type assertions.", "6"],
      [0, 0, 0, "Unexpected any. Specify a different type.", "7"],
      [0, 0, 0, "Do not use any type assertions.", "8"],
      [0, 0, 0, "Unexpected any. Specify a different type.", "9"],
      [0, 0, 0, "Unexpected any. Specify a different type.", "10"],
      [0, 0, 0, "Unexpected any. Specify a different type.", "11"],
      [0, 0, 0, "Unexpected any. Specify a different type.", "12"]
    ],
    "public/app/core/utils/fetch.ts:5381": [
      [0, 0, 0, "Do not use any type assertions.", "0"],
      [0, 0, 0, "Unexpected any. Specify a different type.", "1"],
      [0, 0, 0, "Do not use any type assertions.", "2"],
      [0, 0, 0, "Unexpected any. Specify a different type.", "3"],
      [0, 0, 0, "Do not use any type assertions.", "4"],
      [0, 0, 0, "Do not use any type assertions.", "5"],
      [0, 0, 0, "Do not use any type assertions.", "6"],
      [0, 0, 0, "Unexpected any. Specify a different type.", "7"],
      [0, 0, 0, "Do not use any type assertions.", "8"],
      [0, 0, 0, "Unexpected any. Specify a different type.", "9"],
      [0, 0, 0, "Unexpected any. Specify a different type.", "10"]
    ],
    "public/app/core/utils/flatten.ts:5381": [
      [0, 0, 0, "Unexpected any. Specify a different type.", "0"],
      [0, 0, 0, "Unexpected any. Specify a different type.", "1"],
      [0, 0, 0, "Unexpected any. Specify a different type.", "2"],
      [0, 0, 0, "Unexpected any. Specify a different type.", "3"],
      [0, 0, 0, "Unexpected any. Specify a different type.", "4"],
      [0, 0, 0, "Unexpected any. Specify a different type.", "5"]
    ],
    "public/app/core/utils/kbn.ts:5381": [
      [0, 0, 0, "Do not use any type assertions.", "0"],
      [0, 0, 0, "Do not use any type assertions.", "1"]
    ],
    "public/app/core/utils/object.ts:5381": [
      [0, 0, 0, "Do not use any type assertions.", "0"],
      [0, 0, 0, "Do not use any type assertions.", "1"],
      [0, 0, 0, "Unexpected any. Specify a different type.", "2"],
      [0, 0, 0, "Do not use any type assertions.", "3"],
      [0, 0, 0, "Unexpected any. Specify a different type.", "4"]
    ],
    "public/app/core/utils/query.ts:5381": [
      [0, 0, 0, "Do not use any type assertions.", "0"]
    ],
    "public/app/core/utils/richHistory.test.ts:5381": [
      [0, 0, 0, "Unexpected any. Specify a different type.", "0"]
    ],
    "public/app/core/utils/richHistory.ts:5381": [
      [0, 0, 0, "Unexpected any. Specify a different type.", "0"]
    ],
    "public/app/core/utils/ticks.ts:5381": [
      [0, 0, 0, "Unexpected any. Specify a different type.", "0"],
      [0, 0, 0, "Unexpected any. Specify a different type.", "1"],
      [0, 0, 0, "Unexpected any. Specify a different type.", "2"],
      [0, 0, 0, "Unexpected any. Specify a different type.", "3"],
      [0, 0, 0, "Do not use any type assertions.", "4"],
      [0, 0, 0, "Do not use any type assertions.", "5"]
    ],
    "public/app/core/utils/timePicker.test.ts:5381": [
      [0, 0, 0, "Unexpected any. Specify a different type.", "0"]
    ],
    "public/app/core/utils/tracing.ts:5381": [
      [0, 0, 0, "Do not use any type assertions.", "0"],
      [0, 0, 0, "Do not use any type assertions.", "1"],
      [0, 0, 0, "Do not use any type assertions.", "2"]
    ],
    "public/app/features/admin/OrgRolePicker.tsx:5381": [
      [0, 0, 0, "Do not use any type assertions.", "0"]
    ],
    "public/app/features/admin/ldap/LdapPage.tsx:5381": [
      [0, 0, 0, "Unexpected any. Specify a different type.", "0"]
    ],
    "public/app/features/alerting/AlertTab.tsx:5381": [
      [0, 0, 0, "Do not use any type assertions.", "0"],
      [0, 0, 0, "Unexpected any. Specify a different type.", "1"],
      [0, 0, 0, "Use data-testid for E2E selectors instead of aria-label", "2"]
    ],
    "public/app/features/alerting/AlertTabCtrl.test.ts:5381": [
      [0, 0, 0, "Unexpected any. Specify a different type.", "0"],
      [0, 0, 0, "Unexpected any. Specify a different type.", "1"],
      [0, 0, 0, "Unexpected any. Specify a different type.", "2"]
    ],
    "public/app/features/alerting/AlertTabCtrl.ts:5381": [
      [0, 0, 0, "Unexpected any. Specify a different type.", "0"],
      [0, 0, 0, "Unexpected any. Specify a different type.", "1"],
      [0, 0, 0, "Unexpected any. Specify a different type.", "2"],
      [0, 0, 0, "Unexpected any. Specify a different type.", "3"],
      [0, 0, 0, "Unexpected any. Specify a different type.", "4"],
      [0, 0, 0, "Unexpected any. Specify a different type.", "5"],
      [0, 0, 0, "Unexpected any. Specify a different type.", "6"],
      [0, 0, 0, "Unexpected any. Specify a different type.", "7"],
      [0, 0, 0, "Unexpected any. Specify a different type.", "8"],
      [0, 0, 0, "Unexpected any. Specify a different type.", "9"],
      [0, 0, 0, "Unexpected any. Specify a different type.", "10"],
      [0, 0, 0, "Unexpected any. Specify a different type.", "11"],
      [0, 0, 0, "Unexpected any. Specify a different type.", "12"],
      [0, 0, 0, "Unexpected any. Specify a different type.", "13"],
      [0, 0, 0, "Unexpected any. Specify a different type.", "14"],
      [0, 0, 0, "Unexpected any. Specify a different type.", "15"],
      [0, 0, 0, "Unexpected any. Specify a different type.", "16"],
      [0, 0, 0, "Unexpected any. Specify a different type.", "17"],
      [0, 0, 0, "Unexpected any. Specify a different type.", "18"],
      [0, 0, 0, "Unexpected any. Specify a different type.", "19"],
      [0, 0, 0, "Unexpected any. Specify a different type.", "20"],
      [0, 0, 0, "Unexpected any. Specify a different type.", "21"],
      [0, 0, 0, "Unexpected any. Specify a different type.", "22"],
      [0, 0, 0, "Do not use any type assertions.", "23"],
      [0, 0, 0, "Unexpected any. Specify a different type.", "24"],
      [0, 0, 0, "Unexpected any. Specify a different type.", "25"],
      [0, 0, 0, "Unexpected any. Specify a different type.", "26"],
      [0, 0, 0, "Unexpected any. Specify a different type.", "27"],
      [0, 0, 0, "Unexpected any. Specify a different type.", "28"],
      [0, 0, 0, "Unexpected any. Specify a different type.", "29"],
      [0, 0, 0, "Unexpected any. Specify a different type.", "30"],
      [0, 0, 0, "Unexpected any. Specify a different type.", "31"],
      [0, 0, 0, "Unexpected any. Specify a different type.", "32"],
      [0, 0, 0, "Unexpected any. Specify a different type.", "33"]
    ],
    "public/app/features/alerting/EditNotificationChannelPage.tsx:5381": [
      [0, 0, 0, "Unexpected any. Specify a different type.", "0"]
    ],
    "public/app/features/alerting/StateHistory.tsx:5381": [
      [0, 0, 0, "Unexpected any. Specify a different type.", "0"],
      [0, 0, 0, "Unexpected any. Specify a different type.", "1"]
    ],
    "public/app/features/alerting/TestRuleResult.tsx:5381": [
      [0, 0, 0, "Unexpected any. Specify a different type.", "0"],
      [0, 0, 0, "Unexpected any. Specify a different type.", "1"],
      [0, 0, 0, "Unexpected any. Specify a different type.", "2"]
    ],
    "public/app/features/alerting/components/NotificationChannelOptions.tsx:5381": [
      [0, 0, 0, "Do not use any type assertions.", "0"]
    ],
    "public/app/features/alerting/components/OptionElement.tsx:5381": [
      [0, 0, 0, "Unexpected any. Specify a different type.", "0"]
    ],
    "public/app/features/alerting/getAlertingValidationMessage.test.ts:5381": [
      [0, 0, 0, "Unexpected any. Specify a different type.", "0"],
      [0, 0, 0, "Unexpected any. Specify a different type.", "1"],
      [0, 0, 0, "Unexpected any. Specify a different type.", "2"],
      [0, 0, 0, "Unexpected any. Specify a different type.", "3"],
      [0, 0, 0, "Unexpected any. Specify a different type.", "4"],
      [0, 0, 0, "Unexpected any. Specify a different type.", "5"]
    ],
    "public/app/features/alerting/getAlertingValidationMessage.ts:5381": [
      [0, 0, 0, "Do not use any type assertions.", "0"],
      [0, 0, 0, "Unexpected any. Specify a different type.", "1"],
      [0, 0, 0, "Do not use any type assertions.", "2"],
      [0, 0, 0, "Unexpected any. Specify a different type.", "3"]
    ],
    "public/app/features/alerting/state/ThresholdMapper.test.ts:5381": [
      [0, 0, 0, "Unexpected any. Specify a different type.", "0"],
      [0, 0, 0, "Unexpected any. Specify a different type.", "1"],
      [0, 0, 0, "Unexpected any. Specify a different type.", "2"],
      [0, 0, 0, "Unexpected any. Specify a different type.", "3"]
    ],
    "public/app/features/alerting/state/ThresholdMapper.ts:5381": [
      [0, 0, 0, "Unexpected any. Specify a different type.", "0"]
    ],
    "public/app/features/alerting/state/actions.ts:5381": [
      [0, 0, 0, "Unexpected any. Specify a different type.", "0"],
      [0, 0, 0, "Unexpected any. Specify a different type.", "1"],
      [0, 0, 0, "Unexpected any. Specify a different type.", "2"]
    ],
    "public/app/features/alerting/state/alertDef.ts:5381": [
      [0, 0, 0, "Unexpected any. Specify a different type.", "0"],
      [0, 0, 0, "Unexpected any. Specify a different type.", "1"],
      [0, 0, 0, "Do not use any type assertions.", "2"],
      [0, 0, 0, "Unexpected any. Specify a different type.", "3"]
    ],
    "public/app/features/alerting/state/query_part.ts:5381": [
      [0, 0, 0, "Unexpected any. Specify a different type.", "0"],
      [0, 0, 0, "Unexpected any. Specify a different type.", "1"],
      [0, 0, 0, "Unexpected any. Specify a different type.", "2"],
      [0, 0, 0, "Unexpected any. Specify a different type.", "3"],
      [0, 0, 0, "Unexpected any. Specify a different type.", "4"],
      [0, 0, 0, "Unexpected any. Specify a different type.", "5"],
      [0, 0, 0, "Unexpected any. Specify a different type.", "6"],
      [0, 0, 0, "Unexpected any. Specify a different type.", "7"],
      [0, 0, 0, "Unexpected any. Specify a different type.", "8"],
      [0, 0, 0, "Unexpected any. Specify a different type.", "9"],
      [0, 0, 0, "Unexpected any. Specify a different type.", "10"]
    ],
    "public/app/features/alerting/state/reducers.ts:5381": [
      [0, 0, 0, "Unexpected any. Specify a different type.", "0"],
      [0, 0, 0, "Unexpected any. Specify a different type.", "1"]
    ],
    "public/app/features/alerting/state/selectors.test.ts:5381": [
      [0, 0, 0, "Unexpected any. Specify a different type.", "0"],
      [0, 0, 0, "Unexpected any. Specify a different type.", "1"],
      [0, 0, 0, "Unexpected any. Specify a different type.", "2"]
    ],
    "public/app/features/alerting/unified/AlertsFolderView.test.tsx:5381": [
      [0, 0, 0, "Unexpected any. Specify a different type.", "0"]
    ],
    "public/app/features/alerting/unified/AmRoutes.test.tsx:5381": [
      [0, 0, 0, "Unexpected any. Specify a different type.", "0"]
    ],
    "public/app/features/alerting/unified/PanelAlertTabContent.test.tsx:5381": [
      [0, 0, 0, "Unexpected any. Specify a different type.", "0"],
      [0, 0, 0, "Unexpected any. Specify a different type.", "1"],
      [0, 0, 0, "Unexpected any. Specify a different type.", "2"],
      [0, 0, 0, "Unexpected any. Specify a different type.", "3"]
    ],
    "public/app/features/alerting/unified/PanelAlertTabContent.tsx:5381": [
      [0, 0, 0, "Use data-testid for E2E selectors instead of aria-label", "0"]
    ],
    "public/app/features/alerting/unified/RuleList.test.tsx:5381": [
      [0, 0, 0, "Unexpected any. Specify a different type.", "0"]
    ],
    "public/app/features/alerting/unified/RuleList.tsx:5381": [
      [0, 0, 0, "Do not use any type assertions.", "0"],
      [0, 0, 0, "Do not use any type assertions.", "1"]
    ],
    "public/app/features/alerting/unified/api/alertmanager.ts:5381": [
      [0, 0, 0, "Unexpected any. Specify a different type.", "0"],
      [0, 0, 0, "Unexpected any. Specify a different type.", "1"]
    ],
    "public/app/features/alerting/unified/api/ruler.ts:5381": [
      [0, 0, 0, "Do not use any type assertions.", "0"],
      [0, 0, 0, "Do not use any type assertions.", "1"]
    ],
    "public/app/features/alerting/unified/components/AnnotationDetailsField.tsx:5381": [
      [0, 0, 0, "Do not use any type assertions.", "0"],
      [0, 0, 0, "Do not use any type assertions.", "1"]
    ],
    "public/app/features/alerting/unified/components/Expression.tsx:5381": [
      [0, 0, 0, "Unexpected any. Specify a different type.", "0"],
      [0, 0, 0, "Do not use any type assertions.", "1"]
    ],
    "public/app/features/alerting/unified/components/alert-groups/AlertGroupFilter.tsx:5381": [
      [0, 0, 0, "Do not use any type assertions.", "0"]
    ],
    "public/app/features/alerting/unified/components/alert-groups/AlertGroupHeader.tsx:5381": [
      [0, 0, 0, "Do not use any type assertions.", "0"],
      [0, 0, 0, "Do not use any type assertions.", "1"]
    ],
    "public/app/features/alerting/unified/components/alert-groups/GroupBy.tsx:5381": [
      [0, 0, 0, "Do not use any type assertions.", "0"]
    ],
    "public/app/features/alerting/unified/components/alert-groups/MatcherFilter.tsx:5381": [
      [0, 0, 0, "Do not use any type assertions.", "0"]
    ],
    "public/app/features/alerting/unified/components/amroutes/AmRoutesTable.tsx:5381": [
      [0, 0, 0, "Do not use any type assertions.", "0"]
    ],
    "public/app/features/alerting/unified/components/receivers/TemplateForm.tsx:5381": [
      [0, 0, 0, "Do not use any type assertions.", "0"],
      [0, 0, 0, "Unexpected any. Specify a different type.", "1"]
    ],
    "public/app/features/alerting/unified/components/receivers/form/ChannelOptions.tsx:5381": [
      [0, 0, 0, "Unexpected any. Specify a different type.", "0"],
      [0, 0, 0, "Do not use any type assertions.", "1"],
      [0, 0, 0, "Unexpected any. Specify a different type.", "2"]
    ],
    "public/app/features/alerting/unified/components/receivers/form/ReceiverForm.tsx:5381": [
      [0, 0, 0, "Do not use any type assertions.", "0"],
      [0, 0, 0, "Unexpected any. Specify a different type.", "1"],
      [0, 0, 0, "Do not use any type assertions.", "2"],
      [0, 0, 0, "Do not use any type assertions.", "3"]
    ],
    "public/app/features/alerting/unified/components/receivers/form/TestContactPointModal.tsx:5381": [
      [0, 0, 0, "Do not use any type assertions.", "0"],
      [0, 0, 0, "Do not use any type assertions.", "1"]
    ],
    "public/app/features/alerting/unified/components/receivers/form/fields/OptionField.tsx:5381": [
      [0, 0, 0, "Unexpected any. Specify a different type.", "0"],
      [0, 0, 0, "Unexpected any. Specify a different type.", "1"],
      [0, 0, 0, "Do not use any type assertions.", "2"],
      [0, 0, 0, "Unexpected any. Specify a different type.", "3"],
      [0, 0, 0, "Do not use any type assertions.", "4"],
      [0, 0, 0, "Unexpected any. Specify a different type.", "5"],
      [0, 0, 0, "Unexpected any. Specify a different type.", "6"],
      [0, 0, 0, "Unexpected any. Specify a different type.", "7"]
    ],
    "public/app/features/alerting/unified/components/receivers/form/fields/SubformArrayField.tsx:5381": [
      [0, 0, 0, "Unexpected any. Specify a different type.", "0"],
      [0, 0, 0, "Unexpected any. Specify a different type.", "1"]
    ],
    "public/app/features/alerting/unified/components/receivers/form/fields/SubformField.tsx:5381": [
      [0, 0, 0, "Unexpected any. Specify a different type.", "0"],
      [0, 0, 0, "Unexpected any. Specify a different type.", "1"]
    ],
    "public/app/features/alerting/unified/components/rule-editor/AlertRuleForm.tsx:5381": [
      [0, 0, 0, "Do not use any type assertions.", "0"],
      [0, 0, 0, "Do not use any type assertions.", "1"]
    ],
    "public/app/features/alerting/unified/components/rule-editor/AnnotationKeyInput.tsx:5381": [
      [0, 0, 0, "Do not use any type assertions.", "0"]
    ],
    "public/app/features/alerting/unified/components/rule-editor/ExpressionEditor.tsx:5381": [
      [0, 0, 0, "Do not use any type assertions.", "0"]
    ],
    "public/app/features/alerting/unified/components/rule-editor/PreviewRule.tsx:5381": [
      [0, 0, 0, "Unexpected any. Specify a different type.", "0"]
    ],
    "public/app/features/alerting/unified/components/rule-editor/RuleInspector.tsx:5381": [
      [0, 0, 0, "Do not use any type assertions.", "0"]
    ],
    "public/app/features/alerting/unified/components/rule-editor/query-and-alert-condition/QueryAndExpressionsStep.tsx:5381": [
      [0, 0, 0, "Use data-testid for E2E selectors instead of aria-label", "0"]
    ],
    "public/app/features/alerting/unified/components/rules/RuleDetailsDataSources.tsx:5381": [
      [0, 0, 0, "Do not use any type assertions.", "0"]
    ],
    "public/app/features/alerting/unified/components/rules/RulesFilter.tsx:5381": [
      [0, 0, 0, "Do not use any type assertions.", "0"]
    ],
    "public/app/features/alerting/unified/components/silences/SilencesEditor.tsx:5381": [
      [0, 0, 0, "Do not use any type assertions.", "0"]
    ],
    "public/app/features/alerting/unified/components/silences/SilencesFilter.tsx:5381": [
      [0, 0, 0, "Do not use any type assertions.", "0"]
    ],
    "public/app/features/alerting/unified/hooks/useControlledFieldArray.ts:5381": [
      [0, 0, 0, "Unexpected any. Specify a different type.", "0"]
    ],
    "public/app/features/alerting/unified/hooks/useFilteredRules.ts:5381": [
      [0, 0, 0, "Do not use any type assertions.", "0"],
      [0, 0, 0, "Do not use any type assertions.", "1"]
    ],
    "public/app/features/alerting/unified/hooks/useGroupedAlerts.ts:5381": [
      [0, 0, 0, "Do not use any type assertions.", "0"],
      [0, 0, 0, "Do not use any type assertions.", "1"],
      [0, 0, 0, "Do not use any type assertions.", "2"]
    ],
    "public/app/features/alerting/unified/mocks.ts:5381": [
      [0, 0, 0, "Do not use any type assertions.", "0"],
      [0, 0, 0, "Do not use any type assertions.", "1"],
      [0, 0, 0, "Do not use any type assertions.", "2"],
      [0, 0, 0, "Do not use any type assertions.", "3"],
      [0, 0, 0, "Unexpected any. Specify a different type.", "4"],
      [0, 0, 0, "Unexpected any. Specify a different type.", "5"],
      [0, 0, 0, "Do not use any type assertions.", "6"],
      [0, 0, 0, "Do not use any type assertions.", "7"],
      [0, 0, 0, "Unexpected any. Specify a different type.", "8"],
      [0, 0, 0, "Unexpected any. Specify a different type.", "9"],
      [0, 0, 0, "Do not use any type assertions.", "10"]
    ],
    "public/app/features/alerting/unified/state/actions.ts:5381": [
      [0, 0, 0, "Do not use any type assertions.", "0"],
      [0, 0, 0, "Do not use any type assertions.", "1"]
    ],
    "public/app/features/alerting/unified/types/receiver-form.ts:5381": [
      [0, 0, 0, "Unexpected any. Specify a different type.", "0"],
      [0, 0, 0, "Unexpected any. Specify a different type.", "1"]
    ],
    "public/app/features/alerting/unified/utils/amroutes.ts:5381": [
      [0, 0, 0, "Do not use any type assertions.", "0"],
      [0, 0, 0, "Do not use any type assertions.", "1"]
    ],
    "public/app/features/alerting/unified/utils/datasource.ts:5381": [
      [0, 0, 0, "Do not use any type assertions.", "0"]
    ],
    "public/app/features/alerting/unified/utils/misc.test.ts:5381": [
      [0, 0, 0, "Unexpected any. Specify a different type.", "0"],
      [0, 0, 0, "Unexpected any. Specify a different type.", "1"],
      [0, 0, 0, "Unexpected any. Specify a different type.", "2"]
    ],
    "public/app/features/alerting/unified/utils/receiver-form.ts:5381": [
      [0, 0, 0, "Do not use any type assertions.", "0"],
      [0, 0, 0, "Do not use any type assertions.", "1"],
      [0, 0, 0, "Do not use any type assertions.", "2"],
      [0, 0, 0, "Do not use any type assertions.", "3"],
      [0, 0, 0, "Do not use any type assertions.", "4"],
      [0, 0, 0, "Unexpected any. Specify a different type.", "5"]
    ],
    "public/app/features/alerting/unified/utils/redux.ts:5381": [
      [0, 0, 0, "Unexpected any. Specify a different type.", "0"],
      [0, 0, 0, "Unexpected any. Specify a different type.", "1"],
      [0, 0, 0, "Do not use any type assertions.", "2"],
      [0, 0, 0, "Do not use any type assertions.", "3"],
      [0, 0, 0, "Do not use any type assertions.", "4"],
      [0, 0, 0, "Do not use any type assertions.", "5"],
      [0, 0, 0, "Do not use any type assertions.", "6"],
      [0, 0, 0, "Do not use any type assertions.", "7"],
      [0, 0, 0, "Do not use any type assertions.", "8"]
    ],
    "public/app/features/alerting/unified/utils/rulerClient.ts:5381": [
      [0, 0, 0, "Do not use any type assertions.", "0"]
    ],
    "public/app/features/alerting/unified/utils/rules.ts:5381": [
      [0, 0, 0, "Unexpected any. Specify a different type.", "0"],
      [0, 0, 0, "Do not use any type assertions.", "1"],
      [0, 0, 0, "Do not use any type assertions.", "2"],
      [0, 0, 0, "Do not use any type assertions.", "3"],
      [0, 0, 0, "Do not use any type assertions.", "4"],
      [0, 0, 0, "Do not use any type assertions.", "5"]
    ],
    "public/app/features/annotations/components/AnnotationResultMapper.tsx:5381": [
      [0, 0, 0, "Do not use any type assertions.", "0"]
    ],
    "public/app/features/annotations/events_processing.ts:5381": [
      [0, 0, 0, "Unexpected any. Specify a different type.", "0"]
    ],
    "public/app/features/annotations/executeAnnotationQuery.ts:5381": [
      [0, 0, 0, "Unexpected any. Specify a different type.", "0"]
    ],
    "public/app/features/annotations/standardAnnotationSupport.ts:5381": [
      [0, 0, 0, "Unexpected any. Specify a different type.", "0"],
      [0, 0, 0, "Do not use any type assertions.", "1"],
      [0, 0, 0, "Do not use any type assertions.", "2"],
      [0, 0, 0, "Unexpected any. Specify a different type.", "3"],
      [0, 0, 0, "Unexpected any. Specify a different type.", "4"],
      [0, 0, 0, "Do not use any type assertions.", "5"],
      [0, 0, 0, "Unexpected any. Specify a different type.", "6"]
    ],
    "public/app/features/api-keys/ApiKeysForm.tsx:5381": [
      [0, 0, 0, "Do not use any type assertions.", "0"]
    ],
    "public/app/features/canvas/element.ts:5381": [
      [0, 0, 0, "Unexpected any. Specify a different type.", "0"],
      [0, 0, 0, "Unexpected any. Specify a different type.", "1"],
      [0, 0, 0, "Unexpected any. Specify a different type.", "2"],
      [0, 0, 0, "Unexpected any. Specify a different type.", "3"],
      [0, 0, 0, "Unexpected any. Specify a different type.", "4"]
    ],
    "public/app/features/canvas/elements/droneFront.tsx:5381": [
      [0, 0, 0, "Unexpected any. Specify a different type.", "0"],
      [0, 0, 0, "Unexpected any. Specify a different type.", "1"]
    ],
    "public/app/features/canvas/elements/droneSide.tsx:5381": [
      [0, 0, 0, "Unexpected any. Specify a different type.", "0"],
      [0, 0, 0, "Unexpected any. Specify a different type.", "1"]
    ],
    "public/app/features/canvas/elements/droneTop.tsx:5381": [
      [0, 0, 0, "Unexpected any. Specify a different type.", "0"],
      [0, 0, 0, "Unexpected any. Specify a different type.", "1"]
    ],
    "public/app/features/canvas/elements/notFound.tsx:5381": [
      [0, 0, 0, "Unexpected any. Specify a different type.", "0"]
    ],
    "public/app/features/canvas/elements/windTurbine.tsx:5381": [
      [0, 0, 0, "Unexpected any. Specify a different type.", "0"],
      [0, 0, 0, "Unexpected any. Specify a different type.", "1"]
    ],
    "public/app/features/canvas/runtime/element.tsx:5381": [
      [0, 0, 0, "Unexpected any. Specify a different type.", "0"],
      [0, 0, 0, "Do not use any type assertions.", "1"],
      [0, 0, 0, "Do not use any type assertions.", "2"],
      [0, 0, 0, "Unexpected any. Specify a different type.", "3"],
      [0, 0, 0, "Do not use any type assertions.", "4"],
      [0, 0, 0, "Unexpected any. Specify a different type.", "5"],
      [0, 0, 0, "Do not use any type assertions.", "6"],
      [0, 0, 0, "Unexpected any. Specify a different type.", "7"],
      [0, 0, 0, "Do not use any type assertions.", "8"],
      [0, 0, 0, "Unexpected any. Specify a different type.", "9"],
      [0, 0, 0, "Do not use any type assertions.", "10"]
    ],
    "public/app/features/canvas/runtime/frame.tsx:5381": [
      [0, 0, 0, "Do not use any type assertions.", "0"],
      [0, 0, 0, "Do not use any type assertions.", "1"]
    ],
    "public/app/features/canvas/runtime/root.tsx:5381": [
      [0, 0, 0, "Do not use any type assertions.", "0"]
    ],
    "public/app/features/canvas/runtime/scene.tsx:5381": [
      [0, 0, 0, "Do not use any type assertions.", "0"],
      [0, 0, 0, "Do not use any type assertions.", "1"]
    ],
    "public/app/features/dashboard/components/AddPanelWidget/AddPanelWidget.test.tsx:5381": [
      [0, 0, 0, "Unexpected any. Specify a different type.", "0"]
    ],
    "public/app/features/dashboard/components/AddPanelWidget/AddPanelWidget.tsx:5381": [
      [0, 0, 0, "Unexpected any. Specify a different type.", "0"],
      [0, 0, 0, "Unexpected any. Specify a different type.", "1"],
      [0, 0, 0, "Unexpected any. Specify a different type.", "2"],
      [0, 0, 0, "Unexpected any. Specify a different type.", "3"],
      [0, 0, 0, "Unexpected any. Specify a different type.", "4"],
      [0, 0, 0, "Unexpected any. Specify a different type.", "5"],
      [0, 0, 0, "Unexpected any. Specify a different type.", "6"],
      [0, 0, 0, "Use data-testid for E2E selectors instead of aria-label", "7"],
      [0, 0, 0, "Use data-testid for E2E selectors instead of aria-label", "8"],
      [0, 0, 0, "Use data-testid for E2E selectors instead of aria-label", "9"],
      [0, 0, 0, "Use data-testid for E2E selectors instead of aria-label", "10"]
    ],
    "public/app/features/dashboard/components/AnnotationSettings/AnnotationSettingsEdit.tsx:5381": [
      [0, 0, 0, "Use data-testid for E2E selectors instead of aria-label", "0"]
    ],
    "public/app/features/dashboard/components/DashExportModal/DashboardExporter.test.ts:5381": [
      [0, 0, 0, "Unexpected any. Specify a different type.", "0"],
      [0, 0, 0, "Unexpected any. Specify a different type.", "1"],
      [0, 0, 0, "Unexpected any. Specify a different type.", "2"],
      [0, 0, 0, "Unexpected any. Specify a different type.", "3"],
      [0, 0, 0, "Unexpected any. Specify a different type.", "4"],
      [0, 0, 0, "Unexpected any. Specify a different type.", "5"],
      [0, 0, 0, "Unexpected any. Specify a different type.", "6"],
      [0, 0, 0, "Unexpected any. Specify a different type.", "7"],
      [0, 0, 0, "Unexpected any. Specify a different type.", "8"],
      [0, 0, 0, "Unexpected any. Specify a different type.", "9"],
      [0, 0, 0, "Unexpected any. Specify a different type.", "10"],
      [0, 0, 0, "Unexpected any. Specify a different type.", "11"],
      [0, 0, 0, "Unexpected any. Specify a different type.", "12"],
      [0, 0, 0, "Unexpected any. Specify a different type.", "13"],
      [0, 0, 0, "Unexpected any. Specify a different type.", "14"],
      [0, 0, 0, "Unexpected any. Specify a different type.", "15"],
      [0, 0, 0, "Unexpected any. Specify a different type.", "16"],
      [0, 0, 0, "Unexpected any. Specify a different type.", "17"],
      [0, 0, 0, "Unexpected any. Specify a different type.", "18"],
      [0, 0, 0, "Unexpected any. Specify a different type.", "19"],
      [0, 0, 0, "Unexpected any. Specify a different type.", "20"]
    ],
    "public/app/features/dashboard/components/DashExportModal/DashboardExporter.ts:5381": [
      [0, 0, 0, "Unexpected any. Specify a different type.", "0"],
      [0, 0, 0, "Unexpected any. Specify a different type.", "1"],
      [0, 0, 0, "Unexpected any. Specify a different type.", "2"],
      [0, 0, 0, "Unexpected any. Specify a different type.", "3"],
      [0, 0, 0, "Unexpected any. Specify a different type.", "4"],
      [0, 0, 0, "Unexpected any. Specify a different type.", "5"],
      [0, 0, 0, "Do not use any type assertions.", "6"],
      [0, 0, 0, "Unexpected any. Specify a different type.", "7"],
      [0, 0, 0, "Do not use any type assertions.", "8"],
      [0, 0, 0, "Unexpected any. Specify a different type.", "9"],
      [0, 0, 0, "Do not use any type assertions.", "10"],
      [0, 0, 0, "Do not use any type assertions.", "11"],
      [0, 0, 0, "Unexpected any. Specify a different type.", "12"]
    ],
    "public/app/features/dashboard/components/DashboardPrompt/DashboardPrompt.test.tsx:5381": [
      [0, 0, 0, "Unexpected any. Specify a different type.", "0"],
      [0, 0, 0, "Unexpected any. Specify a different type.", "1"]
    ],
    "public/app/features/dashboard/components/DashboardPrompt/DashboardPrompt.tsx:5381": [
      [0, 0, 0, "Do not use any type assertions.", "0"],
      [0, 0, 0, "Unexpected any. Specify a different type.", "1"],
      [0, 0, 0, "Do not use any type assertions.", "2"],
      [0, 0, 0, "Do not use any type assertions.", "3"],
      [0, 0, 0, "Do not use any type assertions.", "4"],
      [0, 0, 0, "Do not use any type assertions.", "5"],
      [0, 0, 0, "Unexpected any. Specify a different type.", "6"],
      [0, 0, 0, "Do not use any type assertions.", "7"],
      [0, 0, 0, "Unexpected any. Specify a different type.", "8"]
    ],
    "public/app/features/dashboard/components/DashboardRow/DashboardRow.test.tsx:5381": [
      [0, 0, 0, "Unexpected any. Specify a different type.", "0"]
    ],
    "public/app/features/dashboard/components/HelpWizard/randomizer.ts:5381": [
      [0, 0, 0, "Do not use any type assertions.", "0"]
    ],
    "public/app/features/dashboard/components/Inspector/PanelInspectActions.tsx:5381": [
      [0, 0, 0, "Do not use any type assertions.", "0"],
      [0, 0, 0, "Do not use any type assertions.", "1"],
      [0, 0, 0, "Unexpected any. Specify a different type.", "2"]
    ],
    "public/app/features/dashboard/components/Inspector/PanelInspector.tsx:5381": [
      [0, 0, 0, "Do not use any type assertions.", "0"]
    ],
    "public/app/features/dashboard/components/Inspector/hooks.ts:5381": [
      [0, 0, 0, "Do not use any type assertions.", "0"],
      [0, 0, 0, "Do not use any type assertions.", "1"],
      [0, 0, 0, "Unexpected any. Specify a different type.", "2"]
    ],
    "public/app/features/dashboard/components/PanelEditor/OptionsPane.tsx:5381": [
      [0, 0, 0, "Use data-testid for E2E selectors instead of aria-label", "0"]
    ],
    "public/app/features/dashboard/components/PanelEditor/OptionsPaneCategory.tsx:5381": [
      [0, 0, 0, "Use data-testid for E2E selectors instead of aria-label", "0"],
      [0, 0, 0, "Use data-testid for E2E selectors instead of aria-label", "1"]
    ],
    "public/app/features/dashboard/components/PanelEditor/OptionsPaneItemDescriptor.tsx:5381": [
      [0, 0, 0, "Unexpected any. Specify a different type.", "0"],
      [0, 0, 0, "Use data-testid for E2E selectors instead of aria-label", "1"],
      [0, 0, 0, "Do not use any type assertions.", "2"]
    ],
    "public/app/features/dashboard/components/PanelEditor/OptionsPaneOptions.test.tsx:5381": [
      [0, 0, 0, "Unexpected any. Specify a different type.", "0"]
    ],
    "public/app/features/dashboard/components/PanelEditor/OverrideCategoryTitle.tsx:5381": [
      [0, 0, 0, "Unexpected any. Specify a different type.", "0"]
    ],
    "public/app/features/dashboard/components/PanelEditor/PanelEditor.tsx:5381": [
      [0, 0, 0, "Unexpected any. Specify a different type.", "0"],
      [0, 0, 0, "Unexpected any. Specify a different type.", "1"],
      [0, 0, 0, "Use data-testid for E2E selectors instead of aria-label", "2"],
      [0, 0, 0, "Use data-testid for E2E selectors instead of aria-label", "3"],
      [0, 0, 0, "Use data-testid for E2E selectors instead of aria-label", "4"],
      [0, 0, 0, "Do not use any type assertions.", "5"]
    ],
    "public/app/features/dashboard/components/PanelEditor/VisualizationButton.tsx:5381": [
      [0, 0, 0, "Use data-testid for E2E selectors instead of aria-label", "0"],
      [0, 0, 0, "Use data-testid for E2E selectors instead of aria-label", "1"]
    ],
    "public/app/features/dashboard/components/PanelEditor/VisualizationSelectPane.tsx:5381": [
      [0, 0, 0, "Use data-testid for E2E selectors instead of aria-label", "0"]
    ],
    "public/app/features/dashboard/components/PanelEditor/getFieldOverrideElements.tsx:5381": [
      [0, 0, 0, "Unexpected any. Specify a different type.", "0"],
      [0, 0, 0, "Unexpected any. Specify a different type.", "1"]
    ],
    "public/app/features/dashboard/components/PanelEditor/getVisualizationOptions.tsx:5381": [
      [0, 0, 0, "Unexpected any. Specify a different type.", "0"],
      [0, 0, 0, "Unexpected any. Specify a different type.", "1"],
      [0, 0, 0, "Unexpected any. Specify a different type.", "2"],
      [0, 0, 0, "Unexpected any. Specify a different type.", "3"],
      [0, 0, 0, "Unexpected any. Specify a different type.", "4"],
      [0, 0, 0, "Unexpected any. Specify a different type.", "5"]
    ],
    "public/app/features/dashboard/components/PanelEditor/state/actions.test.ts:5381": [
      [0, 0, 0, "Unexpected any. Specify a different type.", "0"],
      [0, 0, 0, "Unexpected any. Specify a different type.", "1"],
      [0, 0, 0, "Unexpected any. Specify a different type.", "2"],
      [0, 0, 0, "Unexpected any. Specify a different type.", "3"],
      [0, 0, 0, "Unexpected any. Specify a different type.", "4"],
      [0, 0, 0, "Unexpected any. Specify a different type.", "5"],
      [0, 0, 0, "Unexpected any. Specify a different type.", "6"],
      [0, 0, 0, "Unexpected any. Specify a different type.", "7"],
      [0, 0, 0, "Unexpected any. Specify a different type.", "8"],
      [0, 0, 0, "Unexpected any. Specify a different type.", "9"],
      [0, 0, 0, "Unexpected any. Specify a different type.", "10"],
      [0, 0, 0, "Unexpected any. Specify a different type.", "11"],
      [0, 0, 0, "Unexpected any. Specify a different type.", "12"]
    ],
    "public/app/features/dashboard/components/PanelEditor/types.ts:5381": [
      [0, 0, 0, "Unexpected any. Specify a different type.", "0"],
      [0, 0, 0, "Unexpected any. Specify a different type.", "1"],
      [0, 0, 0, "Unexpected any. Specify a different type.", "2"]
    ],
    "public/app/features/dashboard/components/PanelEditor/utils.ts:5381": [
      [0, 0, 0, "Unexpected any. Specify a different type.", "0"],
      [0, 0, 0, "Unexpected any. Specify a different type.", "1"],
      [0, 0, 0, "Do not use any type assertions.", "2"],
      [0, 0, 0, "Unexpected any. Specify a different type.", "3"],
      [0, 0, 0, "Do not use any type assertions.", "4"],
      [0, 0, 0, "Unexpected any. Specify a different type.", "5"]
    ],
    "public/app/features/dashboard/components/RepeatRowSelect/RepeatRowSelect.tsx:5381": [
      [0, 0, 0, "Unexpected any. Specify a different type.", "0"]
    ],
    "public/app/features/dashboard/components/SaveDashboard/SaveDashboardButton.tsx:5381": [
      [0, 0, 0, "Use data-testid for E2E selectors instead of aria-label", "0"],
      [0, 0, 0, "Use data-testid for E2E selectors instead of aria-label", "1"]
    ],
    "public/app/features/dashboard/components/SaveDashboard/SaveDashboardErrorProxy.tsx:5381": [
      [0, 0, 0, "Unexpected any. Specify a different type.", "0"]
    ],
    "public/app/features/dashboard/components/SaveDashboard/forms/SaveDashboardAsForm.test.tsx:5381": [
      [0, 0, 0, "Unexpected any. Specify a different type.", "0"]
    ],
    "public/app/features/dashboard/components/SaveDashboard/forms/SaveDashboardForm.test.tsx:5381": [
      [0, 0, 0, "Unexpected any. Specify a different type.", "0"],
      [0, 0, 0, "Unexpected any. Specify a different type.", "1"],
      [0, 0, 0, "Unexpected any. Specify a different type.", "2"],
      [0, 0, 0, "Unexpected any. Specify a different type.", "3"],
      [0, 0, 0, "Unexpected any. Specify a different type.", "4"],
      [0, 0, 0, "Unexpected any. Specify a different type.", "5"],
      [0, 0, 0, "Unexpected any. Specify a different type.", "6"],
      [0, 0, 0, "Unexpected any. Specify a different type.", "7"]
    ],
    "public/app/features/dashboard/components/SaveDashboard/forms/SaveDashboardForm.tsx:5381": [
      [0, 0, 0, "Unexpected any. Specify a different type.", "0"],
      [0, 0, 0, "Use data-testid for E2E selectors instead of aria-label", "1"],
      [0, 0, 0, "Use data-testid for E2E selectors instead of aria-label", "2"],
      [0, 0, 0, "Use data-testid for E2E selectors instead of aria-label", "3"]
    ],
    "public/app/features/dashboard/components/SaveDashboard/forms/SaveToStorageForm.tsx:5381": [
      [0, 0, 0, "Use data-testid for E2E selectors instead of aria-label", "0"],
      [0, 0, 0, "Use data-testid for E2E selectors instead of aria-label", "1"],
      [0, 0, 0, "Use data-testid for E2E selectors instead of aria-label", "2"]
    ],
    "public/app/features/dashboard/components/SaveDashboard/types.ts:5381": [
      [0, 0, 0, "Unexpected any. Specify a different type.", "0"],
      [0, 0, 0, "Unexpected any. Specify a different type.", "1"]
    ],
    "public/app/features/dashboard/components/SaveDashboard/useDashboardSave.tsx:5381": [
      [0, 0, 0, "Unexpected any. Specify a different type.", "0"],
      [0, 0, 0, "Unexpected any. Specify a different type.", "1"]
    ],
    "public/app/features/dashboard/components/ShareModal/ShareExport.tsx:5381": [
      [0, 0, 0, "Unexpected any. Specify a different type.", "0"]
    ],
    "public/app/features/dashboard/components/ShareModal/ShareLink.test.tsx:5381": [
      [0, 0, 0, "Unexpected any. Specify a different type.", "0"]
    ],
    "public/app/features/dashboard/components/ShareModal/ShareModal.tsx:5381": [
      [0, 0, 0, "Unexpected any. Specify a different type.", "0"]
    ],
    "public/app/features/dashboard/components/ShareModal/ShareSnapshot.tsx:5381": [
      [0, 0, 0, "Unexpected any. Specify a different type.", "0"]
    ],
    "public/app/features/dashboard/components/ShareModal/utils.ts:5381": [
      [0, 0, 0, "Do not use any type assertions.", "0"],
      [0, 0, 0, "Unexpected any. Specify a different type.", "1"],
      [0, 0, 0, "Do not use any type assertions.", "2"],
      [0, 0, 0, "Unexpected any. Specify a different type.", "3"]
    ],
    "public/app/features/dashboard/components/SubMenu/DashboardLinksDashboard.test.tsx:5381": [
      [0, 0, 0, "Unexpected any. Specify a different type.", "0"],
      [0, 0, 0, "Unexpected any. Specify a different type.", "1"]
    ],
    "public/app/features/dashboard/components/TransformationsEditor/TransformationEditor.tsx:5381": [
      [0, 0, 0, "Unexpected any. Specify a different type.", "0"],
      [0, 0, 0, "Use data-testid for E2E selectors instead of aria-label", "1"],
      [0, 0, 0, "Use data-testid for E2E selectors instead of aria-label", "2"]
    ],
    "public/app/features/dashboard/components/TransformationsEditor/TransformationOperationRow.tsx:5381": [
      [0, 0, 0, "Unexpected any. Specify a different type.", "0"],
      [0, 0, 0, "Unexpected any. Specify a different type.", "1"]
    ],
    "public/app/features/dashboard/components/TransformationsEditor/TransformationsEditor.tsx:5381": [
      [0, 0, 0, "Do not use any type assertions.", "0"],
      [0, 0, 0, "Use data-testid for E2E selectors instead of aria-label", "1"],
      [0, 0, 0, "Use data-testid for E2E selectors instead of aria-label", "2"],
      [0, 0, 0, "Unexpected any. Specify a different type.", "3"],
      [0, 0, 0, "Use data-testid for E2E selectors instead of aria-label", "4"]
    ],
    "public/app/features/dashboard/components/VersionHistory/__mocks__/dashboardHistoryMocks.ts:5381": [
      [0, 0, 0, "Unexpected any. Specify a different type.", "0"],
      [0, 0, 0, "Unexpected any. Specify a different type.", "1"],
      [0, 0, 0, "Unexpected any. Specify a different type.", "2"],
      [0, 0, 0, "Unexpected any. Specify a different type.", "3"]
    ],
    "public/app/features/dashboard/components/VersionHistory/useDashboardRestore.tsx:5381": [
      [0, 0, 0, "Do not use any type assertions.", "0"],
      [0, 0, 0, "Unexpected any. Specify a different type.", "1"]
    ],
    "public/app/features/dashboard/components/VersionHistory/utils.ts:5381": [
      [0, 0, 0, "Unexpected any. Specify a different type.", "0"],
      [0, 0, 0, "Unexpected any. Specify a different type.", "1"],
      [0, 0, 0, "Unexpected any. Specify a different type.", "2"],
      [0, 0, 0, "Unexpected any. Specify a different type.", "3"],
      [0, 0, 0, "Unexpected any. Specify a different type.", "4"]
    ],
    "public/app/features/dashboard/containers/DashboardPage.test.tsx:5381": [
      [0, 0, 0, "Unexpected any. Specify a different type.", "0"],
      [0, 0, 0, "Unexpected any. Specify a different type.", "1"],
      [0, 0, 0, "Unexpected any. Specify a different type.", "2"],
      [0, 0, 0, "Unexpected any. Specify a different type.", "3"]
    ],
    "public/app/features/dashboard/containers/DashboardPage.tsx:5381": [
      [0, 0, 0, "Do not use any type assertions.", "0"],
      [0, 0, 0, "Unexpected any. Specify a different type.", "1"],
      [0, 0, 0, "Do not use any type assertions.", "2"],
      [0, 0, 0, "Unexpected any. Specify a different type.", "3"],
      [0, 0, 0, "Use data-testid for E2E selectors instead of aria-label", "4"]
    ],
    "public/app/features/dashboard/containers/SoloPanelPage.test.tsx:5381": [
      [0, 0, 0, "Unexpected any. Specify a different type.", "0"],
      [0, 0, 0, "Unexpected any. Specify a different type.", "1"],
      [0, 0, 0, "Unexpected any. Specify a different type.", "2"],
      [0, 0, 0, "Unexpected any. Specify a different type.", "3"],
      [0, 0, 0, "Unexpected any. Specify a different type.", "4"],
      [0, 0, 0, "Unexpected any. Specify a different type.", "5"],
      [0, 0, 0, "Unexpected any. Specify a different type.", "6"]
    ],
    "public/app/features/dashboard/dashgrid/DashboardGrid.test.tsx:5381": [
      [0, 0, 0, "Unexpected any. Specify a different type.", "0"]
    ],
    "public/app/features/dashboard/dashgrid/DashboardGrid.tsx:5381": [
      [0, 0, 0, "Unexpected any. Specify a different type.", "0"],
      [0, 0, 0, "Unexpected any. Specify a different type.", "1"]
    ],
    "public/app/features/dashboard/dashgrid/DashboardPanel.tsx:5381": [
      [0, 0, 0, "Unexpected any. Specify a different type.", "0"]
    ],
    "public/app/features/dashboard/dashgrid/LazyLoader.tsx:5381": [
      [0, 0, 0, "Do not use any type assertions.", "0"]
    ],
    "public/app/features/dashboard/dashgrid/PanelChromeAngular.tsx:5381": [
      [0, 0, 0, "Use data-testid for E2E selectors instead of aria-label", "0"]
    ],
    "public/app/features/dashboard/dashgrid/PanelHeader/PanelHeaderMenuItem.tsx:5381": [
      [0, 0, 0, "Use data-testid for E2E selectors instead of aria-label", "0"]
    ],
    "public/app/features/dashboard/dashgrid/PanelStateWrapper.tsx:5381": [
      [0, 0, 0, "Unexpected any. Specify a different type.", "0"],
      [0, 0, 0, "Unexpected any. Specify a different type.", "1"],
      [0, 0, 0, "Unexpected any. Specify a different type.", "2"],
      [0, 0, 0, "Use data-testid for E2E selectors instead of aria-label", "3"]
    ],
    "public/app/features/dashboard/dashgrid/SeriesVisibilityConfigFactory.ts:5381": [
      [0, 0, 0, "Do not use any type assertions.", "0"]
    ],
    "public/app/features/dashboard/services/DashboardLoaderSrv.ts:5381": [
      [0, 0, 0, "Unexpected any. Specify a different type.", "0"],
      [0, 0, 0, "Unexpected any. Specify a different type.", "1"],
      [0, 0, 0, "Unexpected any. Specify a different type.", "2"],
      [0, 0, 0, "Unexpected any. Specify a different type.", "3"],
      [0, 0, 0, "Unexpected any. Specify a different type.", "4"],
      [0, 0, 0, "Unexpected any. Specify a different type.", "5"],
      [0, 0, 0, "Unexpected any. Specify a different type.", "6"],
      [0, 0, 0, "Unexpected any. Specify a different type.", "7"],
      [0, 0, 0, "Unexpected any. Specify a different type.", "8"]
    ],
    "public/app/features/dashboard/services/DashboardSrv.ts:5381": [
      [0, 0, 0, "Unexpected any. Specify a different type.", "0"]
    ],
    "public/app/features/dashboard/services/PublicDashboardDataSource.ts:5381": [
      [0, 0, 0, "Do not use any type assertions.", "0"]
    ],
    "public/app/features/dashboard/services/TimeSrv.test.ts:5381": [
      [0, 0, 0, "Unexpected any. Specify a different type.", "0"],
      [0, 0, 0, "Unexpected any. Specify a different type.", "1"],
      [0, 0, 0, "Unexpected any. Specify a different type.", "2"],
      [0, 0, 0, "Unexpected any. Specify a different type.", "3"],
      [0, 0, 0, "Unexpected any. Specify a different type.", "4"],
      [0, 0, 0, "Unexpected any. Specify a different type.", "5"],
      [0, 0, 0, "Unexpected any. Specify a different type.", "6"],
      [0, 0, 0, "Unexpected any. Specify a different type.", "7"],
      [0, 0, 0, "Unexpected any. Specify a different type.", "8"],
      [0, 0, 0, "Unexpected any. Specify a different type.", "9"],
      [0, 0, 0, "Unexpected any. Specify a different type.", "10"],
      [0, 0, 0, "Unexpected any. Specify a different type.", "11"],
      [0, 0, 0, "Unexpected any. Specify a different type.", "12"],
      [0, 0, 0, "Unexpected any. Specify a different type.", "13"],
      [0, 0, 0, "Unexpected any. Specify a different type.", "14"]
    ],
    "public/app/features/dashboard/services/TimeSrv.ts:5381": [
      [0, 0, 0, "Unexpected any. Specify a different type.", "0"],
      [0, 0, 0, "Unexpected any. Specify a different type.", "1"],
      [0, 0, 0, "Unexpected any. Specify a different type.", "2"],
      [0, 0, 0, "Unexpected any. Specify a different type.", "3"],
      [0, 0, 0, "Unexpected any. Specify a different type.", "4"],
      [0, 0, 0, "Unexpected any. Specify a different type.", "5"]
    ],
    "public/app/features/dashboard/state/DashboardMigrator.test.ts:5381": [
      [0, 0, 0, "Unexpected any. Specify a different type.", "0"],
      [0, 0, 0, "Unexpected any. Specify a different type.", "1"],
      [0, 0, 0, "Unexpected any. Specify a different type.", "2"],
      [0, 0, 0, "Unexpected any. Specify a different type.", "3"],
      [0, 0, 0, "Unexpected any. Specify a different type.", "4"],
      [0, 0, 0, "Unexpected any. Specify a different type.", "5"],
      [0, 0, 0, "Unexpected any. Specify a different type.", "6"],
      [0, 0, 0, "Unexpected any. Specify a different type.", "7"],
      [0, 0, 0, "Unexpected any. Specify a different type.", "8"],
      [0, 0, 0, "Unexpected any. Specify a different type.", "9"],
      [0, 0, 0, "Unexpected any. Specify a different type.", "10"],
      [0, 0, 0, "Unexpected any. Specify a different type.", "11"],
      [0, 0, 0, "Unexpected any. Specify a different type.", "12"],
      [0, 0, 0, "Unexpected any. Specify a different type.", "13"],
      [0, 0, 0, "Unexpected any. Specify a different type.", "14"],
      [0, 0, 0, "Unexpected any. Specify a different type.", "15"],
      [0, 0, 0, "Unexpected any. Specify a different type.", "16"],
      [0, 0, 0, "Unexpected any. Specify a different type.", "17"],
      [0, 0, 0, "Unexpected any. Specify a different type.", "18"]
    ],
    "public/app/features/dashboard/state/DashboardMigrator.ts:5381": [
      [0, 0, 0, "Unexpected any. Specify a different type.", "0"],
      [0, 0, 0, "Unexpected any. Specify a different type.", "1"],
      [0, 0, 0, "Unexpected any. Specify a different type.", "2"],
      [0, 0, 0, "Unexpected any. Specify a different type.", "3"],
      [0, 0, 0, "Unexpected any. Specify a different type.", "4"],
      [0, 0, 0, "Unexpected any. Specify a different type.", "5"],
      [0, 0, 0, "Unexpected any. Specify a different type.", "6"],
      [0, 0, 0, "Unexpected any. Specify a different type.", "7"],
      [0, 0, 0, "Unexpected any. Specify a different type.", "8"],
      [0, 0, 0, "Unexpected any. Specify a different type.", "9"],
      [0, 0, 0, "Unexpected any. Specify a different type.", "10"],
      [0, 0, 0, "Unexpected any. Specify a different type.", "11"],
      [0, 0, 0, "Unexpected any. Specify a different type.", "12"],
      [0, 0, 0, "Unexpected any. Specify a different type.", "13"],
      [0, 0, 0, "Unexpected any. Specify a different type.", "14"],
      [0, 0, 0, "Unexpected any. Specify a different type.", "15"],
      [0, 0, 0, "Unexpected any. Specify a different type.", "16"],
      [0, 0, 0, "Unexpected any. Specify a different type.", "17"],
      [0, 0, 0, "Unexpected any. Specify a different type.", "18"],
      [0, 0, 0, "Unexpected any. Specify a different type.", "19"],
      [0, 0, 0, "Unexpected any. Specify a different type.", "20"],
      [0, 0, 0, "Unexpected any. Specify a different type.", "21"],
      [0, 0, 0, "Do not use any type assertions.", "22"],
      [0, 0, 0, "Unexpected any. Specify a different type.", "23"],
      [0, 0, 0, "Unexpected any. Specify a different type.", "24"],
      [0, 0, 0, "Unexpected any. Specify a different type.", "25"],
      [0, 0, 0, "Unexpected any. Specify a different type.", "26"],
      [0, 0, 0, "Unexpected any. Specify a different type.", "27"],
      [0, 0, 0, "Unexpected any. Specify a different type.", "28"],
      [0, 0, 0, "Do not use any type assertions.", "29"],
      [0, 0, 0, "Do not use any type assertions.", "30"],
      [0, 0, 0, "Unexpected any. Specify a different type.", "31"],
      [0, 0, 0, "Do not use any type assertions.", "32"],
      [0, 0, 0, "Unexpected any. Specify a different type.", "33"],
      [0, 0, 0, "Do not use any type assertions.", "34"]
    ],
    "public/app/features/dashboard/state/DashboardModel.refresh.test.ts:5381": [
      [0, 0, 0, "Unexpected any. Specify a different type.", "0"]
    ],
    "public/app/features/dashboard/state/DashboardModel.repeat.test.ts:5381": [
      [0, 0, 0, "Unexpected any. Specify a different type.", "0"],
      [0, 0, 0, "Unexpected any. Specify a different type.", "1"],
      [0, 0, 0, "Unexpected any. Specify a different type.", "2"],
      [0, 0, 0, "Unexpected any. Specify a different type.", "3"],
      [0, 0, 0, "Unexpected any. Specify a different type.", "4"],
      [0, 0, 0, "Unexpected any. Specify a different type.", "5"],
      [0, 0, 0, "Unexpected any. Specify a different type.", "6"],
      [0, 0, 0, "Unexpected any. Specify a different type.", "7"]
    ],
    "public/app/features/dashboard/state/DashboardModel.test.ts:5381": [
      [0, 0, 0, "Unexpected any. Specify a different type.", "0"],
      [0, 0, 0, "Unexpected any. Specify a different type.", "1"],
      [0, 0, 0, "Unexpected any. Specify a different type.", "2"],
      [0, 0, 0, "Unexpected any. Specify a different type.", "3"],
      [0, 0, 0, "Unexpected any. Specify a different type.", "4"],
      [0, 0, 0, "Unexpected any. Specify a different type.", "5"]
    ],
    "public/app/features/dashboard/state/DashboardModel.ts:5381": [
      [0, 0, 0, "Unexpected any. Specify a different type.", "0"],
      [0, 0, 0, "Unexpected any. Specify a different type.", "1"],
      [0, 0, 0, "Unexpected any. Specify a different type.", "2"],
      [0, 0, 0, "Unexpected any. Specify a different type.", "3"],
      [0, 0, 0, "Unexpected any. Specify a different type.", "4"],
      [0, 0, 0, "Unexpected any. Specify a different type.", "5"],
      [0, 0, 0, "Unexpected any. Specify a different type.", "6"],
      [0, 0, 0, "Unexpected any. Specify a different type.", "7"],
      [0, 0, 0, "Unexpected any. Specify a different type.", "8"],
      [0, 0, 0, "Unexpected any. Specify a different type.", "9"],
      [0, 0, 0, "Unexpected any. Specify a different type.", "10"],
      [0, 0, 0, "Unexpected any. Specify a different type.", "11"],
      [0, 0, 0, "Unexpected any. Specify a different type.", "12"],
      [0, 0, 0, "Unexpected any. Specify a different type.", "13"],
      [0, 0, 0, "Unexpected any. Specify a different type.", "14"],
      [0, 0, 0, "Unexpected any. Specify a different type.", "15"],
      [0, 0, 0, "Unexpected any. Specify a different type.", "16"],
      [0, 0, 0, "Unexpected any. Specify a different type.", "17"],
      [0, 0, 0, "Unexpected any. Specify a different type.", "18"],
      [0, 0, 0, "Unexpected any. Specify a different type.", "19"],
      [0, 0, 0, "Unexpected any. Specify a different type.", "20"],
      [0, 0, 0, "Unexpected any. Specify a different type.", "21"],
      [0, 0, 0, "Unexpected any. Specify a different type.", "22"],
      [0, 0, 0, "Unexpected any. Specify a different type.", "23"],
      [0, 0, 0, "Unexpected any. Specify a different type.", "24"],
      [0, 0, 0, "Unexpected any. Specify a different type.", "25"],
      [0, 0, 0, "Unexpected any. Specify a different type.", "26"],
      [0, 0, 0, "Unexpected any. Specify a different type.", "27"],
      [0, 0, 0, "Do not use any type assertions.", "28"],
      [0, 0, 0, "Unexpected any. Specify a different type.", "29"],
      [0, 0, 0, "Unexpected any. Specify a different type.", "30"],
      [0, 0, 0, "Unexpected any. Specify a different type.", "31"],
      [0, 0, 0, "Unexpected any. Specify a different type.", "32"],
      [0, 0, 0, "Unexpected any. Specify a different type.", "33"],
      [0, 0, 0, "Unexpected any. Specify a different type.", "34"],
      [0, 0, 0, "Unexpected any. Specify a different type.", "35"]
    ],
    "public/app/features/dashboard/state/PanelModel.test.ts:5381": [
      [0, 0, 0, "Unexpected any. Specify a different type.", "0"],
      [0, 0, 0, "Unexpected any. Specify a different type.", "1"],
      [0, 0, 0, "Unexpected any. Specify a different type.", "2"],
      [0, 0, 0, "Unexpected any. Specify a different type.", "3"],
      [0, 0, 0, "Unexpected any. Specify a different type.", "4"],
      [0, 0, 0, "Unexpected any. Specify a different type.", "5"],
      [0, 0, 0, "Unexpected any. Specify a different type.", "6"]
    ],
    "public/app/features/dashboard/state/PanelModel.ts:5381": [
      [0, 0, 0, "Unexpected any. Specify a different type.", "0"],
      [0, 0, 0, "Unexpected any. Specify a different type.", "1"],
      [0, 0, 0, "Unexpected any. Specify a different type.", "2"],
      [0, 0, 0, "Unexpected any. Specify a different type.", "3"],
      [0, 0, 0, "Unexpected any. Specify a different type.", "4"],
      [0, 0, 0, "Unexpected any. Specify a different type.", "5"],
      [0, 0, 0, "Unexpected any. Specify a different type.", "6"],
      [0, 0, 0, "Unexpected any. Specify a different type.", "7"],
      [0, 0, 0, "Unexpected any. Specify a different type.", "8"],
      [0, 0, 0, "Do not use any type assertions.", "9"],
      [0, 0, 0, "Unexpected any. Specify a different type.", "10"],
      [0, 0, 0, "Do not use any type assertions.", "11"],
      [0, 0, 0, "Unexpected any. Specify a different type.", "12"],
      [0, 0, 0, "Do not use any type assertions.", "13"],
      [0, 0, 0, "Unexpected any. Specify a different type.", "14"],
      [0, 0, 0, "Do not use any type assertions.", "15"],
      [0, 0, 0, "Unexpected any. Specify a different type.", "16"],
      [0, 0, 0, "Unexpected any. Specify a different type.", "17"],
      [0, 0, 0, "Do not use any type assertions.", "18"],
      [0, 0, 0, "Unexpected any. Specify a different type.", "19"],
      [0, 0, 0, "Do not use any type assertions.", "20"],
      [0, 0, 0, "Unexpected any. Specify a different type.", "21"],
      [0, 0, 0, "Do not use any type assertions.", "22"],
      [0, 0, 0, "Unexpected any. Specify a different type.", "23"],
      [0, 0, 0, "Unexpected any. Specify a different type.", "24"],
      [0, 0, 0, "Unexpected any. Specify a different type.", "25"],
      [0, 0, 0, "Do not use any type assertions.", "26"],
      [0, 0, 0, "Unexpected any. Specify a different type.", "27"],
      [0, 0, 0, "Do not use any type assertions.", "28"],
      [0, 0, 0, "Unexpected any. Specify a different type.", "29"],
      [0, 0, 0, "Unexpected any. Specify a different type.", "30"],
      [0, 0, 0, "Unexpected any. Specify a different type.", "31"]
    ],
    "public/app/features/dashboard/state/TimeModel.ts:5381": [
      [0, 0, 0, "Unexpected any. Specify a different type.", "0"],
      [0, 0, 0, "Unexpected any. Specify a different type.", "1"],
      [0, 0, 0, "Unexpected any. Specify a different type.", "2"]
    ],
    "public/app/features/dashboard/state/actions.ts:5381": [
      [0, 0, 0, "Unexpected any. Specify a different type.", "0"]
    ],
    "public/app/features/dashboard/state/initDashboard.test.ts:5381": [
      [0, 0, 0, "Unexpected any. Specify a different type.", "0"],
      [0, 0, 0, "Unexpected any. Specify a different type.", "1"],
      [0, 0, 0, "Unexpected any. Specify a different type.", "2"],
      [0, 0, 0, "Unexpected any. Specify a different type.", "3"],
      [0, 0, 0, "Unexpected any. Specify a different type.", "4"],
      [0, 0, 0, "Unexpected any. Specify a different type.", "5"],
      [0, 0, 0, "Unexpected any. Specify a different type.", "6"]
    ],
    "public/app/features/dashboard/state/initDashboard.ts:5381": [
      [0, 0, 0, "Unexpected any. Specify a different type.", "0"]
    ],
    "public/app/features/dashboard/state/reducers.ts:5381": [
      [0, 0, 0, "Do not use any type assertions.", "0"],
      [0, 0, 0, "Unexpected any. Specify a different type.", "1"]
    ],
    "public/app/features/dashboard/utils/getPanelMenu.test.ts:5381": [
      [0, 0, 0, "Unexpected any. Specify a different type.", "0"],
      [0, 0, 0, "Unexpected any. Specify a different type.", "1"],
      [0, 0, 0, "Unexpected any. Specify a different type.", "2"],
      [0, 0, 0, "Unexpected any. Specify a different type.", "3"],
      [0, 0, 0, "Unexpected any. Specify a different type.", "4"],
      [0, 0, 0, "Unexpected any. Specify a different type.", "5"]
    ],
    "public/app/features/dashboard/utils/getPanelMenu.ts:5381": [
      [0, 0, 0, "Unexpected any. Specify a different type.", "0"],
      [0, 0, 0, "Unexpected any. Specify a different type.", "1"],
      [0, 0, 0, "Unexpected any. Specify a different type.", "2"],
      [0, 0, 0, "Unexpected any. Specify a different type.", "3"],
      [0, 0, 0, "Unexpected any. Specify a different type.", "4"],
      [0, 0, 0, "Unexpected any. Specify a different type.", "5"],
      [0, 0, 0, "Unexpected any. Specify a different type.", "6"],
      [0, 0, 0, "Unexpected any. Specify a different type.", "7"],
      [0, 0, 0, "Unexpected any. Specify a different type.", "8"],
      [0, 0, 0, "Unexpected any. Specify a different type.", "9"],
      [0, 0, 0, "Do not use any type assertions.", "10"],
      [0, 0, 0, "Unexpected any. Specify a different type.", "11"],
      [0, 0, 0, "Unexpected any. Specify a different type.", "12"],
      [0, 0, 0, "Unexpected any. Specify a different type.", "13"],
      [0, 0, 0, "Unexpected any. Specify a different type.", "14"],
      [0, 0, 0, "Unexpected any. Specify a different type.", "15"]
    ],
    "public/app/features/dashboard/utils/panelMerge.test.ts:5381": [
      [0, 0, 0, "Unexpected any. Specify a different type.", "0"],
      [0, 0, 0, "Unexpected any. Specify a different type.", "1"],
      [0, 0, 0, "Unexpected any. Specify a different type.", "2"]
    ],
    "public/app/features/dashboard/utils/panelMerge.ts:5381": [
      [0, 0, 0, "Do not use any type assertions.", "0"],
      [0, 0, 0, "Do not use any type assertions.", "1"],
      [0, 0, 0, "Do not use any type assertions.", "2"],
      [0, 0, 0, "Do not use any type assertions.", "3"],
      [0, 0, 0, "Do not use any type assertions.", "4"],
      [0, 0, 0, "Do not use any type assertions.", "5"],
      [0, 0, 0, "Do not use any type assertions.", "6"],
      [0, 0, 0, "Unexpected any. Specify a different type.", "7"],
      [0, 0, 0, "Do not use any type assertions.", "8"],
      [0, 0, 0, "Unexpected any. Specify a different type.", "9"],
      [0, 0, 0, "Unexpected any. Specify a different type.", "10"],
      [0, 0, 0, "Unexpected any. Specify a different type.", "11"]
    ],
    "public/app/features/datasources/components/BasicSettings.tsx:5381": [
      [0, 0, 0, "Use data-testid for E2E selectors instead of aria-label", "0"]
    ],
    "public/app/features/datasources/components/ButtonRow.tsx:5381": [
      [0, 0, 0, "Unexpected any. Specify a different type.", "0"],
      [0, 0, 0, "Use data-testid for E2E selectors instead of aria-label", "1"],
      [0, 0, 0, "Use data-testid for E2E selectors instead of aria-label", "2"]
    ],
    "public/app/features/datasources/components/DataSourceReadOnlyMessage.tsx:5381": [
      [0, 0, 0, "Use data-testid for E2E selectors instead of aria-label", "0"]
    ],
    "public/app/features/datasources/components/DataSourceTestingStatus.tsx:5381": [
      [0, 0, 0, "Use data-testid for E2E selectors instead of aria-label", "0"]
    ],
    "public/app/features/datasources/components/DataSourceTypeCard.tsx:5381": [
      [0, 0, 0, "Use data-testid for E2E selectors instead of aria-label", "0"]
    ],
    "public/app/features/datasources/state/actions.test.ts:5381": [
      [0, 0, 0, "Unexpected any. Specify a different type.", "0"],
      [0, 0, 0, "Unexpected any. Specify a different type.", "1"],
      [0, 0, 0, "Unexpected any. Specify a different type.", "2"],
      [0, 0, 0, "Unexpected any. Specify a different type.", "3"],
      [0, 0, 0, "Unexpected any. Specify a different type.", "4"],
      [0, 0, 0, "Unexpected any. Specify a different type.", "5"]
    ],
    "public/app/features/datasources/state/actions.ts:5381": [
      [0, 0, 0, "Do not use any type assertions.", "0"],
      [0, 0, 0, "Do not use any type assertions.", "1"]
    ],
    "public/app/features/datasources/state/navModel.ts:5381": [
      [0, 0, 0, "Do not use any type assertions.", "0"],
      [0, 0, 0, "Unexpected any. Specify a different type.", "1"]
    ],
    "public/app/features/datasources/state/reducers.ts:5381": [
      [0, 0, 0, "Do not use any type assertions.", "0"],
      [0, 0, 0, "Do not use any type assertions.", "1"]
    ],
    "public/app/features/datasources/state/selectors.ts:5381": [
      [0, 0, 0, "Do not use any type assertions.", "0"],
      [0, 0, 0, "Do not use any type assertions.", "1"]
    ],
    "public/app/features/dimensions/color.ts:5381": [
      [0, 0, 0, "Unexpected any. Specify a different type.", "0"]
    ],
    "public/app/features/dimensions/editors/ColorDimensionEditor.tsx:5381": [
      [0, 0, 0, "Unexpected any. Specify a different type.", "0"],
      [0, 0, 0, "Unexpected any. Specify a different type.", "1"]
    ],
    "public/app/features/dimensions/editors/FolderPickerTab.tsx:5381": [
      [0, 0, 0, "Do not use any type assertions.", "0"]
    ],
    "public/app/features/dimensions/editors/IconSelector.tsx:5381": [
      [0, 0, 0, "Do not use any type assertions.", "0"],
      [0, 0, 0, "Unexpected any. Specify a different type.", "1"]
    ],
    "public/app/features/dimensions/editors/ResourceDimensionEditor.tsx:5381": [
      [0, 0, 0, "Do not use any type assertions.", "0"],
      [0, 0, 0, "Unexpected any. Specify a different type.", "1"]
    ],
    "public/app/features/dimensions/editors/ResourcePicker.tsx:5381": [
      [0, 0, 0, "Unexpected any. Specify a different type.", "0"]
    ],
    "public/app/features/dimensions/editors/ScalarDimensionEditor.tsx:5381": [
      [0, 0, 0, "Unexpected any. Specify a different type.", "0"]
    ],
    "public/app/features/dimensions/editors/ScaleDimensionEditor.tsx:5381": [
      [0, 0, 0, "Unexpected any. Specify a different type.", "0"]
    ],
    "public/app/features/dimensions/editors/TextDimensionEditor.tsx:5381": [
      [0, 0, 0, "Do not use any type assertions.", "0"],
      [0, 0, 0, "Unexpected any. Specify a different type.", "1"],
      [0, 0, 0, "Do not use any type assertions.", "2"],
      [0, 0, 0, "Unexpected any. Specify a different type.", "3"],
      [0, 0, 0, "Unexpected any. Specify a different type.", "4"]
    ],
    "public/app/features/dimensions/editors/ThresholdsEditor/ThresholdsEditor.test.tsx:5381": [
      [0, 0, 0, "Unexpected any. Specify a different type.", "0"],
      [0, 0, 0, "Unexpected any. Specify a different type.", "1"],
      [0, 0, 0, "Unexpected any. Specify a different type.", "2"]
    ],
    "public/app/features/dimensions/editors/ThresholdsEditor/ThresholdsEditor.tsx:5381": [
      [0, 0, 0, "Do not use any type assertions.", "0"]
    ],
    "public/app/features/dimensions/editors/ValueMappingsEditor/ValueMappingsEditor.test.tsx:5381": [
      [0, 0, 0, "Unexpected any. Specify a different type.", "0"],
      [0, 0, 0, "Unexpected any. Specify a different type.", "1"],
      [0, 0, 0, "Unexpected any. Specify a different type.", "2"],
      [0, 0, 0, "Unexpected any. Specify a different type.", "3"]
    ],
    "public/app/features/dimensions/editors/ValueMappingsEditor/ValueMappingsEditor.tsx:5381": [
      [0, 0, 0, "Unexpected any. Specify a different type.", "0"],
      [0, 0, 0, "Unexpected any. Specify a different type.", "1"]
    ],
    "public/app/features/dimensions/editors/ValueMappingsEditor/ValueMappingsEditorModal.test.tsx:5381": [
      [0, 0, 0, "Unexpected any. Specify a different type.", "0"],
      [0, 0, 0, "Unexpected any. Specify a different type.", "1"]
    ],
    "public/app/features/dimensions/scale.test.ts:5381": [
      [0, 0, 0, "Unexpected any. Specify a different type.", "0"]
    ],
    "public/app/features/dimensions/scale.ts:5381": [
      [0, 0, 0, "Do not use any type assertions.", "0"],
      [0, 0, 0, "Unexpected any. Specify a different type.", "1"]
    ],
    "public/app/features/dimensions/text.ts:5381": [
      [0, 0, 0, "Unexpected any. Specify a different type.", "0"],
      [0, 0, 0, "Unexpected any. Specify a different type.", "1"]
    ],
    "public/app/features/dimensions/types.ts:5381": [
      [0, 0, 0, "Unexpected any. Specify a different type.", "0"],
      [0, 0, 0, "Unexpected any. Specify a different type.", "1"]
    ],
    "public/app/features/dimensions/utils.ts:5381": [
      [0, 0, 0, "Do not use any type assertions.", "0"],
      [0, 0, 0, "Do not use any type assertions.", "1"],
      [0, 0, 0, "Unexpected any. Specify a different type.", "2"]
    ],
    "public/app/features/explore/ElapsedTime.tsx:5381": [
      [0, 0, 0, "Unexpected any. Specify a different type.", "0"]
    ],
    "public/app/features/explore/ExploreQueryInspector.tsx:5381": [
      [0, 0, 0, "Do not use any type assertions.", "0"]
    ],
    "public/app/features/explore/Logs.tsx:5381": [
      [0, 0, 0, "Unexpected any. Specify a different type.", "0"],
      [0, 0, 0, "Do not use any type assertions.", "1"]
    ],
    "public/app/features/explore/LogsContainer.tsx:5381": [
      [0, 0, 0, "Unexpected any. Specify a different type.", "0"],
      [0, 0, 0, "Unexpected any. Specify a different type.", "1"]
    ],
    "public/app/features/explore/LogsMetaRow.tsx:5381": [
      [0, 0, 0, "Unexpected any. Specify a different type.", "0"]
    ],
    "public/app/features/explore/NodeGraphContainer.test.tsx:5381": [
      [0, 0, 0, "Unexpected any. Specify a different type.", "0"]
    ],
    "public/app/features/explore/QueryRows.test.tsx:5381": [
      [0, 0, 0, "Unexpected any. Specify a different type.", "0"],
      [0, 0, 0, "Unexpected any. Specify a different type.", "1"]
    ],
    "public/app/features/explore/RichHistory/RichHistory.tsx:5381": [
      [0, 0, 0, "Unexpected any. Specify a different type.", "0"]
    ],
    "public/app/features/explore/RichHistory/RichHistoryStarredTab.test.tsx:5381": [
      [0, 0, 0, "Unexpected any. Specify a different type.", "0"]
    ],
    "public/app/features/explore/TraceView/TraceView.test.tsx:5381": [
      [0, 0, 0, "Unexpected any. Specify a different type.", "0"]
    ],
    "public/app/features/explore/TraceView/TraceView.tsx:5381": [
      [0, 0, 0, "Do not use any type assertions.", "0"],
      [0, 0, 0, "Do not use any type assertions.", "1"],
      [0, 0, 0, "Do not use any type assertions.", "2"],
      [0, 0, 0, "Do not use any type assertions.", "3"],
      [0, 0, 0, "Unexpected any. Specify a different type.", "4"],
      [0, 0, 0, "Do not use any type assertions.", "5"]
    ],
    "public/app/features/explore/TraceView/components/ScrollManager.tsx:5381": [
      [0, 0, 0, "Do not use any type assertions.", "0"],
      [0, 0, 0, "Do not use any type assertions.", "1"],
      [0, 0, 0, "Unexpected any. Specify a different type.", "2"]
    ],
    "public/app/features/explore/TraceView/components/TracePageHeader/SpanGraph/Scrubber.tsx:5381": [
      [0, 0, 0, "Unexpected any. Specify a different type.", "0"],
      [0, 0, 0, "Unexpected any. Specify a different type.", "1"],
      [0, 0, 0, "Unexpected any. Specify a different type.", "2"]
    ],
    "public/app/features/explore/TraceView/components/TracePageHeader/SpanGraph/render-into-canvas.tsx:5381": [
      [0, 0, 0, "Do not use any type assertions.", "0"]
    ],
    "public/app/features/explore/TraceView/components/TraceTimelineViewer/ListView/index.tsx:5381": [
      [0, 0, 0, "Do not use any type assertions.", "0"]
    ],
    "public/app/features/explore/TraceView/components/TraceTimelineViewer/SpanBar.tsx:5381": [
      [0, 0, 0, "Unexpected any. Specify a different type.", "0"]
    ],
    "public/app/features/explore/TraceView/components/TraceTimelineViewer/utils.tsx:5381": [
      [0, 0, 0, "Unexpected any. Specify a different type.", "0"]
    ],
    "public/app/features/explore/TraceView/components/common/BreakableText.tsx:5381": [
      [0, 0, 0, "Unexpected any. Specify a different type.", "0"]
    ],
    "public/app/features/explore/TraceView/components/constants/index.tsx:5381": [
      [0, 0, 0, "Do not use any type assertions.", "0"]
    ],
    "public/app/features/explore/TraceView/components/demo/trace-generators.ts:5381": [
      [0, 0, 0, "Do not use any type assertions.", "0"]
    ],
    "public/app/features/explore/TraceView/components/model/link-patterns.test.ts:5381": [
      [0, 0, 0, "Unexpected any. Specify a different type.", "0"],
      [0, 0, 0, "Unexpected any. Specify a different type.", "1"]
    ],
    "public/app/features/explore/TraceView/components/model/link-patterns.tsx:5381": [
      [0, 0, 0, "Unexpected any. Specify a different type.", "0"],
      [0, 0, 0, "Unexpected any. Specify a different type.", "1"],
      [0, 0, 0, "Unexpected any. Specify a different type.", "2"],
      [0, 0, 0, "Unexpected any. Specify a different type.", "3"],
      [0, 0, 0, "Unexpected any. Specify a different type.", "4"],
      [0, 0, 0, "Unexpected any. Specify a different type.", "5"],
      [0, 0, 0, "Unexpected any. Specify a different type.", "6"],
      [0, 0, 0, "Unexpected any. Specify a different type.", "7"],
      [0, 0, 0, "Unexpected any. Specify a different type.", "8"],
      [0, 0, 0, "Unexpected any. Specify a different type.", "9"],
      [0, 0, 0, "Do not use any type assertions.", "10"],
      [0, 0, 0, "Unexpected any. Specify a different type.", "11"],
      [0, 0, 0, "Do not use any type assertions.", "12"],
      [0, 0, 0, "Unexpected any. Specify a different type.", "13"]
    ],
    "public/app/features/explore/TraceView/components/model/transform-trace-data.tsx:5381": [
      [0, 0, 0, "Do not use any type assertions.", "0"]
    ],
    "public/app/features/explore/TraceView/components/types/trace.ts:5381": [
      [0, 0, 0, "Unexpected any. Specify a different type.", "0"]
    ],
    "public/app/features/explore/TraceView/components/utils/convertTraceToFlameGraph.ts:5381": [
      [0, 0, 0, "Do not use any type assertions.", "0"],
      [0, 0, 0, "Do not use any type assertions.", "1"],
      [0, 0, 0, "Do not use any type assertions.", "2"],
      [0, 0, 0, "Do not use any type assertions.", "3"]
    ],
    "public/app/features/explore/TraceView/createSpanLink.tsx:5381": [
      [0, 0, 0, "Do not use any type assertions.", "0"],
      [0, 0, 0, "Do not use any type assertions.", "1"]
    ],
    "public/app/features/explore/spec/helper/setup.tsx:5381": [
      [0, 0, 0, "Do not use any type assertions.", "0"],
      [0, 0, 0, "Unexpected any. Specify a different type.", "1"],
      [0, 0, 0, "Do not use any type assertions.", "2"],
      [0, 0, 0, "Unexpected any. Specify a different type.", "3"],
      [0, 0, 0, "Unexpected any. Specify a different type.", "4"],
      [0, 0, 0, "Do not use any type assertions.", "5"],
      [0, 0, 0, "Unexpected any. Specify a different type.", "6"]
    ],
    "public/app/features/explore/spec/interpolation.test.tsx:5381": [
      [0, 0, 0, "Unexpected any. Specify a different type.", "0"]
    ],
    "public/app/features/explore/spec/queryHistory.test.tsx:5381": [
      [0, 0, 0, "Unexpected any. Specify a different type.", "0"]
    ],
    "public/app/features/explore/state/explorePane.test.ts:5381": [
      [0, 0, 0, "Unexpected any. Specify a different type.", "0"],
      [0, 0, 0, "Unexpected any. Specify a different type.", "1"],
      [0, 0, 0, "Unexpected any. Specify a different type.", "2"],
      [0, 0, 0, "Unexpected any. Specify a different type.", "3"],
      [0, 0, 0, "Unexpected any. Specify a different type.", "4"]
    ],
    "public/app/features/explore/state/main.test.ts:5381": [
      [0, 0, 0, "Unexpected any. Specify a different type.", "0"]
    ],
    "public/app/features/explore/state/time.test.ts:5381": [
      [0, 0, 0, "Unexpected any. Specify a different type.", "0"]
    ],
    "public/app/features/explore/state/utils.ts:5381": [
      [0, 0, 0, "Do not use any type assertions.", "0"],
      [0, 0, 0, "Unexpected any. Specify a different type.", "1"],
      [0, 0, 0, "Do not use any type assertions.", "2"],
      [0, 0, 0, "Unexpected any. Specify a different type.", "3"],
      [0, 0, 0, "Do not use any type assertions.", "4"],
      [0, 0, 0, "Do not use any type assertions.", "5"]
    ],
    "public/app/features/explore/utils/decorators.test.ts:5381": [
      [0, 0, 0, "Unexpected any. Specify a different type.", "0"]
    ],
    "public/app/features/explore/utils/links.test.ts:5381": [
      [0, 0, 0, "Unexpected any. Specify a different type.", "0"],
      [0, 0, 0, "Unexpected any. Specify a different type.", "1"],
      [0, 0, 0, "Unexpected any. Specify a different type.", "2"],
      [0, 0, 0, "Unexpected any. Specify a different type.", "3"],
      [0, 0, 0, "Unexpected any. Specify a different type.", "4"]
    ],
    "public/app/features/explore/utils/links.ts:5381": [
      [0, 0, 0, "Unexpected any. Specify a different type.", "0"]
    ],
    "public/app/features/expressions/ExpressionDatasource.ts:5381": [
      [0, 0, 0, "Unexpected any. Specify a different type.", "0"],
      [0, 0, 0, "Do not use any type assertions.", "1"],
      [0, 0, 0, "Do not use any type assertions.", "2"]
    ],
    "public/app/features/expressions/components/Condition.tsx:5381": [
      [0, 0, 0, "Do not use any type assertions.", "0"]
    ],
    "public/app/features/expressions/guards.ts:5381": [
      [0, 0, 0, "Do not use any type assertions.", "0"]
    ],
    "public/app/features/folders/state/actions.test.ts:5381": [
      [0, 0, 0, "Unexpected any. Specify a different type.", "0"]
    ],
    "public/app/features/geo/format/geohash.ts:5381": [
      [0, 0, 0, "Unexpected any. Specify a different type.", "0"]
    ],
    "public/app/features/geo/format/geojson.test.ts:5381": [
      [0, 0, 0, "Unexpected any. Specify a different type.", "0"]
    ],
    "public/app/features/geo/format/geojson.ts:5381": [
      [0, 0, 0, "Unexpected any. Specify a different type.", "0"]
    ],
    "public/app/features/geo/format/utils.ts:5381": [
      [0, 0, 0, "Unexpected any. Specify a different type.", "0"]
    ],
    "public/app/features/geo/gazetteer/gazetteer.test.ts:5381": [
      [0, 0, 0, "Unexpected any. Specify a different type.", "0"]
    ],
    "public/app/features/geo/gazetteer/gazetteer.ts:5381": [
      [0, 0, 0, "Unexpected any. Specify a different type.", "0"],
      [0, 0, 0, "Do not use any type assertions.", "1"],
      [0, 0, 0, "Unexpected any. Specify a different type.", "2"],
      [0, 0, 0, "Do not use any type assertions.", "3"]
    ],
    "public/app/features/geo/gazetteer/worldmap.test.ts:5381": [
      [0, 0, 0, "Unexpected any. Specify a different type.", "0"]
    ],
    "public/app/features/geo/utils/frameVectorSource.ts:5381": [
      [0, 0, 0, "Do not use any type assertions.", "0"],
      [0, 0, 0, "Do not use any type assertions.", "1"],
      [0, 0, 0, "Do not use any type assertions.", "2"]
    ],
    "public/app/features/inspector/InspectDataOptions.tsx:5381": [
      [0, 0, 0, "Do not use any type assertions.", "0"],
      [0, 0, 0, "Unexpected any. Specify a different type.", "1"],
      [0, 0, 0, "Do not use any type assertions.", "2"],
      [0, 0, 0, "Do not use any type assertions.", "3"]
    ],
    "public/app/features/inspector/InspectDataTab.tsx:5381": [
      [0, 0, 0, "Use data-testid for E2E selectors instead of aria-label", "0"]
    ],
    "public/app/features/inspector/InspectErrorTab.tsx:5381": [
      [0, 0, 0, "Unexpected any. Specify a different type.", "0"]
    ],
    "public/app/features/inspector/InspectJSONTab.tsx:5381": [
      [0, 0, 0, "Use data-testid for E2E selectors instead of aria-label", "0"],
      [0, 0, 0, "Unexpected any. Specify a different type.", "1"]
    ],
    "public/app/features/inspector/InspectStatsTab.tsx:5381": [
      [0, 0, 0, "Use data-testid for E2E selectors instead of aria-label", "0"]
    ],
    "public/app/features/inspector/QueryInspector.tsx:5381": [
      [0, 0, 0, "Unexpected any. Specify a different type.", "0"],
      [0, 0, 0, "Unexpected any. Specify a different type.", "1"],
      [0, 0, 0, "Unexpected any. Specify a different type.", "2"],
      [0, 0, 0, "Unexpected any. Specify a different type.", "3"],
      [0, 0, 0, "Use data-testid for E2E selectors instead of aria-label", "4"],
      [0, 0, 0, "Use data-testid for E2E selectors instead of aria-label", "5"]
    ],
    "public/app/features/invites/SignupInvited.test.tsx:5381": [
      [0, 0, 0, "Unexpected any. Specify a different type.", "0"]
    ],
    "public/app/features/invites/state/selectors.ts:5381": [
      [0, 0, 0, "Unexpected any. Specify a different type.", "0"]
    ],
    "public/app/features/library-panels/components/DeleteLibraryPanelModal/reducer.test.ts:5381": [
      [0, 0, 0, "Unexpected any. Specify a different type.", "0"]
    ],
    "public/app/features/library-panels/components/LibraryPanelsSearch/LibraryPanelsSearch.test.tsx:5381": [
      [0, 0, 0, "Unexpected any. Specify a different type.", "0"],
      [0, 0, 0, "Unexpected any. Specify a different type.", "1"]
    ],
    "public/app/features/library-panels/components/LibraryPanelsView/actions.ts:5381": [
      [0, 0, 0, "Unexpected any. Specify a different type.", "0"]
    ],
    "public/app/features/library-panels/utils.ts:5381": [
      [0, 0, 0, "Unexpected any. Specify a different type.", "0"],
      [0, 0, 0, "Unexpected any. Specify a different type.", "1"]
    ],
    "public/app/features/live/centrifuge/LiveDataStream.test.ts:5381": [
      [0, 0, 0, "Unexpected any. Specify a different type.", "0"],
      [0, 0, 0, "Unexpected any. Specify a different type.", "1"],
      [0, 0, 0, "Unexpected any. Specify a different type.", "2"],
      [0, 0, 0, "Unexpected any. Specify a different type.", "3"],
      [0, 0, 0, "Unexpected any. Specify a different type.", "4"],
      [0, 0, 0, "Unexpected any. Specify a different type.", "5"]
    ],
    "public/app/features/live/centrifuge/LiveDataStream.ts:5381": [
      [0, 0, 0, "Do not use any type assertions.", "0"],
      [0, 0, 0, "Do not use any type assertions.", "1"],
      [0, 0, 0, "Unexpected any. Specify a different type.", "2"],
      [0, 0, 0, "Do not use any type assertions.", "3"]
    ],
    "public/app/features/live/centrifuge/channel.ts:5381": [
      [0, 0, 0, "Unexpected any. Specify a different type.", "0"],
      [0, 0, 0, "Do not use any type assertions.", "1"],
      [0, 0, 0, "Do not use any type assertions.", "2"],
      [0, 0, 0, "Unexpected any. Specify a different type.", "3"],
      [0, 0, 0, "Do not use any type assertions.", "4"]
    ],
    "public/app/features/live/centrifuge/service.ts:5381": [
      [0, 0, 0, "Unexpected any. Specify a different type.", "0"],
      [0, 0, 0, "Unexpected any. Specify a different type.", "1"],
      [0, 0, 0, "Unexpected any. Specify a different type.", "2"]
    ],
    "public/app/features/live/centrifuge/serviceWorkerProxy.ts:5381": [
      [0, 0, 0, "Do not use any type assertions.", "0"],
      [0, 0, 0, "Do not use any type assertions.", "1"]
    ],
    "public/app/features/live/centrifuge/transferHandlers.ts:5381": [
      [0, 0, 0, "Unexpected any. Specify a different type.", "0"],
      [0, 0, 0, "Unexpected any. Specify a different type.", "1"]
    ],
    "public/app/features/live/index.ts:5381": [
      [0, 0, 0, "Do not use any type assertions.", "0"],
      [0, 0, 0, "Unexpected any. Specify a different type.", "1"],
      [0, 0, 0, "Do not use any type assertions.", "2"]
    ],
    "public/app/features/live/live.test.ts:5381": [
      [0, 0, 0, "Unexpected any. Specify a different type.", "0"]
    ],
    "public/app/features/live/pages/AddNewRule.tsx:5381": [
      [0, 0, 0, "Unexpected any. Specify a different type.", "0"]
    ],
    "public/app/features/live/pages/PipelineAdminPage.tsx:5381": [
      [0, 0, 0, "Unexpected any. Specify a different type.", "0"]
    ],
    "public/app/features/live/pages/PipelineTable.tsx:5381": [
      [0, 0, 0, "Unexpected any. Specify a different type.", "0"]
    ],
    "public/app/features/live/pages/RuleModal.tsx:5381": [
      [0, 0, 0, "Unexpected any. Specify a different type.", "0"],
      [0, 0, 0, "Do not use any type assertions.", "1"],
      [0, 0, 0, "Unexpected any. Specify a different type.", "2"]
    ],
    "public/app/features/live/pages/RuleTest.tsx:5381": [
      [0, 0, 0, "Unexpected any. Specify a different type.", "0"],
      [0, 0, 0, "Do not use any type assertions.", "1"],
      [0, 0, 0, "Unexpected any. Specify a different type.", "2"]
    ],
    "public/app/features/live/pages/types.ts:5381": [
      [0, 0, 0, "Unexpected any. Specify a different type.", "0"],
      [0, 0, 0, "Unexpected any. Specify a different type.", "1"],
      [0, 0, 0, "Unexpected any. Specify a different type.", "2"],
      [0, 0, 0, "Unexpected any. Specify a different type.", "3"],
      [0, 0, 0, "Unexpected any. Specify a different type.", "4"],
      [0, 0, 0, "Unexpected any. Specify a different type.", "5"]
    ],
    "public/app/features/live/pages/utils.ts:5381": [
      [0, 0, 0, "Unexpected any. Specify a different type.", "0"]
    ],
    "public/app/features/logs/components/LogRowContextProvider.tsx:5381": [
      [0, 0, 0, "Do not use any type assertions.", "0"],
      [0, 0, 0, "Do not use any type assertions.", "1"],
      [0, 0, 0, "Do not use any type assertions.", "2"],
      [0, 0, 0, "Do not use any type assertions.", "3"]
    ],
    "public/app/features/logs/components/LogRows.tsx:5381": [
      [0, 0, 0, "Unexpected any. Specify a different type.", "0"]
    ],
    "public/app/features/logs/utils.ts:5381": [
      [0, 0, 0, "Do not use any type assertions.", "0"],
      [0, 0, 0, "Unexpected any. Specify a different type.", "1"],
      [0, 0, 0, "Do not use any type assertions.", "2"],
      [0, 0, 0, "Unexpected any. Specify a different type.", "3"],
      [0, 0, 0, "Do not use any type assertions.", "4"]
    ],
    "public/app/features/manage-dashboards/components/ImportDashboardForm.tsx:5381": [
      [0, 0, 0, "Do not use any type assertions.", "0"],
      [0, 0, 0, "Unexpected any. Specify a different type.", "1"],
      [0, 0, 0, "Do not use any type assertions.", "2"],
      [0, 0, 0, "Unexpected any. Specify a different type.", "3"],
      [0, 0, 0, "Do not use any type assertions.", "4"],
      [0, 0, 0, "Unexpected any. Specify a different type.", "5"]
    ],
    "public/app/features/manage-dashboards/components/ImportDashboardLibraryPanelsList.tsx:5381": [
      [0, 0, 0, "Do not use any type assertions.", "0"]
    ],
    "public/app/features/manage-dashboards/components/SnapshotListTable.test.tsx:5381": [
      [0, 0, 0, "Unexpected any. Specify a different type.", "0"]
    ],
    "public/app/features/manage-dashboards/services/ValidationSrv.ts:5381": [
      [0, 0, 0, "Unexpected any. Specify a different type.", "0"],
      [0, 0, 0, "Unexpected any. Specify a different type.", "1"],
      [0, 0, 0, "Unexpected any. Specify a different type.", "2"]
    ],
    "public/app/features/manage-dashboards/state/actions.test.ts:5381": [
      [0, 0, 0, "Unexpected any. Specify a different type.", "0"],
      [0, 0, 0, "Unexpected any. Specify a different type.", "1"],
      [0, 0, 0, "Unexpected any. Specify a different type.", "2"],
      [0, 0, 0, "Unexpected any. Specify a different type.", "3"]
    ],
    "public/app/features/manage-dashboards/state/actions.ts:5381": [
      [0, 0, 0, "Unexpected any. Specify a different type.", "0"],
      [0, 0, 0, "Unexpected any. Specify a different type.", "1"],
      [0, 0, 0, "Unexpected any. Specify a different type.", "2"],
      [0, 0, 0, "Unexpected any. Specify a different type.", "3"],
      [0, 0, 0, "Unexpected any. Specify a different type.", "4"],
      [0, 0, 0, "Do not use any type assertions.", "5"],
      [0, 0, 0, "Unexpected any. Specify a different type.", "6"],
      [0, 0, 0, "Do not use any type assertions.", "7"],
      [0, 0, 0, "Unexpected any. Specify a different type.", "8"],
      [0, 0, 0, "Unexpected any. Specify a different type.", "9"],
      [0, 0, 0, "Unexpected any. Specify a different type.", "10"],
      [0, 0, 0, "Unexpected any. Specify a different type.", "11"],
      [0, 0, 0, "Unexpected any. Specify a different type.", "12"],
      [0, 0, 0, "Unexpected any. Specify a different type.", "13"],
      [0, 0, 0, "Unexpected any. Specify a different type.", "14"],
      [0, 0, 0, "Unexpected any. Specify a different type.", "15"],
      [0, 0, 0, "Unexpected any. Specify a different type.", "16"],
      [0, 0, 0, "Unexpected any. Specify a different type.", "17"],
      [0, 0, 0, "Unexpected any. Specify a different type.", "18"],
      [0, 0, 0, "Unexpected any. Specify a different type.", "19"],
      [0, 0, 0, "Unexpected any. Specify a different type.", "20"]
    ],
    "public/app/features/manage-dashboards/state/reducers.ts:5381": [
      [0, 0, 0, "Unexpected any. Specify a different type.", "0"],
      [0, 0, 0, "Do not use any type assertions.", "1"],
      [0, 0, 0, "Unexpected any. Specify a different type.", "2"],
      [0, 0, 0, "Unexpected any. Specify a different type.", "3"],
      [0, 0, 0, "Unexpected any. Specify a different type.", "4"]
    ],
    "public/app/features/org/state/actions.test.ts:5381": [
      [0, 0, 0, "Unexpected any. Specify a different type.", "0"],
      [0, 0, 0, "Unexpected any. Specify a different type.", "1"],
      [0, 0, 0, "Unexpected any. Specify a different type.", "2"]
    ],
    "public/app/features/org/state/actions.ts:5381": [
      [0, 0, 0, "Unexpected any. Specify a different type.", "0"],
      [0, 0, 0, "Unexpected any. Specify a different type.", "1"],
      [0, 0, 0, "Unexpected any. Specify a different type.", "2"],
      [0, 0, 0, "Unexpected any. Specify a different type.", "3"],
      [0, 0, 0, "Unexpected any. Specify a different type.", "4"]
    ],
    "public/app/features/org/state/reducers.ts:5381": [
      [0, 0, 0, "Do not use any type assertions.", "0"],
      [0, 0, 0, "Do not use any type assertions.", "1"]
    ],
    "public/app/features/panel/components/PanelPluginError.tsx:5381": [
      [0, 0, 0, "Unexpected any. Specify a different type.", "0"]
    ],
    "public/app/features/panel/components/PanelRenderer.tsx:5381": [
      [0, 0, 0, "Unexpected any. Specify a different type.", "0"],
      [0, 0, 0, "Unexpected any. Specify a different type.", "1"],
      [0, 0, 0, "Unexpected any. Specify a different type.", "2"],
      [0, 0, 0, "Unexpected any. Specify a different type.", "3"]
    ],
    "public/app/features/panel/components/VizTypePicker/PanelTypeCard.tsx:5381": [
      [0, 0, 0, "Use data-testid for E2E selectors instead of aria-label", "0"]
    ],
    "public/app/features/panel/components/VizTypePicker/types.ts:5381": [
      [0, 0, 0, "Unexpected any. Specify a different type.", "0"]
    ],
    "public/app/features/panel/panellinks/linkSuppliers.ts:5381": [
      [0, 0, 0, "Unexpected any. Specify a different type.", "0"],
      [0, 0, 0, "Do not use any type assertions.", "1"]
    ],
    "public/app/features/panel/panellinks/link_srv.ts:5381": [
      [0, 0, 0, "Do not use any type assertions.", "0"],
      [0, 0, 0, "Unexpected any. Specify a different type.", "1"],
      [0, 0, 0, "Unexpected any. Specify a different type.", "2"],
      [0, 0, 0, "Unexpected any. Specify a different type.", "3"],
      [0, 0, 0, "Unexpected any. Specify a different type.", "4"],
      [0, 0, 0, "Unexpected any. Specify a different type.", "5"],
      [0, 0, 0, "Unexpected any. Specify a different type.", "6"],
      [0, 0, 0, "Unexpected any. Specify a different type.", "7"]
    ],
    "public/app/features/panel/panellinks/specs/link_srv.test.ts:5381": [
      [0, 0, 0, "Unexpected any. Specify a different type.", "0"],
      [0, 0, 0, "Unexpected any. Specify a different type.", "1"],
      [0, 0, 0, "Unexpected any. Specify a different type.", "2"],
      [0, 0, 0, "Unexpected any. Specify a different type.", "3"],
      [0, 0, 0, "Unexpected any. Specify a different type.", "4"]
    ],
    "public/app/features/panel/state/actions.ts:5381": [
      [0, 0, 0, "Unexpected any. Specify a different type.", "0"]
    ],
    "public/app/features/panel/state/getAllSuggestions.test.ts:5381": [
      [0, 0, 0, "Unexpected any. Specify a different type.", "0"]
    ],
    "public/app/features/panel/state/reducers.ts:5381": [
      [0, 0, 0, "Unexpected any. Specify a different type.", "0"],
      [0, 0, 0, "Unexpected any. Specify a different type.", "1"]
    ],
    "public/app/features/panel/state/utils.test.ts:5381": [
      [0, 0, 0, "Unexpected any. Specify a different type.", "0"],
      [0, 0, 0, "Unexpected any. Specify a different type.", "1"],
      [0, 0, 0, "Unexpected any. Specify a different type.", "2"],
      [0, 0, 0, "Unexpected any. Specify a different type.", "3"]
    ],
    "public/app/features/playlist/PlaylistEditPage.test.tsx:5381": [
      [0, 0, 0, "Unexpected any. Specify a different type.", "0"],
      [0, 0, 0, "Unexpected any. Specify a different type.", "1"],
      [0, 0, 0, "Unexpected any. Specify a different type.", "2"],
      [0, 0, 0, "Unexpected any. Specify a different type.", "3"]
    ],
    "public/app/features/playlist/PlaylistForm.tsx:5381": [
      [0, 0, 0, "Use data-testid for E2E selectors instead of aria-label", "0"],
      [0, 0, 0, "Use data-testid for E2E selectors instead of aria-label", "1"]
    ],
    "public/app/features/playlist/PlaylistSrv.test.ts:5381": [
      [0, 0, 0, "Unexpected any. Specify a different type.", "0"],
      [0, 0, 0, "Unexpected any. Specify a different type.", "1"],
      [0, 0, 0, "Unexpected any. Specify a different type.", "2"],
      [0, 0, 0, "Unexpected any. Specify a different type.", "3"],
      [0, 0, 0, "Unexpected any. Specify a different type.", "4"]
    ],
    "public/app/features/playlist/PlaylistTableRows.tsx:5381": [
      [0, 0, 0, "Use data-testid for E2E selectors instead of aria-label", "0"]
    ],
    "public/app/features/plugins/admin/components/AppConfigWrapper.tsx:5381": [
      [0, 0, 0, "Unexpected any. Specify a different type.", "0"],
      [0, 0, 0, "Unexpected any. Specify a different type.", "1"]
    ],
    "public/app/features/plugins/admin/components/GetStartedWithPlugin/GetStartedWithDataSource.tsx:5381": [
      [0, 0, 0, "Do not use any type assertions.", "0"]
    ],
    "public/app/features/plugins/admin/components/PluginDashboards.tsx:5381": [
      [0, 0, 0, "Unexpected any. Specify a different type.", "0"],
      [0, 0, 0, "Unexpected any. Specify a different type.", "1"]
    ],
    "public/app/features/plugins/admin/components/PluginDetailsBody.tsx:5381": [
      [0, 0, 0, "Do not use any type assertions.", "0"]
    ],
    "public/app/features/plugins/admin/components/PluginDetailsDisabledError.tsx:5381": [
      [0, 0, 0, "Use data-testid for E2E selectors instead of aria-label", "0"]
    ],
    "public/app/features/plugins/admin/components/PluginDetailsPage.tsx:5381": [
      [0, 0, 0, "Do not use any type assertions.", "0"]
    ],
    "public/app/features/plugins/admin/components/PluginDetailsSignature.tsx:5381": [
      [0, 0, 0, "Use data-testid for E2E selectors instead of aria-label", "0"]
    ],
    "public/app/features/plugins/admin/components/SearchField.tsx:5381": [
      [0, 0, 0, "Unexpected any. Specify a different type.", "0"]
    ],
    "public/app/features/plugins/admin/helpers.ts:5381": [
      [0, 0, 0, "Do not use any type assertions.", "0"]
    ],
    "public/app/features/plugins/admin/hooks/useHistory.tsx:5381": [
      [0, 0, 0, "Unexpected any. Specify a different type.", "0"]
    ],
    "public/app/features/plugins/admin/pages/Browse.test.tsx:5381": [
      [0, 0, 0, "Unexpected any. Specify a different type.", "0"]
    ],
    "public/app/features/plugins/admin/pages/Browse.tsx:5381": [
      [0, 0, 0, "Do not use any type assertions.", "0"],
      [0, 0, 0, "Do not use any type assertions.", "1"],
      [0, 0, 0, "Do not use any type assertions.", "2"],
      [0, 0, 0, "Do not use any type assertions.", "3"]
    ],
    "public/app/features/plugins/admin/state/actions.ts:5381": [
      [0, 0, 0, "Do not use any type assertions.", "0"],
      [0, 0, 0, "Do not use any type assertions.", "1"],
      [0, 0, 0, "Do not use any type assertions.", "2"],
      [0, 0, 0, "Do not use any type assertions.", "3"]
    ],
    "public/app/features/plugins/admin/state/selectors.ts:5381": [
      [0, 0, 0, "Do not use any type assertions.", "0"]
    ],
    "public/app/features/plugins/admin/types.ts:5381": [
      [0, 0, 0, "Unexpected any. Specify a different type.", "0"]
    ],
    "public/app/features/plugins/built_in_plugins.ts:5381": [
      [0, 0, 0, "Unexpected any. Specify a different type.", "0"]
    ],
    "public/app/features/plugins/components/AppRootPage.test.tsx:5381": [
      [0, 0, 0, "Unexpected any. Specify a different type.", "0"]
    ],
    "public/app/features/plugins/components/PluginsErrorsInfo.tsx:5381": [
      [0, 0, 0, "Use data-testid for E2E selectors instead of aria-label", "0"]
    ],
    "public/app/features/plugins/datasource_srv.ts:5381": [
      [0, 0, 0, "Do not use any type assertions.", "0"],
      [0, 0, 0, "Unexpected any. Specify a different type.", "1"],
      [0, 0, 0, "Do not use any type assertions.", "2"],
      [0, 0, 0, "Unexpected any. Specify a different type.", "3"],
      [0, 0, 0, "Do not use any type assertions.", "4"],
      [0, 0, 0, "Do not use any type assertions.", "5"],
      [0, 0, 0, "Do not use any type assertions.", "6"],
      [0, 0, 0, "Unexpected any. Specify a different type.", "7"],
      [0, 0, 0, "Do not use any type assertions.", "8"],
      [0, 0, 0, "Do not use any type assertions.", "9"],
      [0, 0, 0, "Unexpected any. Specify a different type.", "10"],
      [0, 0, 0, "Do not use any type assertions.", "11"],
      [0, 0, 0, "Do not use any type assertions.", "12"],
      [0, 0, 0, "Do not use any type assertions.", "13"],
      [0, 0, 0, "Unexpected any. Specify a different type.", "14"],
      [0, 0, 0, "Unexpected any. Specify a different type.", "15"],
      [0, 0, 0, "Unexpected any. Specify a different type.", "16"],
      [0, 0, 0, "Unexpected any. Specify a different type.", "17"],
      [0, 0, 0, "Unexpected any. Specify a different type.", "18"],
      [0, 0, 0, "Do not use any type assertions.", "19"],
      [0, 0, 0, "Unexpected any. Specify a different type.", "20"],
      [0, 0, 0, "Do not use any type assertions.", "21"],
      [0, 0, 0, "Unexpected any. Specify a different type.", "22"],
      [0, 0, 0, "Unexpected any. Specify a different type.", "23"],
      [0, 0, 0, "Do not use any type assertions.", "24"]
    ],
    "public/app/features/plugins/importPanelPlugin.ts:5381": [
      [0, 0, 0, "Do not use any type assertions.", "0"]
    ],
    "public/app/features/plugins/pluginSettings.ts:5381": [
      [0, 0, 0, "Unexpected any. Specify a different type.", "0"],
      [0, 0, 0, "Unexpected any. Specify a different type.", "1"]
    ],
    "public/app/features/plugins/plugin_loader.ts:5381": [
      [0, 0, 0, "Do not use any type assertions.", "0"],
      [0, 0, 0, "Unexpected any. Specify a different type.", "1"],
      [0, 0, 0, "Unexpected any. Specify a different type.", "2"],
      [0, 0, 0, "Unexpected any. Specify a different type.", "3"],
      [0, 0, 0, "Unexpected any. Specify a different type.", "4"],
      [0, 0, 0, "Unexpected any. Specify a different type.", "5"],
      [0, 0, 0, "Unexpected any. Specify a different type.", "6"],
      [0, 0, 0, "Do not use any type assertions.", "7"],
      [0, 0, 0, "Do not use any type assertions.", "8"]
    ],
    "public/app/features/plugins/sql/components/visual-query-builder/AwesomeQueryBuilder.tsx:5381": [
      [0, 0, 0, "Do not use any type assertions.", "0"],
      [0, 0, 0, "Do not use any type assertions.", "1"],
      [0, 0, 0, "Unexpected any. Specify a different type.", "2"]
    ],
    "public/app/features/plugins/tests/datasource_srv.test.ts:5381": [
      [0, 0, 0, "Unexpected any. Specify a different type.", "0"],
      [0, 0, 0, "Unexpected any. Specify a different type.", "1"],
      [0, 0, 0, "Unexpected any. Specify a different type.", "2"],
      [0, 0, 0, "Unexpected any. Specify a different type.", "3"],
      [0, 0, 0, "Unexpected any. Specify a different type.", "4"],
      [0, 0, 0, "Unexpected any. Specify a different type.", "5"]
    ],
    "public/app/features/plugins/tests/plugin_loader.test.ts:5381": [
      [0, 0, 0, "Unexpected any. Specify a different type.", "0"]
    ],
    "public/app/features/plugins/utils.ts:5381": [
      [0, 0, 0, "Do not use any type assertions.", "0"],
      [0, 0, 0, "Do not use any type assertions.", "1"],
      [0, 0, 0, "Do not use any type assertions.", "2"],
      [0, 0, 0, "Do not use any type assertions.", "3"]
    ],
    "public/app/features/profile/state/reducers.test.ts:5381": [
      [0, 0, 0, "Unexpected any. Specify a different type.", "0"]
    ],
    "public/app/features/query-library/components/DatasourceTypePicker.tsx:5381": [
      [0, 0, 0, "Use data-testid for E2E selectors instead of aria-label", "0"],
      [0, 0, 0, "Use data-testid for E2E selectors instead of aria-label", "1"]
    ],
    "public/app/features/query-library/components/SaveQueryWorkflowModal.tsx:5381": [
      [0, 0, 0, "Use data-testid for E2E selectors instead of aria-label", "0"]
    ],
    "public/app/features/query/components/QueryEditorRow.tsx:5381": [
      [0, 0, 0, "Do not use any type assertions.", "0"],
      [0, 0, 0, "Do not use any type assertions.", "1"],
      [0, 0, 0, "Do not use any type assertions.", "2"],
      [0, 0, 0, "Do not use any type assertions.", "3"],
      [0, 0, 0, "Use data-testid for E2E selectors instead of aria-label", "4"]
    ],
    "public/app/features/query/components/QueryEditorRowHeader.tsx:5381": [
      [0, 0, 0, "Do not use any type assertions.", "0"],
      [0, 0, 0, "Unexpected any. Specify a different type.", "1"],
      [0, 0, 0, "Use data-testid for E2E selectors instead of aria-label", "2"]
    ],
    "public/app/features/query/components/QueryGroup.tsx:5381": [
      [0, 0, 0, "Use data-testid for E2E selectors instead of aria-label", "0"],
      [0, 0, 0, "Unexpected any. Specify a different type.", "1"],
      [0, 0, 0, "Use data-testid for E2E selectors instead of aria-label", "2"],
      [0, 0, 0, "Use data-testid for E2E selectors instead of aria-label", "3"]
    ],
    "public/app/features/query/components/QueryGroupOptions.tsx:5381": [
      [0, 0, 0, "Do not use any type assertions.", "0"]
    ],
    "public/app/features/query/components/SavedQueryPicker.tsx:5381": [
      [0, 0, 0, "Use data-testid for E2E selectors instead of aria-label", "0"],
      [0, 0, 0, "Use data-testid for E2E selectors instead of aria-label", "1"]
    ],
    "public/app/features/query/state/DashboardQueryRunner/AlertStatesWorker.test.ts:5381": [
      [0, 0, 0, "Unexpected any. Specify a different type.", "0"],
      [0, 0, 0, "Unexpected any. Specify a different type.", "1"],
      [0, 0, 0, "Unexpected any. Specify a different type.", "2"]
    ],
    "public/app/features/query/state/DashboardQueryRunner/AnnotationsQueryRunner.test.ts:5381": [
      [0, 0, 0, "Unexpected any. Specify a different type.", "0"],
      [0, 0, 0, "Unexpected any. Specify a different type.", "1"],
      [0, 0, 0, "Unexpected any. Specify a different type.", "2"],
      [0, 0, 0, "Unexpected any. Specify a different type.", "3"],
      [0, 0, 0, "Unexpected any. Specify a different type.", "4"],
      [0, 0, 0, "Unexpected any. Specify a different type.", "5"],
      [0, 0, 0, "Unexpected any. Specify a different type.", "6"],
      [0, 0, 0, "Unexpected any. Specify a different type.", "7"]
    ],
    "public/app/features/query/state/DashboardQueryRunner/AnnotationsQueryRunner.ts:5381": [
      [0, 0, 0, "Do not use any type assertions.", "0"],
      [0, 0, 0, "Do not use any type assertions.", "1"]
    ],
    "public/app/features/query/state/DashboardQueryRunner/AnnotationsWorker.test.ts:5381": [
      [0, 0, 0, "Unexpected any. Specify a different type.", "0"],
      [0, 0, 0, "Unexpected any. Specify a different type.", "1"],
      [0, 0, 0, "Unexpected any. Specify a different type.", "2"],
      [0, 0, 0, "Unexpected any. Specify a different type.", "3"]
    ],
    "public/app/features/query/state/DashboardQueryRunner/DashboardQueryRunner.test.ts:5381": [
      [0, 0, 0, "Unexpected any. Specify a different type.", "0"],
      [0, 0, 0, "Unexpected any. Specify a different type.", "1"]
    ],
    "public/app/features/query/state/DashboardQueryRunner/DashboardQueryRunner.ts:5381": [
      [0, 0, 0, "Unexpected any. Specify a different type.", "0"]
    ],
    "public/app/features/query/state/DashboardQueryRunner/LegacyAnnotationQueryRunner.test.ts:5381": [
      [0, 0, 0, "Unexpected any. Specify a different type.", "0"],
      [0, 0, 0, "Unexpected any. Specify a different type.", "1"],
      [0, 0, 0, "Unexpected any. Specify a different type.", "2"],
      [0, 0, 0, "Unexpected any. Specify a different type.", "3"],
      [0, 0, 0, "Unexpected any. Specify a different type.", "4"],
      [0, 0, 0, "Unexpected any. Specify a different type.", "5"],
      [0, 0, 0, "Unexpected any. Specify a different type.", "6"]
    ],
    "public/app/features/query/state/DashboardQueryRunner/SnapshotWorker.test.ts:5381": [
      [0, 0, 0, "Unexpected any. Specify a different type.", "0"],
      [0, 0, 0, "Unexpected any. Specify a different type.", "1"],
      [0, 0, 0, "Unexpected any. Specify a different type.", "2"],
      [0, 0, 0, "Unexpected any. Specify a different type.", "3"],
      [0, 0, 0, "Unexpected any. Specify a different type.", "4"],
      [0, 0, 0, "Unexpected any. Specify a different type.", "5"]
    ],
    "public/app/features/query/state/DashboardQueryRunner/SnapshotWorker.ts:5381": [
      [0, 0, 0, "Do not use any type assertions.", "0"]
    ],
    "public/app/features/query/state/DashboardQueryRunner/UnifiedAlertStatesWorker.test.ts:5381": [
      [0, 0, 0, "Unexpected any. Specify a different type.", "0"],
      [0, 0, 0, "Unexpected any. Specify a different type.", "1"],
      [0, 0, 0, "Unexpected any. Specify a different type.", "2"]
    ],
    "public/app/features/query/state/DashboardQueryRunner/testHelpers.ts:5381": [
      [0, 0, 0, "Unexpected any. Specify a different type.", "0"],
      [0, 0, 0, "Unexpected any. Specify a different type.", "1"],
      [0, 0, 0, "Unexpected any. Specify a different type.", "2"],
      [0, 0, 0, "Unexpected any. Specify a different type.", "3"],
      [0, 0, 0, "Do not use any type assertions.", "4"],
      [0, 0, 0, "Unexpected any. Specify a different type.", "5"]
    ],
    "public/app/features/query/state/DashboardQueryRunner/utils.ts:5381": [
      [0, 0, 0, "Unexpected any. Specify a different type.", "0"],
      [0, 0, 0, "Unexpected any. Specify a different type.", "1"],
      [0, 0, 0, "Unexpected any. Specify a different type.", "2"],
      [0, 0, 0, "Unexpected any. Specify a different type.", "3"]
    ],
    "public/app/features/query/state/PanelQueryRunner.test.ts:5381": [
      [0, 0, 0, "Unexpected any. Specify a different type.", "0"],
      [0, 0, 0, "Unexpected any. Specify a different type.", "1"],
      [0, 0, 0, "Unexpected any. Specify a different type.", "2"],
      [0, 0, 0, "Unexpected any. Specify a different type.", "3"],
      [0, 0, 0, "Unexpected any. Specify a different type.", "4"],
      [0, 0, 0, "Unexpected any. Specify a different type.", "5"]
    ],
    "public/app/features/query/state/PanelQueryRunner.ts:5381": [
      [0, 0, 0, "Do not use any type assertions.", "0"],
      [0, 0, 0, "Do not use any type assertions.", "1"],
      [0, 0, 0, "Do not use any type assertions.", "2"]
    ],
    "public/app/features/query/state/runRequest.test.ts:5381": [
      [0, 0, 0, "Unexpected any. Specify a different type.", "0"]
    ],
    "public/app/features/query/state/runRequest.ts:5381": [
      [0, 0, 0, "Do not use any type assertions.", "0"]
    ],
    "public/app/features/query/state/updateQueries.test.ts:5381": [
      [0, 0, 0, "Unexpected any. Specify a different type.", "0"],
      [0, 0, 0, "Unexpected any. Specify a different type.", "1"],
      [0, 0, 0, "Unexpected any. Specify a different type.", "2"],
      [0, 0, 0, "Unexpected any. Specify a different type.", "3"],
      [0, 0, 0, "Unexpected any. Specify a different type.", "4"],
      [0, 0, 0, "Unexpected any. Specify a different type.", "5"],
      [0, 0, 0, "Unexpected any. Specify a different type.", "6"],
      [0, 0, 0, "Unexpected any. Specify a different type.", "7"],
      [0, 0, 0, "Unexpected any. Specify a different type.", "8"],
      [0, 0, 0, "Unexpected any. Specify a different type.", "9"],
      [0, 0, 0, "Unexpected any. Specify a different type.", "10"],
      [0, 0, 0, "Unexpected any. Specify a different type.", "11"]
    ],
    "public/app/features/runtime/init.ts:5381": [
      [0, 0, 0, "Do not use any type assertions.", "0"],
      [0, 0, 0, "Unexpected any. Specify a different type.", "1"],
      [0, 0, 0, "Do not use any type assertions.", "2"]
    ],
    "public/app/features/sandbox/TestStuffPage.tsx:5381": [
      [0, 0, 0, "Do not use any type assertions.", "0"]
    ],
    "public/app/features/scenes/editor/SceneObjectTree.tsx:5381": [
      [0, 0, 0, "Do not use any type assertions.", "0"],
      [0, 0, 0, "Unexpected any. Specify a different type.", "1"]
    ],
    "public/app/features/search/components/SearchCard.tsx:5381": [
      [0, 0, 0, "Unexpected any. Specify a different type.", "0"],
      [0, 0, 0, "Do not use any type assertions.", "1"],
      [0, 0, 0, "Do not use any type assertions.", "2"]
    ],
    "public/app/features/search/components/SearchItem.tsx:5381": [
      [0, 0, 0, "Unexpected any. Specify a different type.", "0"]
    ],
    "public/app/features/search/hooks/useSearchKeyboardSelection.ts:5381": [
      [0, 0, 0, "Do not use any type assertions.", "0"]
    ],
    "public/app/features/search/page/components/MoveToFolderModal.tsx:5381": [
      [0, 0, 0, "Unexpected any. Specify a different type.", "0"]
    ],
    "public/app/features/search/page/components/SearchResultsCards.tsx:5381": [
      [0, 0, 0, "Do not use any type assertions.", "0"]
    ],
    "public/app/features/search/page/components/SearchResultsGrid.test.tsx:5381": [
      [0, 0, 0, "Unexpected any. Specify a different type.", "0"]
    ],
    "public/app/features/search/page/components/SearchResultsGrid.tsx:5381": [
      [0, 0, 0, "Unexpected any. Specify a different type.", "0"],
      [0, 0, 0, "Do not use any type assertions.", "1"]
    ],
    "public/app/features/search/page/components/columns.tsx:5381": [
      [0, 0, 0, "Do not use any type assertions.", "0"],
      [0, 0, 0, "Do not use any type assertions.", "1"],
      [0, 0, 0, "Unexpected any. Specify a different type.", "2"],
      [0, 0, 0, "Do not use any type assertions.", "3"],
      [0, 0, 0, "Unexpected any. Specify a different type.", "4"],
      [0, 0, 0, "Do not use any type assertions.", "5"]
    ],
    "public/app/features/search/service/bluge.ts:5381": [
      [0, 0, 0, "Do not use any type assertions.", "0"],
      [0, 0, 0, "Do not use any type assertions.", "1"],
      [0, 0, 0, "Do not use any type assertions.", "2"]
    ],
    "public/app/features/search/service/sql.ts:5381": [
      [0, 0, 0, "Unexpected any. Specify a different type.", "0"]
    ],
    "public/app/features/search/state/SearchStateManager.ts:5381": [
      [0, 0, 0, "Do not use any type assertions.", "0"],
      [0, 0, 0, "Do not use any type assertions.", "1"],
      [0, 0, 0, "Do not use any type assertions.", "2"]
    ],
    "public/app/features/search/types.ts:5381": [
      [0, 0, 0, "Unexpected any. Specify a different type.", "0"]
    ],
    "public/app/features/search/utils.ts:5381": [
      [0, 0, 0, "Do not use any type assertions.", "0"]
    ],
    "public/app/features/serviceaccounts/ServiceAccountPage.test.tsx:5381": [
      [0, 0, 0, "Unexpected any. Specify a different type.", "0"],
      [0, 0, 0, "Unexpected any. Specify a different type.", "1"],
      [0, 0, 0, "Unexpected any. Specify a different type.", "2"]
    ],
    "public/app/features/serviceaccounts/state/reducers.ts:5381": [
      [0, 0, 0, "Do not use any type assertions.", "0"],
      [0, 0, 0, "Do not use any type assertions.", "1"],
      [0, 0, 0, "Do not use any type assertions.", "2"]
    ],
    "public/app/features/storage/StoragePage.tsx:5381": [
      [0, 0, 0, "Do not use any type assertions.", "0"]
    ],
    "public/app/features/storage/storage.ts:5381": [
      [0, 0, 0, "Unexpected any. Specify a different type.", "0"],
      [0, 0, 0, "Unexpected any. Specify a different type.", "1"],
      [0, 0, 0, "Do not use any type assertions.", "2"],
      [0, 0, 0, "Do not use any type assertions.", "3"],
      [0, 0, 0, "Unexpected any. Specify a different type.", "4"]
    ],
    "public/app/features/teams/TeamGroupSync.tsx:5381": [
      [0, 0, 0, "Unexpected any. Specify a different type.", "0"],
      [0, 0, 0, "Unexpected any. Specify a different type.", "1"]
    ],
    "public/app/features/teams/TeamMemberRow.tsx:5381": [
      [0, 0, 0, "Do not use any type assertions.", "0"]
    ],
    "public/app/features/teams/TeamMembers.tsx:5381": [
      [0, 0, 0, "Unexpected any. Specify a different type.", "0"]
    ],
    "public/app/features/teams/TeamPages.test.tsx:5381": [
      [0, 0, 0, "Unexpected any. Specify a different type.", "0"]
    ],
    "public/app/features/teams/TeamPages.tsx:5381": [
      [0, 0, 0, "Do not use any type assertions.", "0"]
    ],
    "public/app/features/teams/state/reducers.ts:5381": [
      [0, 0, 0, "Do not use any type assertions.", "0"],
      [0, 0, 0, "Do not use any type assertions.", "1"],
      [0, 0, 0, "Do not use any type assertions.", "2"]
    ],
    "public/app/features/teams/state/selectors.ts:5381": [
      [0, 0, 0, "Unexpected any. Specify a different type.", "0"]
    ],
    "public/app/features/templating/template_srv.mock.ts:5381": [
      [0, 0, 0, "Do not use any type assertions.", "0"]
    ],
    "public/app/features/templating/template_srv.test.ts:5381": [
      [0, 0, 0, "Unexpected any. Specify a different type.", "0"],
      [0, 0, 0, "Unexpected any. Specify a different type.", "1"],
      [0, 0, 0, "Unexpected any. Specify a different type.", "2"],
      [0, 0, 0, "Unexpected any. Specify a different type.", "3"],
      [0, 0, 0, "Unexpected any. Specify a different type.", "4"],
      [0, 0, 0, "Unexpected any. Specify a different type.", "5"]
    ],
    "public/app/features/templating/template_srv.ts:5381": [
      [0, 0, 0, "Unexpected any. Specify a different type.", "0"],
      [0, 0, 0, "Unexpected any. Specify a different type.", "1"],
      [0, 0, 0, "Unexpected any. Specify a different type.", "2"],
      [0, 0, 0, "Unexpected any. Specify a different type.", "3"],
      [0, 0, 0, "Unexpected any. Specify a different type.", "4"],
      [0, 0, 0, "Unexpected any. Specify a different type.", "5"],
      [0, 0, 0, "Unexpected any. Specify a different type.", "6"],
      [0, 0, 0, "Unexpected any. Specify a different type.", "7"],
      [0, 0, 0, "Unexpected any. Specify a different type.", "8"],
      [0, 0, 0, "Unexpected any. Specify a different type.", "9"],
      [0, 0, 0, "Unexpected any. Specify a different type.", "10"],
      [0, 0, 0, "Unexpected any. Specify a different type.", "11"],
      [0, 0, 0, "Unexpected any. Specify a different type.", "12"],
      [0, 0, 0, "Unexpected any. Specify a different type.", "13"],
      [0, 0, 0, "Unexpected any. Specify a different type.", "14"],
      [0, 0, 0, "Unexpected any. Specify a different type.", "15"],
      [0, 0, 0, "Unexpected any. Specify a different type.", "16"],
      [0, 0, 0, "Do not use any type assertions.", "17"],
      [0, 0, 0, "Unexpected any. Specify a different type.", "18"],
      [0, 0, 0, "Do not use any type assertions.", "19"]
    ],
    "public/app/features/transformers/FilterByValueTransformer/ValueMatchers/BasicMatcherEditor.tsx:5381": [
      [0, 0, 0, "Unexpected any. Specify a different type.", "0"],
      [0, 0, 0, "Unexpected any. Specify a different type.", "1"],
      [0, 0, 0, "Unexpected any. Specify a different type.", "2"]
    ],
    "public/app/features/transformers/FilterByValueTransformer/ValueMatchers/NoopMatcherEditor.tsx:5381": [
      [0, 0, 0, "Unexpected any. Specify a different type.", "0"],
      [0, 0, 0, "Unexpected any. Specify a different type.", "1"]
    ],
    "public/app/features/transformers/FilterByValueTransformer/ValueMatchers/RangeMatcherEditor.tsx:5381": [
      [0, 0, 0, "Unexpected any. Specify a different type.", "0"]
    ],
    "public/app/features/transformers/FilterByValueTransformer/ValueMatchers/types.ts:5381": [
      [0, 0, 0, "Unexpected any. Specify a different type.", "0"],
      [0, 0, 0, "Unexpected any. Specify a different type.", "1"],
      [0, 0, 0, "Unexpected any. Specify a different type.", "2"]
    ],
    "public/app/features/transformers/FilterByValueTransformer/ValueMatchers/utils.ts:5381": [
      [0, 0, 0, "Unexpected any. Specify a different type.", "0"],
      [0, 0, 0, "Unexpected any. Specify a different type.", "1"],
      [0, 0, 0, "Unexpected any. Specify a different type.", "2"]
    ],
    "public/app/features/transformers/FilterByValueTransformer/ValueMatchers/valueMatchersUI.ts:5381": [
      [0, 0, 0, "Unexpected any. Specify a different type.", "0"]
    ],
    "public/app/features/transformers/calculateHeatmap/editor/AxisEditor.tsx:5381": [
      [0, 0, 0, "Unexpected any. Specify a different type.", "0"]
    ],
    "public/app/features/transformers/calculateHeatmap/editor/helper.ts:5381": [
      [0, 0, 0, "Unexpected any. Specify a different type.", "0"]
    ],
    "public/app/features/transformers/calculateHeatmap/heatmap.ts:5381": [
      [0, 0, 0, "Do not use any type assertions.", "0"],
      [0, 0, 0, "Do not use any type assertions.", "1"],
      [0, 0, 0, "Unexpected any. Specify a different type.", "2"]
    ],
    "public/app/features/transformers/configFromQuery/ConfigFromQueryTransformerEditor.tsx:5381": [
      [0, 0, 0, "Unexpected any. Specify a different type.", "0"]
    ],
    "public/app/features/transformers/editors/CalculateFieldTransformerEditor.tsx:5381": [
      [0, 0, 0, "Do not use any type assertions.", "0"],
      [0, 0, 0, "Do not use any type assertions.", "1"]
    ],
    "public/app/features/transformers/editors/ConvertFieldTypeTransformerEditor.tsx:5381": [
      [0, 0, 0, "Do not use any type assertions.", "0"],
      [0, 0, 0, "Unexpected any. Specify a different type.", "1"]
    ],
    "public/app/features/transformers/editors/GroupByTransformerEditor.tsx:5381": [
      [0, 0, 0, "Do not use any type assertions.", "0"]
    ],
    "public/app/features/transformers/editors/OrganizeFieldsTransformerEditor.tsx:5381": [
      [0, 0, 0, "Do not use any type assertions.", "0"]
    ],
    "public/app/features/transformers/editors/ReduceTransformerEditor.tsx:5381": [
      [0, 0, 0, "Use data-testid for E2E selectors instead of aria-label", "0"],
      [0, 0, 0, "Use data-testid for E2E selectors instead of aria-label", "1"],
      [0, 0, 0, "Do not use any type assertions.", "2"]
    ],
    "public/app/features/transformers/editors/SortByTransformerEditor.tsx:5381": [
      [0, 0, 0, "Do not use any type assertions.", "0"]
    ],
    "public/app/features/transformers/extractFields/ExtractFieldsTransformerEditor.tsx:5381": [
      [0, 0, 0, "Do not use any type assertions.", "0"],
      [0, 0, 0, "Unexpected any. Specify a different type.", "1"],
      [0, 0, 0, "Do not use any type assertions.", "2"],
      [0, 0, 0, "Unexpected any. Specify a different type.", "3"],
      [0, 0, 0, "Do not use any type assertions.", "4"],
      [0, 0, 0, "Unexpected any. Specify a different type.", "5"]
    ],
    "public/app/features/transformers/extractFields/extractFields.test.ts:5381": [
      [0, 0, 0, "Unexpected any. Specify a different type.", "0"]
    ],
    "public/app/features/transformers/extractFields/extractFields.ts:5381": [
      [0, 0, 0, "Unexpected any. Specify a different type.", "0"],
      [0, 0, 0, "Do not use any type assertions.", "1"]
    ],
    "public/app/features/transformers/extractFields/fieldExtractors.ts:5381": [
      [0, 0, 0, "Unexpected any. Specify a different type.", "0"]
    ],
    "public/app/features/transformers/fieldToConfigMapping/FieldToConfigMappingEditor.tsx:5381": [
      [0, 0, 0, "Do not use any type assertions.", "0"],
      [0, 0, 0, "Do not use any type assertions.", "1"]
    ],
    "public/app/features/transformers/fieldToConfigMapping/fieldToConfigMapping.ts:5381": [
      [0, 0, 0, "Do not use any type assertions.", "0"],
      [0, 0, 0, "Unexpected any. Specify a different type.", "1"],
      [0, 0, 0, "Unexpected any. Specify a different type.", "2"],
      [0, 0, 0, "Unexpected any. Specify a different type.", "3"],
      [0, 0, 0, "Unexpected any. Specify a different type.", "4"],
      [0, 0, 0, "Unexpected any. Specify a different type.", "5"],
      [0, 0, 0, "Unexpected any. Specify a different type.", "6"]
    ],
    "public/app/features/transformers/lookupGazetteer/FieldLookupTransformerEditor.tsx:5381": [
      [0, 0, 0, "Do not use any type assertions.", "0"],
      [0, 0, 0, "Unexpected any. Specify a different type.", "1"],
      [0, 0, 0, "Do not use any type assertions.", "2"],
      [0, 0, 0, "Unexpected any. Specify a different type.", "3"]
    ],
    "public/app/features/transformers/lookupGazetteer/fieldLookup.ts:5381": [
      [0, 0, 0, "Unexpected any. Specify a different type.", "0"]
    ],
    "public/app/features/transformers/prepareTimeSeries/prepareTimeSeries.test.ts:5381": [
      [0, 0, 0, "Unexpected any. Specify a different type.", "0"],
      [0, 0, 0, "Unexpected any. Specify a different type.", "1"]
    ],
    "public/app/features/transformers/prepareTimeSeries/prepareTimeSeries.ts:5381": [
      [0, 0, 0, "Unexpected any. Specify a different type.", "0"],
      [0, 0, 0, "Unexpected any. Specify a different type.", "1"]
    ],
    "public/app/features/transformers/spatial/SpatialTransformerEditor.tsx:5381": [
      [0, 0, 0, "Do not use any type assertions.", "0"],
      [0, 0, 0, "Do not use any type assertions.", "1"]
    ],
    "public/app/features/transformers/spatial/optionsHelper.tsx:5381": [
      [0, 0, 0, "Unexpected any. Specify a different type.", "0"],
      [0, 0, 0, "Unexpected any. Specify a different type.", "1"],
      [0, 0, 0, "Do not use any type assertions.", "2"],
      [0, 0, 0, "Unexpected any. Specify a different type.", "3"],
      [0, 0, 0, "Unexpected any. Specify a different type.", "4"],
      [0, 0, 0, "Do not use any type assertions.", "5"],
      [0, 0, 0, "Do not use any type assertions.", "6"]
    ],
    "public/app/features/transformers/spatial/utils.ts:5381": [
      [0, 0, 0, "Do not use any type assertions.", "0"]
    ],
    "public/app/features/transformers/standardTransformers.ts:5381": [
      [0, 0, 0, "Unexpected any. Specify a different type.", "0"]
    ],
    "public/app/features/transformers/utils.ts:5381": [
      [0, 0, 0, "Do not use any type assertions.", "0"]
    ],
    "public/app/features/users/state/reducers.ts:5381": [
      [0, 0, 0, "Do not use any type assertions.", "0"]
    ],
    "public/app/features/variables/adapters.ts:5381": [
      [0, 0, 0, "Unexpected any. Specify a different type.", "0"],
      [0, 0, 0, "Unexpected any. Specify a different type.", "1"],
      [0, 0, 0, "Unexpected any. Specify a different type.", "2"]
    ],
    "public/app/features/variables/adhoc/actions.ts:5381": [
      [0, 0, 0, "Do not use any type assertions.", "0"]
    ],
    "public/app/features/variables/adhoc/picker/AdHocFilter.test.tsx:5381": [
      [0, 0, 0, "Unexpected any. Specify a different type.", "0"]
    ],
    "public/app/features/variables/adhoc/picker/AdHocFilter.tsx:5381": [
      [0, 0, 0, "Unexpected any. Specify a different type.", "0"]
    ],
    "public/app/features/variables/adhoc/picker/AdHocFilterBuilder.tsx:5381": [
      [0, 0, 0, "Unexpected any. Specify a different type.", "0"]
    ],
    "public/app/features/variables/adhoc/picker/AdHocFilterKey.tsx:5381": [
      [0, 0, 0, "Unexpected any. Specify a different type.", "0"],
      [0, 0, 0, "Unexpected any. Specify a different type.", "1"],
      [0, 0, 0, "Unexpected any. Specify a different type.", "2"]
    ],
    "public/app/features/variables/adhoc/picker/AdHocFilterRenderer.tsx:5381": [
      [0, 0, 0, "Unexpected any. Specify a different type.", "0"]
    ],
    "public/app/features/variables/adhoc/urlParser.ts:5381": [
      [0, 0, 0, "Do not use any type assertions.", "0"],
      [0, 0, 0, "Unexpected any. Specify a different type.", "1"]
    ],
    "public/app/features/variables/constant/reducer.ts:5381": [
      [0, 0, 0, "Do not use any type assertions.", "0"]
    ],
    "public/app/features/variables/custom/reducer.ts:5381": [
      [0, 0, 0, "Do not use any type assertions.", "0"]
    ],
    "public/app/features/variables/datasource/actions.ts:5381": [
      [0, 0, 0, "Unexpected any. Specify a different type.", "0"]
    ],
    "public/app/features/variables/datasource/reducer.ts:5381": [
      [0, 0, 0, "Do not use any type assertions.", "0"]
    ],
    "public/app/features/variables/editor/LegacyVariableQueryEditor.tsx:5381": [
      [0, 0, 0, "Use data-testid for E2E selectors instead of aria-label", "0"]
    ],
    "public/app/features/variables/editor/VariableEditorContainer.tsx:5381": [
      [0, 0, 0, "Do not use any type assertions.", "0"],
      [0, 0, 0, "Do not use any type assertions.", "1"]
    ],
    "public/app/features/variables/editor/VariableEditorEditor.tsx:5381": [
      [0, 0, 0, "Unexpected any. Specify a different type.", "0"],
      [0, 0, 0, "Use data-testid for E2E selectors instead of aria-label", "1"]
    ],
    "public/app/features/variables/editor/VariableEditorList.tsx:5381": [
      [0, 0, 0, "Use data-testid for E2E selectors instead of aria-label", "0"],
      [0, 0, 0, "Use data-testid for E2E selectors instead of aria-label", "1"]
    ],
    "public/app/features/variables/editor/VariableEditorListRow.tsx:5381": [
      [0, 0, 0, "Use data-testid for E2E selectors instead of aria-label", "0"],
      [0, 0, 0, "Use data-testid for E2E selectors instead of aria-label", "1"],
      [0, 0, 0, "Use data-testid for E2E selectors instead of aria-label", "2"],
      [0, 0, 0, "Use data-testid for E2E selectors instead of aria-label", "3"]
    ],
    "public/app/features/variables/editor/VariableSelectField.tsx:5381": [
      [0, 0, 0, "Unexpected any. Specify a different type.", "0"]
    ],
    "public/app/features/variables/editor/VariableValuesPreview.tsx:5381": [
      [0, 0, 0, "Use data-testid for E2E selectors instead of aria-label", "0"]
    ],
    "public/app/features/variables/editor/getVariableQueryEditor.test.tsx:5381": [
      [0, 0, 0, "Unexpected any. Specify a different type.", "0"],
      [0, 0, 0, "Unexpected any. Specify a different type.", "1"],
      [0, 0, 0, "Unexpected any. Specify a different type.", "2"],
      [0, 0, 0, "Unexpected any. Specify a different type.", "3"],
      [0, 0, 0, "Unexpected any. Specify a different type.", "4"],
      [0, 0, 0, "Unexpected any. Specify a different type.", "5"],
      [0, 0, 0, "Unexpected any. Specify a different type.", "6"],
      [0, 0, 0, "Unexpected any. Specify a different type.", "7"],
      [0, 0, 0, "Unexpected any. Specify a different type.", "8"],
      [0, 0, 0, "Unexpected any. Specify a different type.", "9"],
      [0, 0, 0, "Unexpected any. Specify a different type.", "10"]
    ],
    "public/app/features/variables/editor/getVariableQueryEditor.tsx:5381": [
      [0, 0, 0, "Unexpected any. Specify a different type.", "0"],
      [0, 0, 0, "Unexpected any. Specify a different type.", "1"]
    ],
    "public/app/features/variables/editor/reducer.ts:5381": [
      [0, 0, 0, "Unexpected any. Specify a different type.", "0"]
    ],
    "public/app/features/variables/editor/types.ts:5381": [
      [0, 0, 0, "Unexpected any. Specify a different type.", "0"]
    ],
    "public/app/features/variables/getAllVariableValuesForUrl.test.ts:5381": [
      [0, 0, 0, "Unexpected any. Specify a different type.", "0"]
    ],
    "public/app/features/variables/getAllVariableValuesForUrl.ts:5381": [
      [0, 0, 0, "Do not use any type assertions.", "0"],
      [0, 0, 0, "Unexpected any. Specify a different type.", "1"]
    ],
    "public/app/features/variables/guard.test.ts:5381": [
      [0, 0, 0, "Unexpected any. Specify a different type.", "0"],
      [0, 0, 0, "Unexpected any. Specify a different type.", "1"],
      [0, 0, 0, "Unexpected any. Specify a different type.", "2"],
      [0, 0, 0, "Unexpected any. Specify a different type.", "3"],
      [0, 0, 0, "Unexpected any. Specify a different type.", "4"],
      [0, 0, 0, "Unexpected any. Specify a different type.", "5"],
      [0, 0, 0, "Unexpected any. Specify a different type.", "6"],
      [0, 0, 0, "Unexpected any. Specify a different type.", "7"],
      [0, 0, 0, "Unexpected any. Specify a different type.", "8"],
      [0, 0, 0, "Unexpected any. Specify a different type.", "9"],
      [0, 0, 0, "Unexpected any. Specify a different type.", "10"],
      [0, 0, 0, "Unexpected any. Specify a different type.", "11"],
      [0, 0, 0, "Unexpected any. Specify a different type.", "12"],
      [0, 0, 0, "Unexpected any. Specify a different type.", "13"],
      [0, 0, 0, "Unexpected any. Specify a different type.", "14"],
      [0, 0, 0, "Unexpected any. Specify a different type.", "15"],
      [0, 0, 0, "Unexpected any. Specify a different type.", "16"],
      [0, 0, 0, "Unexpected any. Specify a different type.", "17"],
      [0, 0, 0, "Unexpected any. Specify a different type.", "18"],
      [0, 0, 0, "Unexpected any. Specify a different type.", "19"],
      [0, 0, 0, "Unexpected any. Specify a different type.", "20"],
      [0, 0, 0, "Unexpected any. Specify a different type.", "21"],
      [0, 0, 0, "Unexpected any. Specify a different type.", "22"],
      [0, 0, 0, "Unexpected any. Specify a different type.", "23"],
      [0, 0, 0, "Unexpected any. Specify a different type.", "24"],
      [0, 0, 0, "Unexpected any. Specify a different type.", "25"],
      [0, 0, 0, "Unexpected any. Specify a different type.", "26"],
      [0, 0, 0, "Unexpected any. Specify a different type.", "27"],
      [0, 0, 0, "Unexpected any. Specify a different type.", "28"],
      [0, 0, 0, "Unexpected any. Specify a different type.", "29"],
      [0, 0, 0, "Unexpected any. Specify a different type.", "30"],
      [0, 0, 0, "Unexpected any. Specify a different type.", "31"],
      [0, 0, 0, "Unexpected any. Specify a different type.", "32"]
    ],
    "public/app/features/variables/guard.ts:5381": [
      [0, 0, 0, "Unexpected any. Specify a different type.", "0"],
      [0, 0, 0, "Unexpected any. Specify a different type.", "1"]
    ],
    "public/app/features/variables/inspect/NetworkGraph.tsx:5381": [
      [0, 0, 0, "Unexpected any. Specify a different type.", "0"],
      [0, 0, 0, "Unexpected any. Specify a different type.", "1"],
      [0, 0, 0, "Unexpected any. Specify a different type.", "2"],
      [0, 0, 0, "Unexpected any. Specify a different type.", "3"],
      [0, 0, 0, "Unexpected any. Specify a different type.", "4"],
      [0, 0, 0, "Unexpected any. Specify a different type.", "5"],
      [0, 0, 0, "Unexpected any. Specify a different type.", "6"]
    ],
    "public/app/features/variables/inspect/utils.test.ts:5381": [
      [0, 0, 0, "Unexpected any. Specify a different type.", "0"],
      [0, 0, 0, "Unexpected any. Specify a different type.", "1"],
      [0, 0, 0, "Unexpected any. Specify a different type.", "2"]
    ],
    "public/app/features/variables/inspect/utils.ts:5381": [
      [0, 0, 0, "Unexpected any. Specify a different type.", "0"],
      [0, 0, 0, "Unexpected any. Specify a different type.", "1"],
      [0, 0, 0, "Unexpected any. Specify a different type.", "2"],
      [0, 0, 0, "Do not use any type assertions.", "3"],
      [0, 0, 0, "Unexpected any. Specify a different type.", "4"],
      [0, 0, 0, "Do not use any type assertions.", "5"],
      [0, 0, 0, "Unexpected any. Specify a different type.", "6"],
      [0, 0, 0, "Unexpected any. Specify a different type.", "7"],
      [0, 0, 0, "Do not use any type assertions.", "8"],
      [0, 0, 0, "Do not use any type assertions.", "9"],
      [0, 0, 0, "Unexpected any. Specify a different type.", "10"],
      [0, 0, 0, "Unexpected any. Specify a different type.", "11"],
      [0, 0, 0, "Unexpected any. Specify a different type.", "12"],
      [0, 0, 0, "Do not use any type assertions.", "13"],
      [0, 0, 0, "Do not use any type assertions.", "14"]
    ],
    "public/app/features/variables/interval/reducer.ts:5381": [
      [0, 0, 0, "Do not use any type assertions.", "0"]
    ],
    "public/app/features/variables/pickers/OptionsPicker/OptionPicker.test.tsx:5381": [
      [0, 0, 0, "Unexpected any. Specify a different type.", "0"]
    ],
    "public/app/features/variables/pickers/OptionsPicker/actions.test.ts:5381": [
      [0, 0, 0, "Unexpected any. Specify a different type.", "0"]
    ],
    "public/app/features/variables/pickers/OptionsPicker/actions.ts:5381": [
      [0, 0, 0, "Unexpected any. Specify a different type.", "0"],
      [0, 0, 0, "Unexpected any. Specify a different type.", "1"]
    ],
    "public/app/features/variables/pickers/OptionsPicker/reducer.test.ts:5381": [
      [0, 0, 0, "Unexpected any. Specify a different type.", "0"],
      [0, 0, 0, "Unexpected any. Specify a different type.", "1"],
      [0, 0, 0, "Unexpected any. Specify a different type.", "2"],
      [0, 0, 0, "Unexpected any. Specify a different type.", "3"],
      [0, 0, 0, "Unexpected any. Specify a different type.", "4"],
      [0, 0, 0, "Unexpected any. Specify a different type.", "5"],
      [0, 0, 0, "Unexpected any. Specify a different type.", "6"],
      [0, 0, 0, "Unexpected any. Specify a different type.", "7"],
      [0, 0, 0, "Unexpected any. Specify a different type.", "8"],
      [0, 0, 0, "Unexpected any. Specify a different type.", "9"],
      [0, 0, 0, "Unexpected any. Specify a different type.", "10"],
      [0, 0, 0, "Unexpected any. Specify a different type.", "11"],
      [0, 0, 0, "Unexpected any. Specify a different type.", "12"],
      [0, 0, 0, "Unexpected any. Specify a different type.", "13"]
    ],
    "public/app/features/variables/pickers/shared/VariableInput.tsx:5381": [
      [0, 0, 0, "Do not use any type assertions.", "0"]
    ],
    "public/app/features/variables/pickers/shared/VariableLink.tsx:5381": [
      [0, 0, 0, "Use data-testid for E2E selectors instead of aria-label", "0"]
    ],
    "public/app/features/variables/pickers/shared/VariableOptions.tsx:5381": [
      [0, 0, 0, "Use data-testid for E2E selectors instead of aria-label", "0"]
    ],
    "public/app/features/variables/query/QueryVariableEditor.test.tsx:5381": [
      [0, 0, 0, "Unexpected any. Specify a different type.", "0"]
    ],
    "public/app/features/variables/query/QueryVariableEditor.tsx:5381": [
      [0, 0, 0, "Unexpected any. Specify a different type.", "0"],
      [0, 0, 0, "Unexpected any. Specify a different type.", "1"]
    ],
    "public/app/features/variables/query/VariableQueryRunner.test.ts:5381": [
      [0, 0, 0, "Unexpected any. Specify a different type.", "0"],
      [0, 0, 0, "Unexpected any. Specify a different type.", "1"],
      [0, 0, 0, "Unexpected any. Specify a different type.", "2"],
      [0, 0, 0, "Unexpected any. Specify a different type.", "3"]
    ],
    "public/app/features/variables/query/VariableQueryRunner.ts:5381": [
      [0, 0, 0, "Unexpected any. Specify a different type.", "0"],
      [0, 0, 0, "Do not use any type assertions.", "1"]
    ],
    "public/app/features/variables/query/actions.test.tsx:5381": [
      [0, 0, 0, "Unexpected any. Specify a different type.", "0"],
      [0, 0, 0, "Unexpected any. Specify a different type.", "1"],
      [0, 0, 0, "Unexpected any. Specify a different type.", "2"],
      [0, 0, 0, "Unexpected any. Specify a different type.", "3"],
      [0, 0, 0, "Unexpected any. Specify a different type.", "4"]
    ],
    "public/app/features/variables/query/actions.ts:5381": [
      [0, 0, 0, "Unexpected any. Specify a different type.", "0"],
      [0, 0, 0, "Unexpected any. Specify a different type.", "1"],
      [0, 0, 0, "Unexpected any. Specify a different type.", "2"],
      [0, 0, 0, "Unexpected any. Specify a different type.", "3"],
      [0, 0, 0, "Do not use any type assertions.", "4"],
      [0, 0, 0, "Unexpected any. Specify a different type.", "5"]
    ],
    "public/app/features/variables/query/operators.test.ts:5381": [
      [0, 0, 0, "Unexpected any. Specify a different type.", "0"],
      [0, 0, 0, "Unexpected any. Specify a different type.", "1"]
    ],
    "public/app/features/variables/query/operators.ts:5381": [
      [0, 0, 0, "Unexpected any. Specify a different type.", "0"],
      [0, 0, 0, "Unexpected any. Specify a different type.", "1"]
    ],
    "public/app/features/variables/query/queryRunners.test.ts:5381": [
      [0, 0, 0, "Unexpected any. Specify a different type.", "0"],
      [0, 0, 0, "Unexpected any. Specify a different type.", "1"],
      [0, 0, 0, "Unexpected any. Specify a different type.", "2"],
      [0, 0, 0, "Unexpected any. Specify a different type.", "3"],
      [0, 0, 0, "Unexpected any. Specify a different type.", "4"],
      [0, 0, 0, "Unexpected any. Specify a different type.", "5"],
      [0, 0, 0, "Unexpected any. Specify a different type.", "6"],
      [0, 0, 0, "Unexpected any. Specify a different type.", "7"],
      [0, 0, 0, "Unexpected any. Specify a different type.", "8"],
      [0, 0, 0, "Unexpected any. Specify a different type.", "9"],
      [0, 0, 0, "Unexpected any. Specify a different type.", "10"],
      [0, 0, 0, "Unexpected any. Specify a different type.", "11"],
      [0, 0, 0, "Unexpected any. Specify a different type.", "12"],
      [0, 0, 0, "Unexpected any. Specify a different type.", "13"],
      [0, 0, 0, "Unexpected any. Specify a different type.", "14"],
      [0, 0, 0, "Unexpected any. Specify a different type.", "15"],
      [0, 0, 0, "Unexpected any. Specify a different type.", "16"],
      [0, 0, 0, "Unexpected any. Specify a different type.", "17"]
    ],
    "public/app/features/variables/query/queryRunners.ts:5381": [
      [0, 0, 0, "Unexpected any. Specify a different type.", "0"],
      [0, 0, 0, "Unexpected any. Specify a different type.", "1"]
    ],
    "public/app/features/variables/query/reducer.ts:5381": [
      [0, 0, 0, "Do not use any type assertions.", "0"],
      [0, 0, 0, "Unexpected any. Specify a different type.", "1"],
      [0, 0, 0, "Unexpected any. Specify a different type.", "2"]
    ],
    "public/app/features/variables/query/variableQueryObserver.test.ts:5381": [
      [0, 0, 0, "Unexpected any. Specify a different type.", "0"],
      [0, 0, 0, "Unexpected any. Specify a different type.", "1"]
    ],
    "public/app/features/variables/query/variableQueryObserver.ts:5381": [
      [0, 0, 0, "Unexpected any. Specify a different type.", "0"],
      [0, 0, 0, "Unexpected any. Specify a different type.", "1"]
    ],
    "public/app/features/variables/shared/formatVariable.ts:5381": [
      [0, 0, 0, "Do not use any type assertions.", "0"],
      [0, 0, 0, "Do not use any type assertions.", "1"]
    ],
    "public/app/features/variables/shared/testing/datasourceVariableBuilder.ts:5381": [
      [0, 0, 0, "Unexpected any. Specify a different type.", "0"]
    ],
    "public/app/features/variables/shared/testing/helpers.ts:5381": [
      [0, 0, 0, "Do not use any type assertions.", "0"],
      [0, 0, 0, "Do not use any type assertions.", "1"]
    ],
    "public/app/features/variables/shared/testing/optionsVariableBuilder.ts:5381": [
      [0, 0, 0, "Do not use any type assertions.", "0"],
      [0, 0, 0, "Do not use any type assertions.", "1"],
      [0, 0, 0, "Unexpected any. Specify a different type.", "2"]
    ],
    "public/app/features/variables/shared/testing/variableBuilder.ts:5381": [
      [0, 0, 0, "Do not use any type assertions.", "0"]
    ],
    "public/app/features/variables/state/actions.test.ts:5381": [
      [0, 0, 0, "Unexpected any. Specify a different type.", "0"],
      [0, 0, 0, "Unexpected any. Specify a different type.", "1"],
      [0, 0, 0, "Unexpected any. Specify a different type.", "2"],
      [0, 0, 0, "Unexpected any. Specify a different type.", "3"],
      [0, 0, 0, "Unexpected any. Specify a different type.", "4"],
      [0, 0, 0, "Unexpected any. Specify a different type.", "5"],
      [0, 0, 0, "Unexpected any. Specify a different type.", "6"],
      [0, 0, 0, "Unexpected any. Specify a different type.", "7"],
      [0, 0, 0, "Unexpected any. Specify a different type.", "8"]
    ],
    "public/app/features/variables/state/actions.ts:5381": [
      [0, 0, 0, "Do not use any type assertions.", "0"],
      [0, 0, 0, "Do not use any type assertions.", "1"],
      [0, 0, 0, "Do not use any type assertions.", "2"],
      [0, 0, 0, "Do not use any type assertions.", "3"],
      [0, 0, 0, "Do not use any type assertions.", "4"],
      [0, 0, 0, "Unexpected any. Specify a different type.", "5"],
      [0, 0, 0, "Do not use any type assertions.", "6"],
      [0, 0, 0, "Do not use any type assertions.", "7"],
      [0, 0, 0, "Do not use any type assertions.", "8"],
      [0, 0, 0, "Unexpected any. Specify a different type.", "9"],
      [0, 0, 0, "Unexpected any. Specify a different type.", "10"],
      [0, 0, 0, "Do not use any type assertions.", "11"],
      [0, 0, 0, "Unexpected any. Specify a different type.", "12"],
      [0, 0, 0, "Unexpected any. Specify a different type.", "13"]
    ],
    "public/app/features/variables/state/initVariableTransaction.test.ts:5381": [
      [0, 0, 0, "Unexpected any. Specify a different type.", "0"],
      [0, 0, 0, "Unexpected any. Specify a different type.", "1"]
    ],
    "public/app/features/variables/state/keyedVariablesReducer.ts:5381": [
      [0, 0, 0, "Unexpected any. Specify a different type.", "0"],
      [0, 0, 0, "Unexpected any. Specify a different type.", "1"]
    ],
    "public/app/features/variables/state/processVariable.test.ts:5381": [
      [0, 0, 0, "Unexpected any. Specify a different type.", "0"],
      [0, 0, 0, "Unexpected any. Specify a different type.", "1"]
    ],
    "public/app/features/variables/state/reducers.test.ts:5381": [
      [0, 0, 0, "Unexpected any. Specify a different type.", "0"],
      [0, 0, 0, "Unexpected any. Specify a different type.", "1"]
    ],
    "public/app/features/variables/state/sharedReducer.test.ts:5381": [
      [0, 0, 0, "Unexpected any. Specify a different type.", "0"],
      [0, 0, 0, "Unexpected any. Specify a different type.", "1"]
    ],
    "public/app/features/variables/state/sharedReducer.ts:5381": [
      [0, 0, 0, "Unexpected any. Specify a different type.", "0"],
      [0, 0, 0, "Unexpected any. Specify a different type.", "1"],
      [0, 0, 0, "Do not use any type assertions.", "2"],
      [0, 0, 0, "Unexpected any. Specify a different type.", "3"]
    ],
    "public/app/features/variables/state/transactionReducer.test.ts:5381": [
      [0, 0, 0, "Unexpected any. Specify a different type.", "0"],
      [0, 0, 0, "Unexpected any. Specify a different type.", "1"],
      [0, 0, 0, "Unexpected any. Specify a different type.", "2"],
      [0, 0, 0, "Unexpected any. Specify a different type.", "3"]
    ],
    "public/app/features/variables/state/types.ts:5381": [
      [0, 0, 0, "Unexpected any. Specify a different type.", "0"]
    ],
    "public/app/features/variables/state/upgradeLegacyQueries.test.ts:5381": [
      [0, 0, 0, "Unexpected any. Specify a different type.", "0"],
      [0, 0, 0, "Unexpected any. Specify a different type.", "1"]
    ],
    "public/app/features/variables/system/adapter.ts:5381": [
      [0, 0, 0, "Unexpected any. Specify a different type.", "0"],
      [0, 0, 0, "Unexpected any. Specify a different type.", "1"],
      [0, 0, 0, "Unexpected any. Specify a different type.", "2"],
      [0, 0, 0, "Do not use any type assertions.", "3"],
      [0, 0, 0, "Do not use any type assertions.", "4"],
      [0, 0, 0, "Unexpected any. Specify a different type.", "5"],
      [0, 0, 0, "Do not use any type assertions.", "6"],
      [0, 0, 0, "Do not use any type assertions.", "7"],
      [0, 0, 0, "Unexpected any. Specify a different type.", "8"]
    ],
    "public/app/features/variables/textbox/reducer.ts:5381": [
      [0, 0, 0, "Do not use any type assertions.", "0"]
    ],
    "public/app/features/variables/types.ts:5381": [
      [0, 0, 0, "Unexpected any. Specify a different type.", "0"],
      [0, 0, 0, "Unexpected any. Specify a different type.", "1"],
      [0, 0, 0, "Unexpected any. Specify a different type.", "2"],
      [0, 0, 0, "Unexpected any. Specify a different type.", "3"],
      [0, 0, 0, "Unexpected any. Specify a different type.", "4"]
    ],
    "public/app/features/variables/utils.ts:5381": [
      [0, 0, 0, "Unexpected any. Specify a different type.", "0"],
      [0, 0, 0, "Unexpected any. Specify a different type.", "1"],
      [0, 0, 0, "Unexpected any. Specify a different type.", "2"],
      [0, 0, 0, "Unexpected any. Specify a different type.", "3"],
      [0, 0, 0, "Do not use any type assertions.", "4"],
      [0, 0, 0, "Unexpected any. Specify a different type.", "5"],
      [0, 0, 0, "Unexpected any. Specify a different type.", "6"],
      [0, 0, 0, "Unexpected any. Specify a different type.", "7"],
      [0, 0, 0, "Unexpected any. Specify a different type.", "8"],
      [0, 0, 0, "Unexpected any. Specify a different type.", "9"],
      [0, 0, 0, "Unexpected any. Specify a different type.", "10"],
      [0, 0, 0, "Unexpected any. Specify a different type.", "11"],
      [0, 0, 0, "Do not use any type assertions.", "12"]
    ],
    "public/app/plugins/datasource/alertmanager/DataSource.ts:5381": [
      [0, 0, 0, "Unexpected any. Specify a different type.", "0"]
    ],
    "public/app/plugins/datasource/alertmanager/types.ts:5381": [
      [0, 0, 0, "Unexpected any. Specify a different type.", "0"],
      [0, 0, 0, "Unexpected any. Specify a different type.", "1"],
      [0, 0, 0, "Unexpected any. Specify a different type.", "2"],
      [0, 0, 0, "Unexpected any. Specify a different type.", "3"],
      [0, 0, 0, "Unexpected any. Specify a different type.", "4"],
      [0, 0, 0, "Unexpected any. Specify a different type.", "5"],
      [0, 0, 0, "Unexpected any. Specify a different type.", "6"],
      [0, 0, 0, "Unexpected any. Specify a different type.", "7"],
      [0, 0, 0, "Unexpected any. Specify a different type.", "8"]
    ],
    "public/app/plugins/datasource/azuremonitor/__mocks__/query_ctrl.ts:5381": [
      [0, 0, 0, "Unexpected any. Specify a different type.", "0"],
      [0, 0, 0, "Unexpected any. Specify a different type.", "1"],
      [0, 0, 0, "Unexpected any. Specify a different type.", "2"],
      [0, 0, 0, "Unexpected any. Specify a different type.", "3"],
      [0, 0, 0, "Unexpected any. Specify a different type.", "4"]
    ],
    "public/app/plugins/datasource/azuremonitor/azure_log_analytics/__mocks__/schema.ts:5381": [
      [0, 0, 0, "Unexpected any. Specify a different type.", "0"]
    ],
    "public/app/plugins/datasource/azuremonitor/azure_log_analytics/azure_log_analytics_datasource.test.ts:5381": [
      [0, 0, 0, "Unexpected any. Specify a different type.", "0"],
      [0, 0, 0, "Unexpected any. Specify a different type.", "1"],
      [0, 0, 0, "Unexpected any. Specify a different type.", "2"],
      [0, 0, 0, "Unexpected any. Specify a different type.", "3"]
    ],
    "public/app/plugins/datasource/azuremonitor/azure_log_analytics/azure_log_analytics_datasource.ts:5381": [
      [0, 0, 0, "Unexpected any. Specify a different type.", "0"],
      [0, 0, 0, "Unexpected any. Specify a different type.", "1"],
      [0, 0, 0, "Unexpected any. Specify a different type.", "2"],
      [0, 0, 0, "Unexpected any. Specify a different type.", "3"],
      [0, 0, 0, "Unexpected any. Specify a different type.", "4"],
      [0, 0, 0, "Unexpected any. Specify a different type.", "5"],
      [0, 0, 0, "Unexpected any. Specify a different type.", "6"],
      [0, 0, 0, "Unexpected any. Specify a different type.", "7"],
      [0, 0, 0, "Unexpected any. Specify a different type.", "8"],
      [0, 0, 0, "Unexpected any. Specify a different type.", "9"]
    ],
    "public/app/plugins/datasource/azuremonitor/azure_log_analytics/response_parser.ts:5381": [
      [0, 0, 0, "Unexpected any. Specify a different type.", "0"],
      [0, 0, 0, "Unexpected any. Specify a different type.", "1"],
      [0, 0, 0, "Unexpected any. Specify a different type.", "2"],
      [0, 0, 0, "Unexpected any. Specify a different type.", "3"],
      [0, 0, 0, "Unexpected any. Specify a different type.", "4"],
      [0, 0, 0, "Unexpected any. Specify a different type.", "5"],
      [0, 0, 0, "Unexpected any. Specify a different type.", "6"],
      [0, 0, 0, "Unexpected any. Specify a different type.", "7"],
      [0, 0, 0, "Unexpected any. Specify a different type.", "8"],
      [0, 0, 0, "Do not use any type assertions.", "9"],
      [0, 0, 0, "Unexpected any. Specify a different type.", "10"],
      [0, 0, 0, "Unexpected any. Specify a different type.", "11"],
      [0, 0, 0, "Unexpected any. Specify a different type.", "12"],
      [0, 0, 0, "Unexpected any. Specify a different type.", "13"],
      [0, 0, 0, "Unexpected any. Specify a different type.", "14"]
    ],
    "public/app/plugins/datasource/azuremonitor/azure_monitor/azure_monitor_datasource.test.ts:5381": [
      [0, 0, 0, "Unexpected any. Specify a different type.", "0"],
      [0, 0, 0, "Unexpected any. Specify a different type.", "1"],
      [0, 0, 0, "Unexpected any. Specify a different type.", "2"]
    ],
    "public/app/plugins/datasource/azuremonitor/azure_monitor/azure_monitor_datasource.ts:5381": [
      [0, 0, 0, "Unexpected any. Specify a different type.", "0"],
      [0, 0, 0, "Unexpected any. Specify a different type.", "1"],
      [0, 0, 0, "Do not use any type assertions.", "2"]
    ],
    "public/app/plugins/datasource/azuremonitor/azure_monitor/response_parser.ts:5381": [
      [0, 0, 0, "Unexpected any. Specify a different type.", "0"],
      [0, 0, 0, "Unexpected any. Specify a different type.", "1"],
      [0, 0, 0, "Unexpected any. Specify a different type.", "2"],
      [0, 0, 0, "Unexpected any. Specify a different type.", "3"],
      [0, 0, 0, "Unexpected any. Specify a different type.", "4"]
    ],
    "public/app/plugins/datasource/azuremonitor/azure_resource_graph/azure_resource_graph_datasource.test.ts:5381": [
      [0, 0, 0, "Unexpected any. Specify a different type.", "0"],
      [0, 0, 0, "Unexpected any. Specify a different type.", "1"]
    ],
    "public/app/plugins/datasource/azuremonitor/azure_resource_graph/azure_resource_graph_datasource.ts:5381": [
      [0, 0, 0, "Unexpected any. Specify a different type.", "0"]
    ],
    "public/app/plugins/datasource/azuremonitor/components/LogsQueryEditor/QueryField.tsx:5381": [
      [0, 0, 0, "Unexpected any. Specify a different type.", "0"],
      [0, 0, 0, "Unexpected any. Specify a different type.", "1"],
      [0, 0, 0, "Do not use any type assertions.", "2"],
      [0, 0, 0, "Do not use any type assertions.", "3"]
    ],
    "public/app/plugins/datasource/azuremonitor/components/MetricsQueryEditor/dataHooks.test.ts:5381": [
      [0, 0, 0, "Unexpected any. Specify a different type.", "0"],
      [0, 0, 0, "Unexpected any. Specify a different type.", "1"],
      [0, 0, 0, "Unexpected any. Specify a different type.", "2"],
      [0, 0, 0, "Unexpected any. Specify a different type.", "3"]
    ],
    "public/app/plugins/datasource/azuremonitor/components/MonitorConfig.tsx:5381": [
      [0, 0, 0, "Do not use any type assertions.", "0"]
    ],
    "public/app/plugins/datasource/azuremonitor/components/QueryEditor/QueryEditor.tsx:5381": [
      [0, 0, 0, "Do not use any type assertions.", "0"]
    ],
    "public/app/plugins/datasource/azuremonitor/components/ResourcePicker/ResourcePicker.test.tsx:5381": [
      [0, 0, 0, "Unexpected any. Specify a different type.", "0"]
    ],
    "public/app/plugins/datasource/azuremonitor/datasource.ts:5381": [
      [0, 0, 0, "Unexpected any. Specify a different type.", "0"]
    ],
    "public/app/plugins/datasource/azuremonitor/log_analytics/querystring_builder.ts:5381": [
      [0, 0, 0, "Unexpected any. Specify a different type.", "0"],
      [0, 0, 0, "Unexpected any. Specify a different type.", "1"],
      [0, 0, 0, "Unexpected any. Specify a different type.", "2"],
      [0, 0, 0, "Unexpected any. Specify a different type.", "3"],
      [0, 0, 0, "Unexpected any. Specify a different type.", "4"],
      [0, 0, 0, "Unexpected any. Specify a different type.", "5"]
    ],
    "public/app/plugins/datasource/azuremonitor/time_grain_converter.ts:5381": [
      [0, 0, 0, "Unexpected any. Specify a different type.", "0"],
      [0, 0, 0, "Unexpected any. Specify a different type.", "1"]
    ],
    "public/app/plugins/datasource/azuremonitor/types/types.ts:5381": [
      [0, 0, 0, "Unexpected any. Specify a different type.", "0"]
    ],
    "public/app/plugins/datasource/azuremonitor/utils/common.ts:5381": [
      [0, 0, 0, "Unexpected any. Specify a different type.", "0"],
      [0, 0, 0, "Unexpected any. Specify a different type.", "1"]
    ],
    "public/app/plugins/datasource/azuremonitor/utils/messageFromError.ts:5381": [
      [0, 0, 0, "Unexpected any. Specify a different type.", "0"]
    ],
    "public/app/plugins/datasource/azuremonitor/utils/useAsyncState.test.ts:5381": [
      [0, 0, 0, "Unexpected any. Specify a different type.", "0"],
      [0, 0, 0, "Unexpected any. Specify a different type.", "1"]
    ],
    "public/app/plugins/datasource/cloud-monitoring/CloudMonitoringMetricFindQuery.ts:5381": [
      [0, 0, 0, "Do not use any type assertions.", "0"],
      [0, 0, 0, "Do not use any type assertions.", "1"],
      [0, 0, 0, "Do not use any type assertions.", "2"],
      [0, 0, 0, "Unexpected any. Specify a different type.", "3"]
    ],
    "public/app/plugins/datasource/cloud-monitoring/annotationSupport.ts:5381": [
      [0, 0, 0, "Do not use any type assertions.", "0"],
      [0, 0, 0, "Do not use any type assertions.", "1"]
    ],
    "public/app/plugins/datasource/cloud-monitoring/components/Aggregation.test.tsx:5381": [
      [0, 0, 0, "Unexpected any. Specify a different type.", "0"],
      [0, 0, 0, "Unexpected any. Specify a different type.", "1"],
      [0, 0, 0, "Unexpected any. Specify a different type.", "2"]
    ],
    "public/app/plugins/datasource/cloud-monitoring/components/Aggregation.tsx:5381": [
      [0, 0, 0, "Do not use any type assertions.", "0"],
      [0, 0, 0, "Do not use any type assertions.", "1"]
    ],
    "public/app/plugins/datasource/cloud-monitoring/components/AliasBy.tsx:5381": [
      [0, 0, 0, "Unexpected any. Specify a different type.", "0"],
      [0, 0, 0, "Unexpected any. Specify a different type.", "1"]
    ],
    "public/app/plugins/datasource/cloud-monitoring/components/GroupBy.test.tsx:5381": [
      [0, 0, 0, "Unexpected any. Specify a different type.", "0"]
    ],
    "public/app/plugins/datasource/cloud-monitoring/components/MQLQueryEditor.tsx:5381": [
      [0, 0, 0, "Unexpected any. Specify a different type.", "0"]
    ],
    "public/app/plugins/datasource/cloud-monitoring/components/VariableQueryEditor.test.tsx:5381": [
      [0, 0, 0, "Unexpected any. Specify a different type.", "0"],
      [0, 0, 0, "Unexpected any. Specify a different type.", "1"]
    ],
    "public/app/plugins/datasource/cloud-monitoring/components/VariableQueryEditor.tsx:5381": [
      [0, 0, 0, "Do not use any type assertions.", "0"],
      [0, 0, 0, "Unexpected any. Specify a different type.", "1"],
      [0, 0, 0, "Unexpected any. Specify a different type.", "2"],
      [0, 0, 0, "Unexpected any. Specify a different type.", "3"],
      [0, 0, 0, "Unexpected any. Specify a different type.", "4"],
      [0, 0, 0, "Unexpected any. Specify a different type.", "5"],
      [0, 0, 0, "Unexpected any. Specify a different type.", "6"]
    ],
    "public/app/plugins/datasource/cloud-monitoring/components/VisualMetricQueryEditor.tsx:5381": [
      [0, 0, 0, "Unexpected any. Specify a different type.", "0"]
    ],
    "public/app/plugins/datasource/cloud-monitoring/datasource.ts:5381": [
      [0, 0, 0, "Unexpected any. Specify a different type.", "0"],
      [0, 0, 0, "Unexpected any. Specify a different type.", "1"],
      [0, 0, 0, "Do not use any type assertions.", "2"],
      [0, 0, 0, "Do not use any type assertions.", "3"],
      [0, 0, 0, "Unexpected any. Specify a different type.", "4"],
      [0, 0, 0, "Unexpected any. Specify a different type.", "5"],
      [0, 0, 0, "Do not use any type assertions.", "6"],
      [0, 0, 0, "Do not use any type assertions.", "7"]
    ],
    "public/app/plugins/datasource/cloud-monitoring/functions.test.ts:5381": [
      [0, 0, 0, "Unexpected any. Specify a different type.", "0"],
      [0, 0, 0, "Unexpected any. Specify a different type.", "1"],
      [0, 0, 0, "Unexpected any. Specify a different type.", "2"]
    ],
    "public/app/plugins/datasource/cloud-monitoring/functions.ts:5381": [
      [0, 0, 0, "Do not use any type assertions.", "0"],
      [0, 0, 0, "Do not use any type assertions.", "1"],
      [0, 0, 0, "Unexpected any. Specify a different type.", "2"]
    ],
    "public/app/plugins/datasource/cloud-monitoring/specs/datasource.test.ts:5381": [
      [0, 0, 0, "Unexpected any. Specify a different type.", "0"],
      [0, 0, 0, "Unexpected any. Specify a different type.", "1"],
      [0, 0, 0, "Unexpected any. Specify a different type.", "2"],
      [0, 0, 0, "Unexpected any. Specify a different type.", "3"]
    ],
    "public/app/plugins/datasource/cloud-monitoring/types.ts:5381": [
      [0, 0, 0, "Unexpected any. Specify a different type.", "0"]
    ],
    "public/app/plugins/datasource/cloudwatch/components/ConfigEditor.test.tsx:5381": [
      [0, 0, 0, "Unexpected any. Specify a different type.", "0"]
    ],
    "public/app/plugins/datasource/cloudwatch/components/LogsQueryEditor.tsx:5381": [
      [0, 0, 0, "Do not use any type assertions.", "0"]
    ],
    "public/app/plugins/datasource/cloudwatch/components/LogsQueryField.tsx:5381": [
      [0, 0, 0, "Do not use any type assertions.", "0"]
    ],
    "public/app/plugins/datasource/cloudwatch/components/MetricsQueryEditor/Alias.tsx:5381": [
      [0, 0, 0, "Unexpected any. Specify a different type.", "0"],
      [0, 0, 0, "Unexpected any. Specify a different type.", "1"]
    ],
    "public/app/plugins/datasource/cloudwatch/components/MetricsQueryEditor/MetricsQueryEditor.test.tsx:5381": [
      [0, 0, 0, "Unexpected any. Specify a different type.", "0"],
      [0, 0, 0, "Unexpected any. Specify a different type.", "1"]
    ],
    "public/app/plugins/datasource/cloudwatch/components/QueryEditor.test.tsx:5381": [
      [0, 0, 0, "Unexpected any. Specify a different type.", "0"],
      [0, 0, 0, "Unexpected any. Specify a different type.", "1"],
      [0, 0, 0, "Unexpected any. Specify a different type.", "2"]
    ],
    "public/app/plugins/datasource/cloudwatch/datasource.ts:5381": [
      [0, 0, 0, "Unexpected any. Specify a different type.", "0"]
    ],
    "public/app/plugins/datasource/cloudwatch/guards.ts:5381": [
      [0, 0, 0, "Do not use any type assertions.", "0"]
    ],
    "public/app/plugins/datasource/cloudwatch/language/cloudwatch-logs/CloudWatchLogsLanguageProvider.ts:5381": [
      [0, 0, 0, "Unexpected any. Specify a different type.", "0"],
      [0, 0, 0, "Unexpected any. Specify a different type.", "1"],
      [0, 0, 0, "Unexpected any. Specify a different type.", "2"]
    ],
    "public/app/plugins/datasource/cloudwatch/memoizedDebounce.ts:5381": [
      [0, 0, 0, "Unexpected any. Specify a different type.", "0"],
      [0, 0, 0, "Unexpected any. Specify a different type.", "1"]
    ],
    "public/app/plugins/datasource/cloudwatch/query-runner/CloudWatchLogsQueryRunner.ts:5381": [
      [0, 0, 0, "Do not use any type assertions.", "0"]
    ],
    "public/app/plugins/datasource/cloudwatch/types.ts:5381": [
      [0, 0, 0, "Unexpected any. Specify a different type.", "0"],
      [0, 0, 0, "Unexpected any. Specify a different type.", "1"],
      [0, 0, 0, "Unexpected any. Specify a different type.", "2"],
      [0, 0, 0, "Unexpected any. Specify a different type.", "3"],
      [0, 0, 0, "Unexpected any. Specify a different type.", "4"],
      [0, 0, 0, "Unexpected any. Specify a different type.", "5"],
      [0, 0, 0, "Unexpected any. Specify a different type.", "6"]
    ],
    "public/app/plugins/datasource/cloudwatch/utils/datalinks.test.ts:5381": [
      [0, 0, 0, "Unexpected any. Specify a different type.", "0"],
      [0, 0, 0, "Unexpected any. Specify a different type.", "1"]
    ],
    "public/app/plugins/datasource/cloudwatch/utils/datalinks.ts:5381": [
      [0, 0, 0, "Do not use any type assertions.", "0"],
      [0, 0, 0, "Do not use any type assertions.", "1"],
      [0, 0, 0, "Do not use any type assertions.", "2"]
    ],
    "public/app/plugins/datasource/cloudwatch/utils/logsRetry.ts:5381": [
      [0, 0, 0, "Unexpected any. Specify a different type.", "0"],
      [0, 0, 0, "Unexpected any. Specify a different type.", "1"]
    ],
    "public/app/plugins/datasource/dashboard/DashboardQueryEditor.tsx:5381": [
      [0, 0, 0, "Do not use any type assertions.", "0"]
    ],
    "public/app/plugins/datasource/dashboard/runSharedRequest.ts:5381": [
      [0, 0, 0, "Do not use any type assertions.", "0"],
      [0, 0, 0, "Do not use any type assertions.", "1"]
    ],
    "public/app/plugins/datasource/elasticsearch/ElasticResponse.ts:5381": [
      [0, 0, 0, "Unexpected any. Specify a different type.", "0"],
      [0, 0, 0, "Unexpected any. Specify a different type.", "1"],
      [0, 0, 0, "Unexpected any. Specify a different type.", "2"],
      [0, 0, 0, "Unexpected any. Specify a different type.", "3"],
      [0, 0, 0, "Unexpected any. Specify a different type.", "4"],
      [0, 0, 0, "Do not use any type assertions.", "5"],
      [0, 0, 0, "Do not use any type assertions.", "6"],
      [0, 0, 0, "Unexpected any. Specify a different type.", "7"],
      [0, 0, 0, "Unexpected any. Specify a different type.", "8"],
      [0, 0, 0, "Unexpected any. Specify a different type.", "9"],
      [0, 0, 0, "Unexpected any. Specify a different type.", "10"],
      [0, 0, 0, "Unexpected any. Specify a different type.", "11"],
      [0, 0, 0, "Do not use any type assertions.", "12"],
      [0, 0, 0, "Do not use any type assertions.", "13"],
      [0, 0, 0, "Do not use any type assertions.", "14"],
      [0, 0, 0, "Unexpected any. Specify a different type.", "15"],
      [0, 0, 0, "Unexpected any. Specify a different type.", "16"],
      [0, 0, 0, "Unexpected any. Specify a different type.", "17"],
      [0, 0, 0, "Unexpected any. Specify a different type.", "18"],
      [0, 0, 0, "Unexpected any. Specify a different type.", "19"],
      [0, 0, 0, "Unexpected any. Specify a different type.", "20"],
      [0, 0, 0, "Unexpected any. Specify a different type.", "21"],
      [0, 0, 0, "Unexpected any. Specify a different type.", "22"],
      [0, 0, 0, "Unexpected any. Specify a different type.", "23"],
      [0, 0, 0, "Unexpected any. Specify a different type.", "24"],
      [0, 0, 0, "Unexpected any. Specify a different type.", "25"],
      [0, 0, 0, "Unexpected any. Specify a different type.", "26"],
      [0, 0, 0, "Do not use any type assertions.", "27"],
      [0, 0, 0, "Unexpected any. Specify a different type.", "28"],
      [0, 0, 0, "Unexpected any. Specify a different type.", "29"],
      [0, 0, 0, "Unexpected any. Specify a different type.", "30"],
      [0, 0, 0, "Unexpected any. Specify a different type.", "31"],
      [0, 0, 0, "Unexpected any. Specify a different type.", "32"],
      [0, 0, 0, "Unexpected any. Specify a different type.", "33"],
      [0, 0, 0, "Unexpected any. Specify a different type.", "34"],
      [0, 0, 0, "Unexpected any. Specify a different type.", "35"],
      [0, 0, 0, "Unexpected any. Specify a different type.", "36"],
      [0, 0, 0, "Unexpected any. Specify a different type.", "37"],
      [0, 0, 0, "Unexpected any. Specify a different type.", "38"],
      [0, 0, 0, "Unexpected any. Specify a different type.", "39"],
      [0, 0, 0, "Unexpected any. Specify a different type.", "40"],
      [0, 0, 0, "Unexpected any. Specify a different type.", "41"],
      [0, 0, 0, "Unexpected any. Specify a different type.", "42"],
      [0, 0, 0, "Unexpected any. Specify a different type.", "43"],
      [0, 0, 0, "Unexpected any. Specify a different type.", "44"],
      [0, 0, 0, "Unexpected any. Specify a different type.", "45"],
      [0, 0, 0, "Unexpected any. Specify a different type.", "46"],
      [0, 0, 0, "Unexpected any. Specify a different type.", "47"]
    ],
    "public/app/plugins/datasource/elasticsearch/LanguageProvider.ts:5381": [
      [0, 0, 0, "Unexpected any. Specify a different type.", "0"],
      [0, 0, 0, "Unexpected any. Specify a different type.", "1"],
      [0, 0, 0, "Unexpected any. Specify a different type.", "2"],
      [0, 0, 0, "Unexpected any. Specify a different type.", "3"]
    ],
    "public/app/plugins/datasource/elasticsearch/QueryBuilder.test.ts:5381": [
      [0, 0, 0, "Unexpected any. Specify a different type.", "0"]
    ],
    "public/app/plugins/datasource/elasticsearch/QueryBuilder.ts:5381": [
      [0, 0, 0, "Unexpected any. Specify a different type.", "0"],
      [0, 0, 0, "Unexpected any. Specify a different type.", "1"],
      [0, 0, 0, "Unexpected any. Specify a different type.", "2"],
      [0, 0, 0, "Unexpected any. Specify a different type.", "3"],
      [0, 0, 0, "Unexpected any. Specify a different type.", "4"],
      [0, 0, 0, "Unexpected any. Specify a different type.", "5"],
      [0, 0, 0, "Unexpected any. Specify a different type.", "6"],
      [0, 0, 0, "Unexpected any. Specify a different type.", "7"],
      [0, 0, 0, "Unexpected any. Specify a different type.", "8"],
      [0, 0, 0, "Unexpected any. Specify a different type.", "9"],
      [0, 0, 0, "Unexpected any. Specify a different type.", "10"],
      [0, 0, 0, "Unexpected any. Specify a different type.", "11"],
      [0, 0, 0, "Unexpected any. Specify a different type.", "12"],
      [0, 0, 0, "Unexpected any. Specify a different type.", "13"],
      [0, 0, 0, "Do not use any type assertions.", "14"],
      [0, 0, 0, "Unexpected any. Specify a different type.", "15"],
      [0, 0, 0, "Unexpected any. Specify a different type.", "16"]
    ],
    "public/app/plugins/datasource/elasticsearch/components/AddRemove.tsx:5381": [
      [0, 0, 0, "Unexpected any. Specify a different type.", "0"]
    ],
    "public/app/plugins/datasource/elasticsearch/components/QueryEditor/BucketAggregationsEditor/BucketAggregationEditor.tsx:5381": [
      [0, 0, 0, "Do not use any type assertions.", "0"]
    ],
    "public/app/plugins/datasource/elasticsearch/components/QueryEditor/BucketAggregationsEditor/SettingsEditor/DateHistogramSettingsEditor.tsx:5381": [
      [0, 0, 0, "Do not use any type assertions.", "0"]
    ],
    "public/app/plugins/datasource/elasticsearch/components/QueryEditor/BucketAggregationsEditor/SettingsEditor/TermsSettingsEditor.tsx:5381": [
      [0, 0, 0, "Do not use any type assertions.", "0"],
      [0, 0, 0, "Do not use any type assertions.", "1"]
    ],
    "public/app/plugins/datasource/elasticsearch/components/QueryEditor/BucketAggregationsEditor/aggregations.ts:5381": [
      [0, 0, 0, "Do not use any type assertions.", "0"]
    ],
    "public/app/plugins/datasource/elasticsearch/components/QueryEditor/BucketAggregationsEditor/state/actions.ts:5381": [
      [0, 0, 0, "Unexpected any. Specify a different type.", "0"]
    ],
    "public/app/plugins/datasource/elasticsearch/components/QueryEditor/BucketAggregationsEditor/state/reducer.ts:5381": [
      [0, 0, 0, "Do not use any type assertions.", "0"]
    ],
    "public/app/plugins/datasource/elasticsearch/components/QueryEditor/ElasticsearchQueryContext.tsx:5381": [
      [0, 0, 0, "Do not use any type assertions.", "0"]
    ],
    "public/app/plugins/datasource/elasticsearch/components/QueryEditor/MetricAggregationsEditor/MetricEditor.tsx:5381": [
      [0, 0, 0, "Do not use any type assertions.", "0"]
    ],
    "public/app/plugins/datasource/elasticsearch/components/QueryEditor/MetricAggregationsEditor/SettingsEditor/SettingField.tsx:5381": [
      [0, 0, 0, "Do not use any type assertions.", "0"],
      [0, 0, 0, "Do not use any type assertions.", "1"]
    ],
    "public/app/plugins/datasource/elasticsearch/components/QueryEditor/MetricAggregationsEditor/aggregations.ts:5381": [
      [0, 0, 0, "Do not use any type assertions.", "0"]
    ],
    "public/app/plugins/datasource/elasticsearch/components/QueryEditor/MetricAggregationsEditor/state/actions.ts:5381": [
      [0, 0, 0, "Unexpected any. Specify a different type.", "0"],
      [0, 0, 0, "Unexpected any. Specify a different type.", "1"],
      [0, 0, 0, "Unexpected any. Specify a different type.", "2"]
    ],
    "public/app/plugins/datasource/elasticsearch/components/QueryEditor/MetricAggregationsEditor/state/reducer.ts:5381": [
      [0, 0, 0, "Do not use any type assertions.", "0"]
    ],
    "public/app/plugins/datasource/elasticsearch/datasource.ts:5381": [
      [0, 0, 0, "Do not use any type assertions.", "0"],
      [0, 0, 0, "Unexpected any. Specify a different type.", "1"],
      [0, 0, 0, "Unexpected any. Specify a different type.", "2"],
      [0, 0, 0, "Unexpected any. Specify a different type.", "3"],
      [0, 0, 0, "Unexpected any. Specify a different type.", "4"],
      [0, 0, 0, "Unexpected any. Specify a different type.", "5"],
      [0, 0, 0, "Unexpected any. Specify a different type.", "6"],
      [0, 0, 0, "Unexpected any. Specify a different type.", "7"],
      [0, 0, 0, "Unexpected any. Specify a different type.", "8"],
      [0, 0, 0, "Unexpected any. Specify a different type.", "9"],
      [0, 0, 0, "Unexpected any. Specify a different type.", "10"],
      [0, 0, 0, "Unexpected any. Specify a different type.", "11"],
      [0, 0, 0, "Unexpected any. Specify a different type.", "12"],
      [0, 0, 0, "Unexpected any. Specify a different type.", "13"],
      [0, 0, 0, "Unexpected any. Specify a different type.", "14"],
      [0, 0, 0, "Unexpected any. Specify a different type.", "15"],
      [0, 0, 0, "Unexpected any. Specify a different type.", "16"],
      [0, 0, 0, "Unexpected any. Specify a different type.", "17"],
      [0, 0, 0, "Unexpected any. Specify a different type.", "18"],
      [0, 0, 0, "Unexpected any. Specify a different type.", "19"],
      [0, 0, 0, "Do not use any type assertions.", "20"],
      [0, 0, 0, "Unexpected any. Specify a different type.", "21"],
      [0, 0, 0, "Unexpected any. Specify a different type.", "22"],
      [0, 0, 0, "Unexpected any. Specify a different type.", "23"],
      [0, 0, 0, "Unexpected any. Specify a different type.", "24"],
      [0, 0, 0, "Unexpected any. Specify a different type.", "25"],
      [0, 0, 0, "Unexpected any. Specify a different type.", "26"],
      [0, 0, 0, "Unexpected any. Specify a different type.", "27"],
      [0, 0, 0, "Unexpected any. Specify a different type.", "28"],
      [0, 0, 0, "Unexpected any. Specify a different type.", "29"],
      [0, 0, 0, "Unexpected any. Specify a different type.", "30"]
    ],
    "public/app/plugins/datasource/elasticsearch/hooks/useStatelessReducer.ts:5381": [
      [0, 0, 0, "Do not use any type assertions.", "0"]
    ],
    "public/app/plugins/datasource/elasticsearch/test-helpers/render.tsx:5381": [
      [0, 0, 0, "Do not use any type assertions.", "0"]
    ],
    "public/app/plugins/datasource/grafana/components/AnnotationQueryEditor.tsx:5381": [
      [0, 0, 0, "Do not use any type assertions.", "0"]
    ],
    "public/app/plugins/datasource/grafana/components/QueryEditor.tsx:5381": [
      [0, 0, 0, "Unexpected any. Specify a different type.", "0"],
      [0, 0, 0, "Do not use any type assertions.", "1"],
      [0, 0, 0, "Unexpected any. Specify a different type.", "2"],
      [0, 0, 0, "Do not use any type assertions.", "3"],
      [0, 0, 0, "Unexpected any. Specify a different type.", "4"],
      [0, 0, 0, "Do not use any type assertions.", "5"],
      [0, 0, 0, "Do not use any type assertions.", "6"],
      [0, 0, 0, "Do not use any type assertions.", "7"],
      [0, 0, 0, "Unexpected any. Specify a different type.", "8"]
    ],
    "public/app/plugins/datasource/grafana/components/SearchEditor.tsx:5381": [
      [0, 0, 0, "Do not use any type assertions.", "0"],
      [0, 0, 0, "Unexpected any. Specify a different type.", "1"],
      [0, 0, 0, "Do not use any type assertions.", "2"]
    ],
    "public/app/plugins/datasource/grafana/datasource.test.ts:5381": [
      [0, 0, 0, "Unexpected any. Specify a different type.", "0"],
      [0, 0, 0, "Unexpected any. Specify a different type.", "1"]
    ],
    "public/app/plugins/datasource/grafana/datasource.ts:5381": [
      [0, 0, 0, "Unexpected any. Specify a different type.", "0"],
      [0, 0, 0, "Do not use any type assertions.", "1"],
      [0, 0, 0, "Do not use any type assertions.", "2"],
      [0, 0, 0, "Do not use any type assertions.", "3"],
      [0, 0, 0, "Do not use any type assertions.", "4"],
      [0, 0, 0, "Unexpected any. Specify a different type.", "5"],
      [0, 0, 0, "Unexpected any. Specify a different type.", "6"],
      [0, 0, 0, "Do not use any type assertions.", "7"],
      [0, 0, 0, "Do not use any type assertions.", "8"],
      [0, 0, 0, "Unexpected any. Specify a different type.", "9"],
      [0, 0, 0, "Unexpected any. Specify a different type.", "10"],
      [0, 0, 0, "Do not use any type assertions.", "11"]
    ],
    "public/app/plugins/datasource/graphite/components/FunctionEditor.tsx:5381": [
      [0, 0, 0, "Unexpected any. Specify a different type.", "0"]
    ],
    "public/app/plugins/datasource/graphite/components/MetricTankMetaInspector.tsx:5381": [
      [0, 0, 0, "Do not use any type assertions.", "0"]
    ],
    "public/app/plugins/datasource/graphite/components/helpers.ts:5381": [
      [0, 0, 0, "Unexpected any. Specify a different type.", "0"]
    ],
    "public/app/plugins/datasource/graphite/datasource.test.ts:5381": [
      [0, 0, 0, "Unexpected any. Specify a different type.", "0"],
      [0, 0, 0, "Unexpected any. Specify a different type.", "1"],
      [0, 0, 0, "Unexpected any. Specify a different type.", "2"],
      [0, 0, 0, "Unexpected any. Specify a different type.", "3"],
      [0, 0, 0, "Unexpected any. Specify a different type.", "4"],
      [0, 0, 0, "Unexpected any. Specify a different type.", "5"],
      [0, 0, 0, "Unexpected any. Specify a different type.", "6"],
      [0, 0, 0, "Unexpected any. Specify a different type.", "7"],
      [0, 0, 0, "Unexpected any. Specify a different type.", "8"],
      [0, 0, 0, "Unexpected any. Specify a different type.", "9"],
      [0, 0, 0, "Unexpected any. Specify a different type.", "10"],
      [0, 0, 0, "Unexpected any. Specify a different type.", "11"],
      [0, 0, 0, "Unexpected any. Specify a different type.", "12"],
      [0, 0, 0, "Unexpected any. Specify a different type.", "13"],
      [0, 0, 0, "Unexpected any. Specify a different type.", "14"],
      [0, 0, 0, "Unexpected any. Specify a different type.", "15"],
      [0, 0, 0, "Unexpected any. Specify a different type.", "16"],
      [0, 0, 0, "Unexpected any. Specify a different type.", "17"],
      [0, 0, 0, "Unexpected any. Specify a different type.", "18"],
      [0, 0, 0, "Unexpected any. Specify a different type.", "19"],
      [0, 0, 0, "Unexpected any. Specify a different type.", "20"],
      [0, 0, 0, "Unexpected any. Specify a different type.", "21"],
      [0, 0, 0, "Unexpected any. Specify a different type.", "22"],
      [0, 0, 0, "Unexpected any. Specify a different type.", "23"],
      [0, 0, 0, "Unexpected any. Specify a different type.", "24"],
      [0, 0, 0, "Unexpected any. Specify a different type.", "25"],
      [0, 0, 0, "Unexpected any. Specify a different type.", "26"],
      [0, 0, 0, "Unexpected any. Specify a different type.", "27"],
      [0, 0, 0, "Unexpected any. Specify a different type.", "28"],
      [0, 0, 0, "Unexpected any. Specify a different type.", "29"],
      [0, 0, 0, "Unexpected any. Specify a different type.", "30"],
      [0, 0, 0, "Unexpected any. Specify a different type.", "31"],
      [0, 0, 0, "Unexpected any. Specify a different type.", "32"],
      [0, 0, 0, "Unexpected any. Specify a different type.", "33"],
      [0, 0, 0, "Unexpected any. Specify a different type.", "34"]
    ],
    "public/app/plugins/datasource/graphite/datasource.ts:5381": [
      [0, 0, 0, "Unexpected any. Specify a different type.", "0"],
      [0, 0, 0, "Unexpected any. Specify a different type.", "1"],
      [0, 0, 0, "Unexpected any. Specify a different type.", "2"],
      [0, 0, 0, "Unexpected any. Specify a different type.", "3"],
      [0, 0, 0, "Do not use any type assertions.", "4"],
      [0, 0, 0, "Do not use any type assertions.", "5"],
      [0, 0, 0, "Unexpected any. Specify a different type.", "6"],
      [0, 0, 0, "Unexpected any. Specify a different type.", "7"],
      [0, 0, 0, "Unexpected any. Specify a different type.", "8"],
      [0, 0, 0, "Unexpected any. Specify a different type.", "9"],
      [0, 0, 0, "Unexpected any. Specify a different type.", "10"],
      [0, 0, 0, "Do not use any type assertions.", "11"],
      [0, 0, 0, "Do not use any type assertions.", "12"],
      [0, 0, 0, "Unexpected any. Specify a different type.", "13"],
      [0, 0, 0, "Unexpected any. Specify a different type.", "14"],
      [0, 0, 0, "Unexpected any. Specify a different type.", "15"],
      [0, 0, 0, "Unexpected any. Specify a different type.", "16"],
      [0, 0, 0, "Unexpected any. Specify a different type.", "17"],
      [0, 0, 0, "Unexpected any. Specify a different type.", "18"],
      [0, 0, 0, "Unexpected any. Specify a different type.", "19"],
      [0, 0, 0, "Unexpected any. Specify a different type.", "20"],
      [0, 0, 0, "Unexpected any. Specify a different type.", "21"],
      [0, 0, 0, "Unexpected any. Specify a different type.", "22"],
      [0, 0, 0, "Unexpected any. Specify a different type.", "23"],
      [0, 0, 0, "Unexpected any. Specify a different type.", "24"],
      [0, 0, 0, "Unexpected any. Specify a different type.", "25"],
      [0, 0, 0, "Unexpected any. Specify a different type.", "26"],
      [0, 0, 0, "Unexpected any. Specify a different type.", "27"],
      [0, 0, 0, "Unexpected any. Specify a different type.", "28"],
      [0, 0, 0, "Unexpected any. Specify a different type.", "29"],
      [0, 0, 0, "Unexpected any. Specify a different type.", "30"],
      [0, 0, 0, "Unexpected any. Specify a different type.", "31"],
      [0, 0, 0, "Unexpected any. Specify a different type.", "32"],
      [0, 0, 0, "Unexpected any. Specify a different type.", "33"],
      [0, 0, 0, "Unexpected any. Specify a different type.", "34"],
      [0, 0, 0, "Unexpected any. Specify a different type.", "35"],
      [0, 0, 0, "Unexpected any. Specify a different type.", "36"],
      [0, 0, 0, "Unexpected any. Specify a different type.", "37"],
      [0, 0, 0, "Unexpected any. Specify a different type.", "38"],
      [0, 0, 0, "Unexpected any. Specify a different type.", "39"],
      [0, 0, 0, "Unexpected any. Specify a different type.", "40"],
      [0, 0, 0, "Unexpected any. Specify a different type.", "41"],
      [0, 0, 0, "Unexpected any. Specify a different type.", "42"],
      [0, 0, 0, "Unexpected any. Specify a different type.", "43"],
      [0, 0, 0, "Unexpected any. Specify a different type.", "44"],
      [0, 0, 0, "Unexpected any. Specify a different type.", "45"],
      [0, 0, 0, "Unexpected any. Specify a different type.", "46"],
      [0, 0, 0, "Unexpected any. Specify a different type.", "47"],
      [0, 0, 0, "Unexpected any. Specify a different type.", "48"],
      [0, 0, 0, "Unexpected any. Specify a different type.", "49"],
      [0, 0, 0, "Unexpected any. Specify a different type.", "50"],
      [0, 0, 0, "Unexpected any. Specify a different type.", "51"],
      [0, 0, 0, "Unexpected any. Specify a different type.", "52"],
      [0, 0, 0, "Unexpected any. Specify a different type.", "53"],
      [0, 0, 0, "Unexpected any. Specify a different type.", "54"],
      [0, 0, 0, "Unexpected any. Specify a different type.", "55"],
      [0, 0, 0, "Unexpected any. Specify a different type.", "56"],
      [0, 0, 0, "Unexpected any. Specify a different type.", "57"],
      [0, 0, 0, "Unexpected any. Specify a different type.", "58"],
      [0, 0, 0, "Unexpected any. Specify a different type.", "59"],
      [0, 0, 0, "Unexpected any. Specify a different type.", "60"],
      [0, 0, 0, "Unexpected any. Specify a different type.", "61"],
      [0, 0, 0, "Unexpected any. Specify a different type.", "62"]
    ],
    "public/app/plugins/datasource/graphite/datasource_integration.test.ts:5381": [
      [0, 0, 0, "Unexpected any. Specify a different type.", "0"]
    ],
    "public/app/plugins/datasource/graphite/gfunc.ts:5381": [
      [0, 0, 0, "Unexpected any. Specify a different type.", "0"],
      [0, 0, 0, "Do not use any type assertions.", "1"],
      [0, 0, 0, "Do not use any type assertions.", "2"],
      [0, 0, 0, "Unexpected any. Specify a different type.", "3"],
      [0, 0, 0, "Unexpected any. Specify a different type.", "4"],
      [0, 0, 0, "Unexpected any. Specify a different type.", "5"],
      [0, 0, 0, "Unexpected any. Specify a different type.", "6"],
      [0, 0, 0, "Unexpected any. Specify a different type.", "7"],
      [0, 0, 0, "Unexpected any. Specify a different type.", "8"],
      [0, 0, 0, "Unexpected any. Specify a different type.", "9"],
      [0, 0, 0, "Unexpected any. Specify a different type.", "10"],
      [0, 0, 0, "Unexpected any. Specify a different type.", "11"],
      [0, 0, 0, "Unexpected any. Specify a different type.", "12"],
      [0, 0, 0, "Unexpected any. Specify a different type.", "13"],
      [0, 0, 0, "Unexpected any. Specify a different type.", "14"]
    ],
    "public/app/plugins/datasource/graphite/graphite_query.ts:5381": [
      [0, 0, 0, "Unexpected any. Specify a different type.", "0"],
      [0, 0, 0, "Unexpected any. Specify a different type.", "1"],
      [0, 0, 0, "Unexpected any. Specify a different type.", "2"],
      [0, 0, 0, "Unexpected any. Specify a different type.", "3"],
      [0, 0, 0, "Unexpected any. Specify a different type.", "4"],
      [0, 0, 0, "Unexpected any. Specify a different type.", "5"],
      [0, 0, 0, "Unexpected any. Specify a different type.", "6"],
      [0, 0, 0, "Unexpected any. Specify a different type.", "7"],
      [0, 0, 0, "Unexpected any. Specify a different type.", "8"],
      [0, 0, 0, "Unexpected any. Specify a different type.", "9"],
      [0, 0, 0, "Unexpected any. Specify a different type.", "10"],
      [0, 0, 0, "Unexpected any. Specify a different type.", "11"],
      [0, 0, 0, "Unexpected any. Specify a different type.", "12"],
      [0, 0, 0, "Unexpected any. Specify a different type.", "13"],
      [0, 0, 0, "Unexpected any. Specify a different type.", "14"],
      [0, 0, 0, "Unexpected any. Specify a different type.", "15"],
      [0, 0, 0, "Unexpected any. Specify a different type.", "16"],
      [0, 0, 0, "Unexpected any. Specify a different type.", "17"],
      [0, 0, 0, "Unexpected any. Specify a different type.", "18"],
      [0, 0, 0, "Do not use any type assertions.", "19"],
      [0, 0, 0, "Unexpected any. Specify a different type.", "20"],
      [0, 0, 0, "Unexpected any. Specify a different type.", "21"],
      [0, 0, 0, "Unexpected any. Specify a different type.", "22"],
      [0, 0, 0, "Unexpected any. Specify a different type.", "23"]
    ],
    "public/app/plugins/datasource/graphite/lexer.ts:5381": [
      [0, 0, 0, "Unexpected any. Specify a different type.", "0"],
      [0, 0, 0, "Unexpected any. Specify a different type.", "1"],
      [0, 0, 0, "Unexpected any. Specify a different type.", "2"],
      [0, 0, 0, "Unexpected any. Specify a different type.", "3"],
      [0, 0, 0, "Unexpected any. Specify a different type.", "4"],
      [0, 0, 0, "Unexpected any. Specify a different type.", "5"],
      [0, 0, 0, "Unexpected any. Specify a different type.", "6"]
    ],
    "public/app/plugins/datasource/graphite/migrations.ts:5381": [
      [0, 0, 0, "Unexpected any. Specify a different type.", "0"]
    ],
    "public/app/plugins/datasource/graphite/parser.ts:5381": [
      [0, 0, 0, "Unexpected any. Specify a different type.", "0"],
      [0, 0, 0, "Unexpected any. Specify a different type.", "1"],
      [0, 0, 0, "Unexpected any. Specify a different type.", "2"],
      [0, 0, 0, "Unexpected any. Specify a different type.", "3"],
      [0, 0, 0, "Unexpected any. Specify a different type.", "4"],
      [0, 0, 0, "Unexpected any. Specify a different type.", "5"],
      [0, 0, 0, "Unexpected any. Specify a different type.", "6"],
      [0, 0, 0, "Unexpected any. Specify a different type.", "7"],
      [0, 0, 0, "Unexpected any. Specify a different type.", "8"]
    ],
    "public/app/plugins/datasource/graphite/specs/graphite_query.test.ts:5381": [
      [0, 0, 0, "Unexpected any. Specify a different type.", "0"]
    ],
    "public/app/plugins/datasource/graphite/specs/store.test.ts:5381": [
      [0, 0, 0, "Unexpected any. Specify a different type.", "0"],
      [0, 0, 0, "Unexpected any. Specify a different type.", "1"],
      [0, 0, 0, "Unexpected any. Specify a different type.", "2"],
      [0, 0, 0, "Unexpected any. Specify a different type.", "3"]
    ],
    "public/app/plugins/datasource/graphite/state/context.tsx:5381": [
      [0, 0, 0, "Do not use any type assertions.", "0"],
      [0, 0, 0, "Do not use any type assertions.", "1"]
    ],
    "public/app/plugins/datasource/graphite/state/helpers.ts:5381": [
      [0, 0, 0, "Do not use any type assertions.", "0"]
    ],
    "public/app/plugins/datasource/graphite/state/store.ts:5381": [
      [0, 0, 0, "Do not use any type assertions.", "0"],
      [0, 0, 0, "Do not use any type assertions.", "1"],
      [0, 0, 0, "Do not use any type assertions.", "2"],
      [0, 0, 0, "Do not use any type assertions.", "3"]
    ],
    "public/app/plugins/datasource/graphite/types.ts:5381": [
      [0, 0, 0, "Unexpected any. Specify a different type.", "0"],
      [0, 0, 0, "Unexpected any. Specify a different type.", "1"]
    ],
    "public/app/plugins/datasource/graphite/utils.ts:5381": [
      [0, 0, 0, "Unexpected any. Specify a different type.", "0"],
      [0, 0, 0, "Unexpected any. Specify a different type.", "1"]
    ],
    "public/app/plugins/datasource/influxdb/components/ConfigEditor.tsx:5381": [
      [0, 0, 0, "Unexpected any. Specify a different type.", "0"],
      [0, 0, 0, "Do not use any type assertions.", "1"],
      [0, 0, 0, "Do not use any type assertions.", "2"]
    ],
    "public/app/plugins/datasource/influxdb/components/InfluxCheatSheet.tsx:5381": [
      [0, 0, 0, "Unexpected any. Specify a different type.", "0"]
    ],
    "public/app/plugins/datasource/influxdb/datasource.ts:5381": [
      [0, 0, 0, "Unexpected any. Specify a different type.", "0"],
      [0, 0, 0, "Unexpected any. Specify a different type.", "1"],
      [0, 0, 0, "Unexpected any. Specify a different type.", "2"],
      [0, 0, 0, "Unexpected any. Specify a different type.", "3"],
      [0, 0, 0, "Unexpected any. Specify a different type.", "4"],
      [0, 0, 0, "Do not use any type assertions.", "5"],
      [0, 0, 0, "Unexpected any. Specify a different type.", "6"],
      [0, 0, 0, "Unexpected any. Specify a different type.", "7"],
      [0, 0, 0, "Unexpected any. Specify a different type.", "8"],
      [0, 0, 0, "Unexpected any. Specify a different type.", "9"],
      [0, 0, 0, "Unexpected any. Specify a different type.", "10"],
      [0, 0, 0, "Unexpected any. Specify a different type.", "11"],
      [0, 0, 0, "Do not use any type assertions.", "12"],
      [0, 0, 0, "Unexpected any. Specify a different type.", "13"],
      [0, 0, 0, "Unexpected any. Specify a different type.", "14"],
      [0, 0, 0, "Unexpected any. Specify a different type.", "15"],
      [0, 0, 0, "Unexpected any. Specify a different type.", "16"],
      [0, 0, 0, "Do not use any type assertions.", "17"],
      [0, 0, 0, "Unexpected any. Specify a different type.", "18"],
      [0, 0, 0, "Unexpected any. Specify a different type.", "19"],
      [0, 0, 0, "Unexpected any. Specify a different type.", "20"],
      [0, 0, 0, "Unexpected any. Specify a different type.", "21"],
      [0, 0, 0, "Unexpected any. Specify a different type.", "22"],
      [0, 0, 0, "Unexpected any. Specify a different type.", "23"],
      [0, 0, 0, "Unexpected any. Specify a different type.", "24"],
      [0, 0, 0, "Unexpected any. Specify a different type.", "25"],
      [0, 0, 0, "Unexpected any. Specify a different type.", "26"],
      [0, 0, 0, "Unexpected any. Specify a different type.", "27"],
      [0, 0, 0, "Unexpected any. Specify a different type.", "28"]
    ],
    "public/app/plugins/datasource/influxdb/influx_query_model.ts:5381": [
      [0, 0, 0, "Unexpected any. Specify a different type.", "0"],
      [0, 0, 0, "Unexpected any. Specify a different type.", "1"],
      [0, 0, 0, "Unexpected any. Specify a different type.", "2"],
      [0, 0, 0, "Unexpected any. Specify a different type.", "3"],
      [0, 0, 0, "Unexpected any. Specify a different type.", "4"],
      [0, 0, 0, "Unexpected any. Specify a different type.", "5"],
      [0, 0, 0, "Unexpected any. Specify a different type.", "6"],
      [0, 0, 0, "Unexpected any. Specify a different type.", "7"],
      [0, 0, 0, "Unexpected any. Specify a different type.", "8"],
      [0, 0, 0, "Unexpected any. Specify a different type.", "9"],
      [0, 0, 0, "Unexpected any. Specify a different type.", "10"],
      [0, 0, 0, "Unexpected any. Specify a different type.", "11"],
      [0, 0, 0, "Unexpected any. Specify a different type.", "12"],
      [0, 0, 0, "Unexpected any. Specify a different type.", "13"],
      [0, 0, 0, "Unexpected any. Specify a different type.", "14"],
      [0, 0, 0, "Unexpected any. Specify a different type.", "15"],
      [0, 0, 0, "Unexpected any. Specify a different type.", "16"],
      [0, 0, 0, "Unexpected any. Specify a different type.", "17"],
      [0, 0, 0, "Unexpected any. Specify a different type.", "18"],
      [0, 0, 0, "Unexpected any. Specify a different type.", "19"],
      [0, 0, 0, "Unexpected any. Specify a different type.", "20"]
    ],
    "public/app/plugins/datasource/influxdb/migrations.ts:5381": [
      [0, 0, 0, "Unexpected any. Specify a different type.", "0"]
    ],
    "public/app/plugins/datasource/influxdb/query_builder.ts:5381": [
      [0, 0, 0, "Unexpected any. Specify a different type.", "0"],
      [0, 0, 0, "Unexpected any. Specify a different type.", "1"],
      [0, 0, 0, "Unexpected any. Specify a different type.", "2"],
      [0, 0, 0, "Unexpected any. Specify a different type.", "3"],
      [0, 0, 0, "Unexpected any. Specify a different type.", "4"],
      [0, 0, 0, "Do not use any type assertions.", "5"]
    ],
    "public/app/plugins/datasource/influxdb/query_part.ts:5381": [
      [0, 0, 0, "Unexpected any. Specify a different type.", "0"],
      [0, 0, 0, "Unexpected any. Specify a different type.", "1"],
      [0, 0, 0, "Unexpected any. Specify a different type.", "2"],
      [0, 0, 0, "Unexpected any. Specify a different type.", "3"],
      [0, 0, 0, "Unexpected any. Specify a different type.", "4"],
      [0, 0, 0, "Unexpected any. Specify a different type.", "5"],
      [0, 0, 0, "Unexpected any. Specify a different type.", "6"],
      [0, 0, 0, "Unexpected any. Specify a different type.", "7"],
      [0, 0, 0, "Unexpected any. Specify a different type.", "8"],
      [0, 0, 0, "Unexpected any. Specify a different type.", "9"],
      [0, 0, 0, "Unexpected any. Specify a different type.", "10"],
      [0, 0, 0, "Unexpected any. Specify a different type.", "11"],
      [0, 0, 0, "Unexpected any. Specify a different type.", "12"],
      [0, 0, 0, "Unexpected any. Specify a different type.", "13"],
      [0, 0, 0, "Unexpected any. Specify a different type.", "14"],
      [0, 0, 0, "Unexpected any. Specify a different type.", "15"],
      [0, 0, 0, "Unexpected any. Specify a different type.", "16"],
      [0, 0, 0, "Unexpected any. Specify a different type.", "17"]
    ],
    "public/app/plugins/datasource/influxdb/response_parser.ts:5381": [
      [0, 0, 0, "Unexpected any. Specify a different type.", "0"],
      [0, 0, 0, "Unexpected any. Specify a different type.", "1"],
      [0, 0, 0, "Unexpected any. Specify a different type.", "2"],
      [0, 0, 0, "Unexpected any. Specify a different type.", "3"],
      [0, 0, 0, "Do not use any type assertions.", "4"],
      [0, 0, 0, "Unexpected any. Specify a different type.", "5"],
      [0, 0, 0, "Unexpected any. Specify a different type.", "6"],
      [0, 0, 0, "Unexpected any. Specify a different type.", "7"],
      [0, 0, 0, "Unexpected any. Specify a different type.", "8"],
      [0, 0, 0, "Unexpected any. Specify a different type.", "9"],
      [0, 0, 0, "Unexpected any. Specify a different type.", "10"],
      [0, 0, 0, "Unexpected any. Specify a different type.", "11"],
      [0, 0, 0, "Unexpected any. Specify a different type.", "12"]
    ],
    "public/app/plugins/datasource/influxdb/specs/datasource.test.ts:5381": [
      [0, 0, 0, "Unexpected any. Specify a different type.", "0"],
      [0, 0, 0, "Unexpected any. Specify a different type.", "1"],
      [0, 0, 0, "Unexpected any. Specify a different type.", "2"],
      [0, 0, 0, "Unexpected any. Specify a different type.", "3"],
      [0, 0, 0, "Unexpected any. Specify a different type.", "4"],
      [0, 0, 0, "Unexpected any. Specify a different type.", "5"],
      [0, 0, 0, "Unexpected any. Specify a different type.", "6"],
      [0, 0, 0, "Unexpected any. Specify a different type.", "7"],
      [0, 0, 0, "Unexpected any. Specify a different type.", "8"],
      [0, 0, 0, "Unexpected any. Specify a different type.", "9"],
      [0, 0, 0, "Unexpected any. Specify a different type.", "10"],
      [0, 0, 0, "Unexpected any. Specify a different type.", "11"],
      [0, 0, 0, "Unexpected any. Specify a different type.", "12"],
      [0, 0, 0, "Unexpected any. Specify a different type.", "13"],
      [0, 0, 0, "Unexpected any. Specify a different type.", "14"],
      [0, 0, 0, "Unexpected any. Specify a different type.", "15"],
      [0, 0, 0, "Unexpected any. Specify a different type.", "16"]
    ],
    "public/app/plugins/datasource/influxdb/specs/influx_query_model.test.ts:5381": [
      [0, 0, 0, "Unexpected any. Specify a different type.", "0"],
      [0, 0, 0, "Unexpected any. Specify a different type.", "1"]
    ],
    "public/app/plugins/datasource/influxdb/specs/response_parser.test.ts:5381": [
      [0, 0, 0, "Unexpected any. Specify a different type.", "0"],
      [0, 0, 0, "Unexpected any. Specify a different type.", "1"],
      [0, 0, 0, "Unexpected any. Specify a different type.", "2"]
    ],
    "public/app/plugins/datasource/jaeger/components/SearchForm.test.tsx:5381": [
      [0, 0, 0, "Unexpected any. Specify a different type.", "0"],
      [0, 0, 0, "Unexpected any. Specify a different type.", "1"],
      [0, 0, 0, "Unexpected any. Specify a different type.", "2"],
      [0, 0, 0, "Unexpected any. Specify a different type.", "3"],
      [0, 0, 0, "Unexpected any. Specify a different type.", "4"]
    ],
    "public/app/plugins/datasource/jaeger/datasource.test.ts:5381": [
      [0, 0, 0, "Unexpected any. Specify a different type.", "0"],
      [0, 0, 0, "Unexpected any. Specify a different type.", "1"],
      [0, 0, 0, "Unexpected any. Specify a different type.", "2"],
      [0, 0, 0, "Unexpected any. Specify a different type.", "3"],
      [0, 0, 0, "Unexpected any. Specify a different type.", "4"],
      [0, 0, 0, "Unexpected any. Specify a different type.", "5"]
    ],
    "public/app/plugins/datasource/jaeger/datasource.ts:5381": [
      [0, 0, 0, "Unexpected any. Specify a different type.", "0"],
      [0, 0, 0, "Unexpected any. Specify a different type.", "1"],
      [0, 0, 0, "Do not use any type assertions.", "2"],
      [0, 0, 0, "Unexpected any. Specify a different type.", "3"],
      [0, 0, 0, "Unexpected any. Specify a different type.", "4"],
      [0, 0, 0, "Unexpected any. Specify a different type.", "5"],
      [0, 0, 0, "Unexpected any. Specify a different type.", "6"],
      [0, 0, 0, "Unexpected any. Specify a different type.", "7"]
    ],
    "public/app/plugins/datasource/jaeger/testResponse.ts:5381": [
      [0, 0, 0, "Unexpected any. Specify a different type.", "0"],
      [0, 0, 0, "Do not use any type assertions.", "1"],
      [0, 0, 0, "Unexpected any. Specify a different type.", "2"],
      [0, 0, 0, "Unexpected any. Specify a different type.", "3"],
      [0, 0, 0, "Unexpected any. Specify a different type.", "4"]
    ],
    "public/app/plugins/datasource/jaeger/types.ts:5381": [
      [0, 0, 0, "Unexpected any. Specify a different type.", "0"]
    ],
    "public/app/plugins/datasource/jaeger/util.ts:5381": [
      [0, 0, 0, "Unexpected any. Specify a different type.", "0"]
    ],
    "public/app/plugins/datasource/loki/LanguageProvider.ts:5381": [
      [0, 0, 0, "Unexpected any. Specify a different type.", "0"],
      [0, 0, 0, "Unexpected any. Specify a different type.", "1"],
      [0, 0, 0, "Unexpected any. Specify a different type.", "2"]
    ],
    "public/app/plugins/datasource/loki/LiveStreams.ts:5381": [
      [0, 0, 0, "Unexpected any. Specify a different type.", "0"]
    ],
    "public/app/plugins/datasource/loki/components/LokiLabelBrowser.tsx:5381": [
      [0, 0, 0, "Do not use any type assertions.", "0"],
      [0, 0, 0, "Do not use any type assertions.", "1"]
    ],
    "public/app/plugins/datasource/loki/components/LokiQueryEditor.tsx:5381": [
      [0, 0, 0, "Use data-testid for E2E selectors instead of aria-label", "0"]
    ],
    "public/app/plugins/datasource/loki/components/monaco-query-field/MonacoQueryField.tsx:5381": [
      [0, 0, 0, "Use data-testid for E2E selectors instead of aria-label", "0"]
    ],
    "public/app/plugins/datasource/loki/configuration/ConfigEditor.tsx:5381": [
      [0, 0, 0, "Unexpected any. Specify a different type.", "0"]
    ],
    "public/app/plugins/datasource/loki/configuration/DebugSection.tsx:5381": [
      [0, 0, 0, "Do not use any type assertions.", "0"],
      [0, 0, 0, "Unexpected any. Specify a different type.", "1"]
    ],
    "public/app/plugins/datasource/loki/datasource.test.ts:5381": [
      [0, 0, 0, "Unexpected any. Specify a different type.", "0"],
      [0, 0, 0, "Unexpected any. Specify a different type.", "1"]
    ],
    "public/app/plugins/datasource/loki/datasource.ts:5381": [
      [0, 0, 0, "Unexpected any. Specify a different type.", "0"],
      [0, 0, 0, "Unexpected any. Specify a different type.", "1"],
      [0, 0, 0, "Unexpected any. Specify a different type.", "2"],
      [0, 0, 0, "Unexpected any. Specify a different type.", "3"],
      [0, 0, 0, "Do not use any type assertions.", "4"],
      [0, 0, 0, "Unexpected any. Specify a different type.", "5"],
      [0, 0, 0, "Unexpected any. Specify a different type.", "6"],
      [0, 0, 0, "Unexpected any. Specify a different type.", "7"]
    ],
    "public/app/plugins/datasource/loki/getDerivedFields.ts:5381": [
      [0, 0, 0, "Unexpected any. Specify a different type.", "0"]
    ],
    "public/app/plugins/datasource/loki/querybuilder/binaryScalarOperations.ts:5381": [
      [0, 0, 0, "Unexpected any. Specify a different type.", "0"]
    ],
    "public/app/plugins/datasource/loki/querybuilder/components/LokiQueryBuilder.tsx:5381": [
      [0, 0, 0, "Do not use any type assertions.", "0"]
    ],
    "public/app/plugins/datasource/loki/streaming.ts:5381": [
      [0, 0, 0, "Unexpected any. Specify a different type.", "0"],
      [0, 0, 0, "Do not use any type assertions.", "1"],
      [0, 0, 0, "Unexpected any. Specify a different type.", "2"]
    ],
    "public/app/plugins/datasource/opentsdb/datasource.d.ts:5381": [
      [0, 0, 0, "Unexpected any. Specify a different type.", "0"]
    ],
    "public/app/plugins/datasource/opentsdb/datasource.ts:5381": [
      [0, 0, 0, "Unexpected any. Specify a different type.", "0"],
      [0, 0, 0, "Unexpected any. Specify a different type.", "1"],
      [0, 0, 0, "Unexpected any. Specify a different type.", "2"],
      [0, 0, 0, "Unexpected any. Specify a different type.", "3"],
      [0, 0, 0, "Unexpected any. Specify a different type.", "4"],
      [0, 0, 0, "Unexpected any. Specify a different type.", "5"],
      [0, 0, 0, "Unexpected any. Specify a different type.", "6"],
      [0, 0, 0, "Unexpected any. Specify a different type.", "7"],
      [0, 0, 0, "Unexpected any. Specify a different type.", "8"],
      [0, 0, 0, "Unexpected any. Specify a different type.", "9"],
      [0, 0, 0, "Unexpected any. Specify a different type.", "10"],
      [0, 0, 0, "Unexpected any. Specify a different type.", "11"],
      [0, 0, 0, "Unexpected any. Specify a different type.", "12"],
      [0, 0, 0, "Unexpected any. Specify a different type.", "13"],
      [0, 0, 0, "Unexpected any. Specify a different type.", "14"],
      [0, 0, 0, "Unexpected any. Specify a different type.", "15"],
      [0, 0, 0, "Unexpected any. Specify a different type.", "16"],
      [0, 0, 0, "Unexpected any. Specify a different type.", "17"],
      [0, 0, 0, "Unexpected any. Specify a different type.", "18"],
      [0, 0, 0, "Unexpected any. Specify a different type.", "19"],
      [0, 0, 0, "Unexpected any. Specify a different type.", "20"],
      [0, 0, 0, "Unexpected any. Specify a different type.", "21"],
      [0, 0, 0, "Unexpected any. Specify a different type.", "22"],
      [0, 0, 0, "Unexpected any. Specify a different type.", "23"],
      [0, 0, 0, "Unexpected any. Specify a different type.", "24"],
      [0, 0, 0, "Unexpected any. Specify a different type.", "25"],
      [0, 0, 0, "Unexpected any. Specify a different type.", "26"],
      [0, 0, 0, "Unexpected any. Specify a different type.", "27"],
      [0, 0, 0, "Unexpected any. Specify a different type.", "28"],
      [0, 0, 0, "Unexpected any. Specify a different type.", "29"],
      [0, 0, 0, "Unexpected any. Specify a different type.", "30"],
      [0, 0, 0, "Unexpected any. Specify a different type.", "31"],
      [0, 0, 0, "Unexpected any. Specify a different type.", "32"],
      [0, 0, 0, "Unexpected any. Specify a different type.", "33"],
      [0, 0, 0, "Unexpected any. Specify a different type.", "34"],
      [0, 0, 0, "Unexpected any. Specify a different type.", "35"],
      [0, 0, 0, "Unexpected any. Specify a different type.", "36"],
      [0, 0, 0, "Unexpected any. Specify a different type.", "37"],
      [0, 0, 0, "Unexpected any. Specify a different type.", "38"],
      [0, 0, 0, "Unexpected any. Specify a different type.", "39"],
      [0, 0, 0, "Unexpected any. Specify a different type.", "40"],
      [0, 0, 0, "Unexpected any. Specify a different type.", "41"],
      [0, 0, 0, "Unexpected any. Specify a different type.", "42"],
      [0, 0, 0, "Unexpected any. Specify a different type.", "43"],
      [0, 0, 0, "Unexpected any. Specify a different type.", "44"],
      [0, 0, 0, "Unexpected any. Specify a different type.", "45"],
      [0, 0, 0, "Unexpected any. Specify a different type.", "46"],
      [0, 0, 0, "Unexpected any. Specify a different type.", "47"],
      [0, 0, 0, "Unexpected any. Specify a different type.", "48"],
      [0, 0, 0, "Unexpected any. Specify a different type.", "49"],
      [0, 0, 0, "Unexpected any. Specify a different type.", "50"],
      [0, 0, 0, "Unexpected any. Specify a different type.", "51"],
      [0, 0, 0, "Unexpected any. Specify a different type.", "52"],
      [0, 0, 0, "Do not use any type assertions.", "53"],
      [0, 0, 0, "Unexpected any. Specify a different type.", "54"],
      [0, 0, 0, "Unexpected any. Specify a different type.", "55"],
      [0, 0, 0, "Unexpected any. Specify a different type.", "56"],
      [0, 0, 0, "Unexpected any. Specify a different type.", "57"]
    ],
    "public/app/plugins/datasource/opentsdb/migrations.ts:5381": [
      [0, 0, 0, "Unexpected any. Specify a different type.", "0"]
    ],
    "public/app/plugins/datasource/opentsdb/specs/datasource.test.ts:5381": [
      [0, 0, 0, "Unexpected any. Specify a different type.", "0"],
      [0, 0, 0, "Unexpected any. Specify a different type.", "1"]
    ],
    "public/app/plugins/datasource/prometheus/components/PromLink.tsx:5381": [
      [0, 0, 0, "Do not use any type assertions.", "0"]
    ],
    "public/app/plugins/datasource/prometheus/components/PromQueryField.test.tsx:5381": [
      [0, 0, 0, "Unexpected any. Specify a different type.", "0"]
    ],
    "public/app/plugins/datasource/prometheus/components/PromQueryField.tsx:5381": [
      [0, 0, 0, "Unexpected any. Specify a different type.", "0"],
      [0, 0, 0, "Unexpected any. Specify a different type.", "1"],
      [0, 0, 0, "Unexpected any. Specify a different type.", "2"],
      [0, 0, 0, "Unexpected any. Specify a different type.", "3"],
      [0, 0, 0, "Do not use any type assertions.", "4"]
    ],
    "public/app/plugins/datasource/prometheus/components/PrometheusMetricsBrowser.tsx:5381": [
      [0, 0, 0, "Do not use any type assertions.", "0"],
      [0, 0, 0, "Do not use any type assertions.", "1"]
    ],
    "public/app/plugins/datasource/prometheus/components/monaco-query-field/MonacoQueryField.tsx:5381": [
      [0, 0, 0, "Use data-testid for E2E selectors instead of aria-label", "0"]
    ],
    "public/app/plugins/datasource/prometheus/configuration/AzureCredentialsConfig.ts:5381": [
      [0, 0, 0, "Unexpected any. Specify a different type.", "0"],
      [0, 0, 0, "Unexpected any. Specify a different type.", "1"],
      [0, 0, 0, "Unexpected any. Specify a different type.", "2"],
      [0, 0, 0, "Unexpected any. Specify a different type.", "3"],
      [0, 0, 0, "Unexpected any. Specify a different type.", "4"],
      [0, 0, 0, "Unexpected any. Specify a different type.", "5"],
      [0, 0, 0, "Do not use any type assertions.", "6"],
      [0, 0, 0, "Unexpected any. Specify a different type.", "7"],
      [0, 0, 0, "Unexpected any. Specify a different type.", "8"],
      [0, 0, 0, "Unexpected any. Specify a different type.", "9"],
      [0, 0, 0, "Unexpected any. Specify a different type.", "10"],
      [0, 0, 0, "Unexpected any. Specify a different type.", "11"],
      [0, 0, 0, "Unexpected any. Specify a different type.", "12"],
      [0, 0, 0, "Unexpected any. Specify a different type.", "13"],
      [0, 0, 0, "Unexpected any. Specify a different type.", "14"],
      [0, 0, 0, "Unexpected any. Specify a different type.", "15"],
      [0, 0, 0, "Unexpected any. Specify a different type.", "16"],
      [0, 0, 0, "Unexpected any. Specify a different type.", "17"],
      [0, 0, 0, "Unexpected any. Specify a different type.", "18"]
    ],
    "public/app/plugins/datasource/prometheus/configuration/ConfigEditor.tsx:5381": [
      [0, 0, 0, "Unexpected any. Specify a different type.", "0"],
      [0, 0, 0, "Unexpected any. Specify a different type.", "1"],
      [0, 0, 0, "Unexpected any. Specify a different type.", "2"],
      [0, 0, 0, "Unexpected any. Specify a different type.", "3"]
    ],
    "public/app/plugins/datasource/prometheus/configuration/ExemplarSetting.tsx:5381": [
      [0, 0, 0, "Use data-testid for E2E selectors instead of aria-label", "0"]
    ],
    "public/app/plugins/datasource/prometheus/configuration/ExemplarsSettings.tsx:5381": [
      [0, 0, 0, "Use data-testid for E2E selectors instead of aria-label", "0"]
    ],
    "public/app/plugins/datasource/prometheus/configuration/PromSettings.tsx:5381": [
      [0, 0, 0, "Do not use any type assertions.", "0"]
    ],
    "public/app/plugins/datasource/prometheus/datasource.test.ts:5381": [
      [0, 0, 0, "Unexpected any. Specify a different type.", "0"],
      [0, 0, 0, "Unexpected any. Specify a different type.", "1"],
      [0, 0, 0, "Unexpected any. Specify a different type.", "2"],
      [0, 0, 0, "Unexpected any. Specify a different type.", "3"],
      [0, 0, 0, "Unexpected any. Specify a different type.", "4"],
      [0, 0, 0, "Unexpected any. Specify a different type.", "5"],
      [0, 0, 0, "Unexpected any. Specify a different type.", "6"],
      [0, 0, 0, "Unexpected any. Specify a different type.", "7"],
      [0, 0, 0, "Unexpected any. Specify a different type.", "8"],
      [0, 0, 0, "Unexpected any. Specify a different type.", "9"],
      [0, 0, 0, "Unexpected any. Specify a different type.", "10"],
      [0, 0, 0, "Unexpected any. Specify a different type.", "11"]
    ],
    "public/app/plugins/datasource/prometheus/datasource.tsx:5381": [
      [0, 0, 0, "Unexpected any. Specify a different type.", "0"],
      [0, 0, 0, "Unexpected any. Specify a different type.", "1"],
      [0, 0, 0, "Unexpected any. Specify a different type.", "2"],
      [0, 0, 0, "Unexpected any. Specify a different type.", "3"],
      [0, 0, 0, "Unexpected any. Specify a different type.", "4"],
      [0, 0, 0, "Unexpected any. Specify a different type.", "5"],
      [0, 0, 0, "Unexpected any. Specify a different type.", "6"],
      [0, 0, 0, "Unexpected any. Specify a different type.", "7"],
      [0, 0, 0, "Unexpected any. Specify a different type.", "8"],
      [0, 0, 0, "Unexpected any. Specify a different type.", "9"],
      [0, 0, 0, "Unexpected any. Specify a different type.", "10"],
      [0, 0, 0, "Do not use any type assertions.", "11"],
      [0, 0, 0, "Unexpected any. Specify a different type.", "12"],
      [0, 0, 0, "Unexpected any. Specify a different type.", "13"],
      [0, 0, 0, "Unexpected any. Specify a different type.", "14"],
      [0, 0, 0, "Unexpected any. Specify a different type.", "15"],
      [0, 0, 0, "Unexpected any. Specify a different type.", "16"],
      [0, 0, 0, "Unexpected any. Specify a different type.", "17"],
      [0, 0, 0, "Unexpected any. Specify a different type.", "18"],
      [0, 0, 0, "Unexpected any. Specify a different type.", "19"],
      [0, 0, 0, "Unexpected any. Specify a different type.", "20"],
      [0, 0, 0, "Unexpected any. Specify a different type.", "21"],
      [0, 0, 0, "Do not use any type assertions.", "22"],
      [0, 0, 0, "Unexpected any. Specify a different type.", "23"],
      [0, 0, 0, "Unexpected any. Specify a different type.", "24"],
      [0, 0, 0, "Unexpected any. Specify a different type.", "25"],
      [0, 0, 0, "Unexpected any. Specify a different type.", "26"],
      [0, 0, 0, "Unexpected any. Specify a different type.", "27"],
      [0, 0, 0, "Unexpected any. Specify a different type.", "28"],
      [0, 0, 0, "Unexpected any. Specify a different type.", "29"],
      [0, 0, 0, "Unexpected any. Specify a different type.", "30"],
      [0, 0, 0, "Unexpected any. Specify a different type.", "31"],
      [0, 0, 0, "Unexpected any. Specify a different type.", "32"],
      [0, 0, 0, "Unexpected any. Specify a different type.", "33"]
    ],
    "public/app/plugins/datasource/prometheus/language_provider.test.ts:5381": [
      [0, 0, 0, "Unexpected any. Specify a different type.", "0"],
      [0, 0, 0, "Unexpected any. Specify a different type.", "1"],
      [0, 0, 0, "Unexpected any. Specify a different type.", "2"]
    ],
    "public/app/plugins/datasource/prometheus/language_provider.ts:5381": [
      [0, 0, 0, "Unexpected any. Specify a different type.", "0"],
      [0, 0, 0, "Unexpected any. Specify a different type.", "1"],
      [0, 0, 0, "Unexpected any. Specify a different type.", "2"],
      [0, 0, 0, "Unexpected any. Specify a different type.", "3"],
      [0, 0, 0, "Unexpected any. Specify a different type.", "4"],
      [0, 0, 0, "Unexpected any. Specify a different type.", "5"],
      [0, 0, 0, "Do not use any type assertions.", "6"]
    ],
    "public/app/plugins/datasource/prometheus/language_utils.ts:5381": [
      [0, 0, 0, "Unexpected any. Specify a different type.", "0"],
      [0, 0, 0, "Unexpected any. Specify a different type.", "1"],
      [0, 0, 0, "Do not use any type assertions.", "2"],
      [0, 0, 0, "Do not use any type assertions.", "3"],
      [0, 0, 0, "Unexpected any. Specify a different type.", "4"],
      [0, 0, 0, "Do not use any type assertions.", "5"],
      [0, 0, 0, "Unexpected any. Specify a different type.", "6"],
      [0, 0, 0, "Do not use any type assertions.", "7"],
      [0, 0, 0, "Do not use any type assertions.", "8"],
      [0, 0, 0, "Do not use any type assertions.", "9"]
    ],
    "public/app/plugins/datasource/prometheus/metric_find_query.test.ts:5381": [
      [0, 0, 0, "Unexpected any. Specify a different type.", "0"],
      [0, 0, 0, "Unexpected any. Specify a different type.", "1"],
      [0, 0, 0, "Unexpected any. Specify a different type.", "2"],
      [0, 0, 0, "Unexpected any. Specify a different type.", "3"]
    ],
    "public/app/plugins/datasource/prometheus/metric_find_query.ts:5381": [
      [0, 0, 0, "Unexpected any. Specify a different type.", "0"],
      [0, 0, 0, "Unexpected any. Specify a different type.", "1"],
      [0, 0, 0, "Unexpected any. Specify a different type.", "2"],
      [0, 0, 0, "Unexpected any. Specify a different type.", "3"],
      [0, 0, 0, "Do not use any type assertions.", "4"],
      [0, 0, 0, "Unexpected any. Specify a different type.", "5"]
    ],
    "public/app/plugins/datasource/prometheus/query_hints.ts:5381": [
      [0, 0, 0, "Unexpected any. Specify a different type.", "0"],
      [0, 0, 0, "Do not use any type assertions.", "1"],
      [0, 0, 0, "Do not use any type assertions.", "2"],
      [0, 0, 0, "Do not use any type assertions.", "3"],
      [0, 0, 0, "Do not use any type assertions.", "4"]
    ],
    "public/app/plugins/datasource/prometheus/querybuilder/binaryScalarOperations.ts:5381": [
      [0, 0, 0, "Do not use any type assertions.", "0"],
      [0, 0, 0, "Unexpected any. Specify a different type.", "1"]
    ],
    "public/app/plugins/datasource/prometheus/querybuilder/components/LabelFilterItem.tsx:5381": [
      [0, 0, 0, "Use data-testid for E2E selectors instead of aria-label", "0"],
      [0, 0, 0, "Do not use any type assertions.", "1"],
      [0, 0, 0, "Use data-testid for E2E selectors instead of aria-label", "2"],
      [0, 0, 0, "Do not use any type assertions.", "3"],
      [0, 0, 0, "Use data-testid for E2E selectors instead of aria-label", "4"],
      [0, 0, 0, "Do not use any type assertions.", "5"],
      [0, 0, 0, "Do not use any type assertions.", "6"]
    ],
    "public/app/plugins/datasource/prometheus/querybuilder/components/LabelParamEditor.tsx:5381": [
      [0, 0, 0, "Unexpected any. Specify a different type.", "0"],
      [0, 0, 0, "Do not use any type assertions.", "1"],
      [0, 0, 0, "Unexpected any. Specify a different type.", "2"]
    ],
    "public/app/plugins/datasource/prometheus/querybuilder/components/MetricSelect.tsx:5381": [
      [0, 0, 0, "Unexpected any. Specify a different type.", "0"],
      [0, 0, 0, "Unexpected any. Specify a different type.", "1"],
      [0, 0, 0, "Unexpected any. Specify a different type.", "2"],
      [0, 0, 0, "Unexpected any. Specify a different type.", "3"]
    ],
    "public/app/plugins/datasource/prometheus/querybuilder/components/PromQueryBuilder.tsx:5381": [
      [0, 0, 0, "Do not use any type assertions.", "0"],
      [0, 0, 0, "Do not use any type assertions.", "1"]
    ],
    "public/app/plugins/datasource/prometheus/querybuilder/components/PromQueryBuilderContainer.test.tsx:5381": [
      [0, 0, 0, "Unexpected any. Specify a different type.", "0"],
      [0, 0, 0, "Unexpected any. Specify a different type.", "1"]
    ],
    "public/app/plugins/datasource/prometheus/querybuilder/components/PromQueryBuilderContainer.tsx:5381": [
      [0, 0, 0, "Do not use any type assertions.", "0"]
    ],
    "public/app/plugins/datasource/prometheus/querybuilder/components/PromQueryEditorSelector.test.tsx:5381": [
      [0, 0, 0, "Unexpected any. Specify a different type.", "0"],
      [0, 0, 0, "Unexpected any. Specify a different type.", "1"]
    ],
    "public/app/plugins/datasource/prometheus/querybuilder/components/PromQueryEditorSelector.tsx:5381": [
      [0, 0, 0, "Use data-testid for E2E selectors instead of aria-label", "0"]
    ],
    "public/app/plugins/datasource/prometheus/querybuilder/shared/LabelFilterItem.tsx:5381": [
      [0, 0, 0, "Use data-testid for E2E selectors instead of aria-label", "0"],
      [0, 0, 0, "Do not use any type assertions.", "1"],
      [0, 0, 0, "Do not use any type assertions.", "2"],
      [0, 0, 0, "Use data-testid for E2E selectors instead of aria-label", "3"],
      [0, 0, 0, "Do not use any type assertions.", "4"],
      [0, 0, 0, "Do not use any type assertions.", "5"],
      [0, 0, 0, "Use data-testid for E2E selectors instead of aria-label", "6"],
      [0, 0, 0, "Do not use any type assertions.", "7"],
      [0, 0, 0, "Do not use any type assertions.", "8"],
      [0, 0, 0, "Unexpected any. Specify a different type.", "9"],
      [0, 0, 0, "Do not use any type assertions.", "10"],
      [0, 0, 0, "Do not use any type assertions.", "11"]
    ],
    "public/app/plugins/datasource/prometheus/querybuilder/shared/LabelFilters.tsx:5381": [
      [0, 0, 0, "Do not use any type assertions.", "0"]
    ],
    "public/app/plugins/datasource/prometheus/querybuilder/shared/OperationEditor.tsx:5381": [
      [0, 0, 0, "Unexpected any. Specify a different type.", "0"]
    ],
    "public/app/plugins/datasource/prometheus/querybuilder/shared/OperationParamEditor.tsx:5381": [
      [0, 0, 0, "Do not use any type assertions.", "0"],
      [0, 0, 0, "Do not use any type assertions.", "1"],
      [0, 0, 0, "Unexpected any. Specify a different type.", "2"],
      [0, 0, 0, "Do not use any type assertions.", "3"],
      [0, 0, 0, "Do not use any type assertions.", "4"]
    ],
    "public/app/plugins/datasource/prometheus/querybuilder/shared/operationUtils.ts:5381": [
      [0, 0, 0, "Do not use any type assertions.", "0"]
    ],
    "public/app/plugins/datasource/prometheus/querybuilder/shared/parsingUtils.ts:5381": [
      [0, 0, 0, "Unexpected any. Specify a different type.", "0"]
    ],
    "public/app/plugins/datasource/prometheus/querybuilder/shared/types.ts:5381": [
      [0, 0, 0, "Unexpected any. Specify a different type.", "0"],
      [0, 0, 0, "Unexpected any. Specify a different type.", "1"],
      [0, 0, 0, "Unexpected any. Specify a different type.", "2"]
    ],
    "public/app/plugins/datasource/prometheus/result_transformer.test.ts:5381": [
      [0, 0, 0, "Unexpected any. Specify a different type.", "0"],
      [0, 0, 0, "Unexpected any. Specify a different type.", "1"],
      [0, 0, 0, "Unexpected any. Specify a different type.", "2"],
      [0, 0, 0, "Unexpected any. Specify a different type.", "3"],
      [0, 0, 0, "Unexpected any. Specify a different type.", "4"],
      [0, 0, 0, "Unexpected any. Specify a different type.", "5"],
      [0, 0, 0, "Unexpected any. Specify a different type.", "6"],
      [0, 0, 0, "Unexpected any. Specify a different type.", "7"],
      [0, 0, 0, "Unexpected any. Specify a different type.", "8"],
      [0, 0, 0, "Unexpected any. Specify a different type.", "9"],
      [0, 0, 0, "Unexpected any. Specify a different type.", "10"],
      [0, 0, 0, "Unexpected any. Specify a different type.", "11"],
      [0, 0, 0, "Unexpected any. Specify a different type.", "12"],
      [0, 0, 0, "Unexpected any. Specify a different type.", "13"],
      [0, 0, 0, "Unexpected any. Specify a different type.", "14"],
      [0, 0, 0, "Unexpected any. Specify a different type.", "15"],
      [0, 0, 0, "Unexpected any. Specify a different type.", "16"],
      [0, 0, 0, "Unexpected any. Specify a different type.", "17"],
      [0, 0, 0, "Unexpected any. Specify a different type.", "18"],
      [0, 0, 0, "Unexpected any. Specify a different type.", "19"],
      [0, 0, 0, "Unexpected any. Specify a different type.", "20"],
      [0, 0, 0, "Unexpected any. Specify a different type.", "21"],
      [0, 0, 0, "Unexpected any. Specify a different type.", "22"],
      [0, 0, 0, "Unexpected any. Specify a different type.", "23"],
      [0, 0, 0, "Unexpected any. Specify a different type.", "24"],
      [0, 0, 0, "Unexpected any. Specify a different type.", "25"],
      [0, 0, 0, "Unexpected any. Specify a different type.", "26"],
      [0, 0, 0, "Unexpected any. Specify a different type.", "27"],
      [0, 0, 0, "Unexpected any. Specify a different type.", "28"],
      [0, 0, 0, "Unexpected any. Specify a different type.", "29"],
      [0, 0, 0, "Unexpected any. Specify a different type.", "30"],
      [0, 0, 0, "Unexpected any. Specify a different type.", "31"]
    ],
    "public/app/plugins/datasource/prometheus/result_transformer.ts:5381": [
      [0, 0, 0, "Do not use any type assertions.", "0"]
    ],
    "public/app/plugins/datasource/prometheus/types.ts:5381": [
      [0, 0, 0, "Unexpected any. Specify a different type.", "0"],
      [0, 0, 0, "Unexpected any. Specify a different type.", "1"],
      [0, 0, 0, "Unexpected any. Specify a different type.", "2"],
      [0, 0, 0, "Unexpected any. Specify a different type.", "3"]
    ],
    "public/app/plugins/datasource/tempo/QueryEditor/QueryField.tsx:5381": [
      [0, 0, 0, "Do not use any type assertions.", "0"],
      [0, 0, 0, "Do not use any type assertions.", "1"]
    ],
    "public/app/plugins/datasource/tempo/QueryEditor/ServiceGraphSection.tsx:5381": [
      [0, 0, 0, "Do not use any type assertions.", "0"],
      [0, 0, 0, "Do not use any type assertions.", "1"]
    ],
    "public/app/plugins/datasource/tempo/datasource.test.ts:5381": [
      [0, 0, 0, "Unexpected any. Specify a different type.", "0"],
      [0, 0, 0, "Unexpected any. Specify a different type.", "1"],
      [0, 0, 0, "Unexpected any. Specify a different type.", "2"],
      [0, 0, 0, "Unexpected any. Specify a different type.", "3"],
      [0, 0, 0, "Unexpected any. Specify a different type.", "4"],
      [0, 0, 0, "Unexpected any. Specify a different type.", "5"],
      [0, 0, 0, "Unexpected any. Specify a different type.", "6"],
      [0, 0, 0, "Unexpected any. Specify a different type.", "7"],
      [0, 0, 0, "Unexpected any. Specify a different type.", "8"],
      [0, 0, 0, "Unexpected any. Specify a different type.", "9"],
      [0, 0, 0, "Unexpected any. Specify a different type.", "10"],
      [0, 0, 0, "Unexpected any. Specify a different type.", "11"],
      [0, 0, 0, "Unexpected any. Specify a different type.", "12"],
      [0, 0, 0, "Unexpected any. Specify a different type.", "13"],
      [0, 0, 0, "Unexpected any. Specify a different type.", "14"],
      [0, 0, 0, "Unexpected any. Specify a different type.", "15"],
      [0, 0, 0, "Unexpected any. Specify a different type.", "16"]
    ],
    "public/app/plugins/datasource/tempo/datasource.ts:5381": [
      [0, 0, 0, "Do not use any type assertions.", "0"],
      [0, 0, 0, "Unexpected any. Specify a different type.", "1"],
      [0, 0, 0, "Do not use any type assertions.", "2"],
      [0, 0, 0, "Do not use any type assertions.", "3"],
      [0, 0, 0, "Unexpected any. Specify a different type.", "4"],
      [0, 0, 0, "Unexpected any. Specify a different type.", "5"],
      [0, 0, 0, "Unexpected any. Specify a different type.", "6"],
      [0, 0, 0, "Unexpected any. Specify a different type.", "7"],
      [0, 0, 0, "Do not use any type assertions.", "8"],
      [0, 0, 0, "Do not use any type assertions.", "9"],
      [0, 0, 0, "Do not use any type assertions.", "10"],
      [0, 0, 0, "Do not use any type assertions.", "11"],
      [0, 0, 0, "Do not use any type assertions.", "12"],
      [0, 0, 0, "Unexpected any. Specify a different type.", "13"],
      [0, 0, 0, "Unexpected any. Specify a different type.", "14"],
      [0, 0, 0, "Unexpected any. Specify a different type.", "15"],
      [0, 0, 0, "Unexpected any. Specify a different type.", "16"]
    ],
    "public/app/plugins/datasource/tempo/language_provider.ts:5381": [
      [0, 0, 0, "Unexpected any. Specify a different type.", "0"]
    ],
    "public/app/plugins/datasource/tempo/resultTransformer.test.ts:5381": [
      [0, 0, 0, "Unexpected any. Specify a different type.", "0"]
    ],
    "public/app/plugins/datasource/tempo/resultTransformer.ts:5381": [
      [0, 0, 0, "Do not use any type assertions.", "0"],
      [0, 0, 0, "Unexpected any. Specify a different type.", "1"],
      [0, 0, 0, "Do not use any type assertions.", "2"],
      [0, 0, 0, "Unexpected any. Specify a different type.", "3"],
      [0, 0, 0, "Do not use any type assertions.", "4"],
      [0, 0, 0, "Unexpected any. Specify a different type.", "5"],
      [0, 0, 0, "Do not use any type assertions.", "6"],
      [0, 0, 0, "Unexpected any. Specify a different type.", "7"],
      [0, 0, 0, "Do not use any type assertions.", "8"],
      [0, 0, 0, "Do not use any type assertions.", "9"],
      [0, 0, 0, "Do not use any type assertions.", "10"],
      [0, 0, 0, "Unexpected any. Specify a different type.", "11"]
    ],
    "public/app/plugins/datasource/tempo/testResponse.ts:5381": [
      [0, 0, 0, "Do not use any type assertions.", "0"],
      [0, 0, 0, "Unexpected any. Specify a different type.", "1"],
      [0, 0, 0, "Do not use any type assertions.", "2"],
      [0, 0, 0, "Unexpected any. Specify a different type.", "3"]
    ],
    "public/app/plugins/datasource/tempo/traceql/TraceQLEditor.tsx:5381": [
      [0, 0, 0, "Do not use any type assertions.", "0"],
      [0, 0, 0, "Do not use any type assertions.", "1"]
    ],
    "public/app/plugins/datasource/tempo/traceql/autocomplete.test.ts:5381": [
      [0, 0, 0, "Unexpected any. Specify a different type.", "0"],
      [0, 0, 0, "Unexpected any. Specify a different type.", "1"]
    ],
    "public/app/plugins/datasource/testdata/ConfigEditor.tsx:5381": [
      [0, 0, 0, "Unexpected any. Specify a different type.", "0"]
    ],
    "public/app/plugins/datasource/testdata/QueryEditor.tsx:5381": [
      [0, 0, 0, "Unexpected any. Specify a different type.", "0"],
      [0, 0, 0, "Do not use any type assertions.", "1"],
      [0, 0, 0, "Unexpected any. Specify a different type.", "2"],
      [0, 0, 0, "Unexpected any. Specify a different type.", "3"],
      [0, 0, 0, "Do not use any type assertions.", "4"],
      [0, 0, 0, "Unexpected any. Specify a different type.", "5"]
    ],
    "public/app/plugins/datasource/testdata/components/RandomWalkEditor.tsx:5381": [
      [0, 0, 0, "Do not use any type assertions.", "0"],
      [0, 0, 0, "Do not use any type assertions.", "1"],
      [0, 0, 0, "Unexpected any. Specify a different type.", "2"],
      [0, 0, 0, "Do not use any type assertions.", "3"]
    ],
    "public/app/plugins/datasource/testdata/components/RawFrameEditor.tsx:5381": [
      [0, 0, 0, "Unexpected any. Specify a different type.", "0"]
    ],
    "public/app/plugins/datasource/testdata/components/SimulationQueryEditor.tsx:5381": [
      [0, 0, 0, "Do not use any type assertions.", "0"],
      [0, 0, 0, "Do not use any type assertions.", "1"],
      [0, 0, 0, "Unexpected any. Specify a different type.", "2"],
      [0, 0, 0, "Unexpected any. Specify a different type.", "3"]
    ],
    "public/app/plugins/datasource/testdata/components/SimulationSchemaForm.tsx:5381": [
      [0, 0, 0, "Unexpected any. Specify a different type.", "0"],
      [0, 0, 0, "Unexpected any. Specify a different type.", "1"]
    ],
    "public/app/plugins/datasource/testdata/components/StreamingClientEditor.tsx:5381": [
      [0, 0, 0, "Do not use any type assertions.", "0"]
    ],
    "public/app/plugins/datasource/testdata/datasource.ts:5381": [
      [0, 0, 0, "Do not use any type assertions.", "0"],
      [0, 0, 0, "Unexpected any. Specify a different type.", "1"],
      [0, 0, 0, "Unexpected any. Specify a different type.", "2"]
    ],
    "public/app/plugins/datasource/testdata/module.tsx:5381": [
      [0, 0, 0, "Unexpected any. Specify a different type.", "0"]
    ],
    "public/app/plugins/datasource/testdata/nodeGraphUtils.ts:5381": [
      [0, 0, 0, "Do not use any type assertions.", "0"],
      [0, 0, 0, "Unexpected any. Specify a different type.", "1"]
    ],
    "public/app/plugins/datasource/testdata/runStreams.ts:5381": [
      [0, 0, 0, "Unexpected any. Specify a different type.", "0"]
    ],
    "public/app/plugins/datasource/testdata/testData/serviceMapResponse.ts:5381": [
      [0, 0, 0, "Do not use any type assertions.", "0"],
      [0, 0, 0, "Do not use any type assertions.", "1"]
    ],
    "public/app/plugins/datasource/zipkin/QueryField.test.tsx:5381": [
      [0, 0, 0, "Unexpected any. Specify a different type.", "0"],
      [0, 0, 0, "Unexpected any. Specify a different type.", "1"],
      [0, 0, 0, "Unexpected any. Specify a different type.", "2"],
      [0, 0, 0, "Unexpected any. Specify a different type.", "3"]
    ],
    "public/app/plugins/datasource/zipkin/QueryField.tsx:5381": [
      [0, 0, 0, "Do not use any type assertions.", "0"],
      [0, 0, 0, "Do not use any type assertions.", "1"],
      [0, 0, 0, "Unexpected any. Specify a different type.", "2"]
    ],
    "public/app/plugins/datasource/zipkin/datasource.test.ts:5381": [
      [0, 0, 0, "Unexpected any. Specify a different type.", "0"],
      [0, 0, 0, "Unexpected any. Specify a different type.", "1"],
      [0, 0, 0, "Unexpected any. Specify a different type.", "2"],
      [0, 0, 0, "Unexpected any. Specify a different type.", "3"],
      [0, 0, 0, "Unexpected any. Specify a different type.", "4"],
      [0, 0, 0, "Unexpected any. Specify a different type.", "5"]
    ],
    "public/app/plugins/datasource/zipkin/datasource.ts:5381": [
      [0, 0, 0, "Do not use any type assertions.", "0"],
      [0, 0, 0, "Unexpected any. Specify a different type.", "1"],
      [0, 0, 0, "Unexpected any. Specify a different type.", "2"],
      [0, 0, 0, "Unexpected any. Specify a different type.", "3"],
      [0, 0, 0, "Unexpected any. Specify a different type.", "4"]
    ],
    "public/app/plugins/datasource/zipkin/utils/testData.ts:5381": [
      [0, 0, 0, "Unexpected any. Specify a different type.", "0"]
    ],
    "public/app/plugins/datasource/zipkin/utils/testResponse.ts:5381": [
      [0, 0, 0, "Unexpected any. Specify a different type.", "0"],
      [0, 0, 0, "Do not use any type assertions.", "1"],
      [0, 0, 0, "Unexpected any. Specify a different type.", "2"],
      [0, 0, 0, "Unexpected any. Specify a different type.", "3"],
      [0, 0, 0, "Unexpected any. Specify a different type.", "4"]
    ],
    "public/app/plugins/datasource/zipkin/utils/transforms.ts:5381": [
      [0, 0, 0, "Do not use any type assertions.", "0"],
      [0, 0, 0, "Unexpected any. Specify a different type.", "1"]
    ],
    "public/app/plugins/panel/alertGroups/AlertGroupsPanel.test.tsx:5381": [
      [0, 0, 0, "Unexpected any. Specify a different type.", "0"],
      [0, 0, 0, "Unexpected any. Specify a different type.", "1"],
      [0, 0, 0, "Unexpected any. Specify a different type.", "2"]
    ],
    "public/app/plugins/panel/alertlist/AlertList.tsx:5381": [
      [0, 0, 0, "Unexpected any. Specify a different type.", "0"],
      [0, 0, 0, "Unexpected any. Specify a different type.", "1"],
      [0, 0, 0, "Unexpected any. Specify a different type.", "2"]
    ],
    "public/app/plugins/panel/alertlist/AlertListMigration.test.ts:5381": [
      [0, 0, 0, "Unexpected any. Specify a different type.", "0"],
      [0, 0, 0, "Unexpected any. Specify a different type.", "1"],
      [0, 0, 0, "Unexpected any. Specify a different type.", "2"]
    ],
    "public/app/plugins/panel/alertlist/AlertListMigrationHandler.ts:5381": [
      [0, 0, 0, "Unexpected any. Specify a different type.", "0"],
      [0, 0, 0, "Unexpected any. Specify a different type.", "1"],
      [0, 0, 0, "Unexpected any. Specify a different type.", "2"]
    ],
    "public/app/plugins/panel/annolist/AnnoListPanel.test.tsx:5381": [
      [0, 0, 0, "Unexpected any. Specify a different type.", "0"],
      [0, 0, 0, "Unexpected any. Specify a different type.", "1"],
      [0, 0, 0, "Unexpected any. Specify a different type.", "2"],
      [0, 0, 0, "Unexpected any. Specify a different type.", "3"]
    ],
    "public/app/plugins/panel/annolist/AnnoListPanel.tsx:5381": [
      [0, 0, 0, "Unexpected any. Specify a different type.", "0"],
      [0, 0, 0, "Unexpected any. Specify a different type.", "1"],
      [0, 0, 0, "Do not use any type assertions.", "2"]
    ],
    "public/app/plugins/panel/annolist/module.tsx:5381": [
      [0, 0, 0, "Do not use any type assertions.", "0"]
    ],
    "public/app/plugins/panel/barchart/BarChartPanel.tsx:5381": [
      [0, 0, 0, "Do not use any type assertions.", "0"],
      [0, 0, 0, "Do not use any type assertions.", "1"]
    ],
    "public/app/plugins/panel/barchart/bars.ts:5381": [
      [0, 0, 0, "Do not use any type assertions.", "0"],
      [0, 0, 0, "Unexpected any. Specify a different type.", "1"],
      [0, 0, 0, "Do not use any type assertions.", "2"],
      [0, 0, 0, "Unexpected any. Specify a different type.", "3"],
      [0, 0, 0, "Do not use any type assertions.", "4"]
    ],
    "public/app/plugins/panel/barchart/module.tsx:5381": [
      [0, 0, 0, "Do not use any type assertions.", "0"]
    ],
    "public/app/plugins/panel/barchart/quadtree.ts:5381": [
      [0, 0, 0, "Unexpected any. Specify a different type.", "0"]
    ],
    "public/app/plugins/panel/candlestick/CandlestickPanel.tsx:5381": [
      [0, 0, 0, "Do not use any type assertions.", "0"],
      [0, 0, 0, "Do not use any type assertions.", "1"],
      [0, 0, 0, "Do not use any type assertions.", "2"],
      [0, 0, 0, "Unexpected any. Specify a different type.", "3"]
    ],
    "public/app/plugins/panel/candlestick/module.tsx:5381": [
      [0, 0, 0, "Do not use any type assertions.", "0"],
      [0, 0, 0, "Do not use any type assertions.", "1"],
      [0, 0, 0, "Do not use any type assertions.", "2"],
      [0, 0, 0, "Do not use any type assertions.", "3"]
    ],
    "public/app/plugins/panel/candlestick/utils.ts:5381": [
      [0, 0, 0, "Do not use any type assertions.", "0"],
      [0, 0, 0, "Do not use any type assertions.", "1"],
      [0, 0, 0, "Do not use any type assertions.", "2"],
      [0, 0, 0, "Do not use any type assertions.", "3"],
      [0, 0, 0, "Do not use any type assertions.", "4"],
      [0, 0, 0, "Do not use any type assertions.", "5"],
      [0, 0, 0, "Do not use any type assertions.", "6"],
      [0, 0, 0, "Do not use any type assertions.", "7"],
      [0, 0, 0, "Do not use any type assertions.", "8"],
      [0, 0, 0, "Do not use any type assertions.", "9"],
      [0, 0, 0, "Do not use any type assertions.", "10"],
      [0, 0, 0, "Do not use any type assertions.", "11"]
    ],
    "public/app/plugins/panel/canvas/CanvasPanel.tsx:5381": [
      [0, 0, 0, "Do not use any type assertions.", "0"],
      [0, 0, 0, "Do not use any type assertions.", "1"]
    ],
    "public/app/plugins/panel/canvas/InlineEdit.tsx:5381": [
      [0, 0, 0, "Unexpected any. Specify a different type.", "0"],
      [0, 0, 0, "Unexpected any. Specify a different type.", "1"]
    ],
    "public/app/plugins/panel/canvas/InlineEditBody.tsx:5381": [
      [0, 0, 0, "Unexpected any. Specify a different type.", "0"],
      [0, 0, 0, "Unexpected any. Specify a different type.", "1"],
      [0, 0, 0, "Unexpected any. Specify a different type.", "2"],
      [0, 0, 0, "Unexpected any. Specify a different type.", "3"],
      [0, 0, 0, "Do not use any type assertions.", "4"],
      [0, 0, 0, "Unexpected any. Specify a different type.", "5"]
    ],
    "public/app/plugins/panel/canvas/editor/APIEditor.tsx:5381": [
      [0, 0, 0, "Do not use any type assertions.", "0"],
      [0, 0, 0, "Unexpected any. Specify a different type.", "1"],
      [0, 0, 0, "Unexpected any. Specify a different type.", "2"],
      [0, 0, 0, "Unexpected any. Specify a different type.", "3"],
      [0, 0, 0, "Unexpected any. Specify a different type.", "4"]
    ],
    "public/app/plugins/panel/canvas/editor/PlacementEditor.tsx:5381": [
      [0, 0, 0, "Unexpected any. Specify a different type.", "0"]
    ],
    "public/app/plugins/panel/canvas/editor/TreeNavigationEditor.tsx:5381": [
      [0, 0, 0, "Unexpected any. Specify a different type.", "0"]
    ],
    "public/app/plugins/panel/canvas/editor/elementEditor.tsx:5381": [
      [0, 0, 0, "Unexpected any. Specify a different type.", "0"],
      [0, 0, 0, "Do not use any type assertions.", "1"],
      [0, 0, 0, "Unexpected any. Specify a different type.", "2"]
    ],
    "public/app/plugins/panel/canvas/editor/layerEditor.tsx:5381": [
      [0, 0, 0, "Do not use any type assertions.", "0"],
      [0, 0, 0, "Unexpected any. Specify a different type.", "1"],
      [0, 0, 0, "Do not use any type assertions.", "2"],
      [0, 0, 0, "Unexpected any. Specify a different type.", "3"],
      [0, 0, 0, "Do not use any type assertions.", "4"],
      [0, 0, 0, "Unexpected any. Specify a different type.", "5"]
    ],
    "public/app/plugins/panel/canvas/utils.ts:5381": [
      [0, 0, 0, "Do not use any type assertions.", "0"]
    ],
    "public/app/plugins/panel/dashlist/module.tsx:5381": [
      [0, 0, 0, "Unexpected any. Specify a different type.", "0"]
    ],
    "public/app/plugins/panel/debug/CursorView.tsx:5381": [
      [0, 0, 0, "Do not use any type assertions.", "0"],
      [0, 0, 0, "Unexpected any. Specify a different type.", "1"]
    ],
    "public/app/plugins/panel/debug/EventBusLogger.tsx:5381": [
      [0, 0, 0, "Unexpected any. Specify a different type.", "0"],
      [0, 0, 0, "Do not use any type assertions.", "1"],
      [0, 0, 0, "Unexpected any. Specify a different type.", "2"]
    ],
<<<<<<< HEAD
    "public/app/plugins/panel/debug/RenderInfoViewer.tsx:5381": [
      [0, 0, 0, "Do not use any type assertions.", "0"]
    ],
    "public/app/plugins/panel/flamegraph/components/TopTable/FlameGraphTopTable.tsx:5381": [
      [0, 0, 0, "Do not use any type assertions.", "0"]
    ],
=======
>>>>>>> 4d1a2c33
    "public/app/plugins/panel/gauge/GaugeMigrations.ts:5381": [
      [0, 0, 0, "Unexpected any. Specify a different type.", "0"]
    ],
    "public/app/plugins/panel/geomap/components/MarkersLegend.tsx:5381": [
      [0, 0, 0, "Do not use any type assertions.", "0"],
      [0, 0, 0, "Do not use any type assertions.", "1"],
      [0, 0, 0, "Unexpected any. Specify a different type.", "2"],
      [0, 0, 0, "Do not use any type assertions.", "3"],
      [0, 0, 0, "Do not use any type assertions.", "4"]
    ],
    "public/app/plugins/panel/geomap/components/MeasureVectorLayer.ts:5381": [
      [0, 0, 0, "Do not use any type assertions.", "0"],
      [0, 0, 0, "Do not use any type assertions.", "1"],
      [0, 0, 0, "Do not use any type assertions.", "2"]
    ],
    "public/app/plugins/panel/geomap/editor/GeomapStyleRulesEditor.tsx:5381": [
      [0, 0, 0, "Unexpected any. Specify a different type.", "0"],
      [0, 0, 0, "Do not use any type assertions.", "1"]
    ],
    "public/app/plugins/panel/geomap/editor/StyleEditor.tsx:5381": [
      [0, 0, 0, "Do not use any type assertions.", "0"],
      [0, 0, 0, "Do not use any type assertions.", "1"],
      [0, 0, 0, "Do not use any type assertions.", "2"],
      [0, 0, 0, "Do not use any type assertions.", "3"],
      [0, 0, 0, "Do not use any type assertions.", "4"],
      [0, 0, 0, "Do not use any type assertions.", "5"],
      [0, 0, 0, "Do not use any type assertions.", "6"],
      [0, 0, 0, "Do not use any type assertions.", "7"],
      [0, 0, 0, "Do not use any type assertions.", "8"],
      [0, 0, 0, "Do not use any type assertions.", "9"],
      [0, 0, 0, "Do not use any type assertions.", "10"],
      [0, 0, 0, "Do not use any type assertions.", "11"]
    ],
    "public/app/plugins/panel/geomap/editor/StyleRuleEditor.tsx:5381": [
      [0, 0, 0, "Unexpected any. Specify a different type.", "0"],
      [0, 0, 0, "Do not use any type assertions.", "1"]
    ],
    "public/app/plugins/panel/geomap/layers/basemaps/carto.ts:5381": [
      [0, 0, 0, "Do not use any type assertions.", "0"]
    ],
    "public/app/plugins/panel/geomap/layers/basemaps/esri.ts:5381": [
      [0, 0, 0, "Do not use any type assertions.", "0"]
    ],
    "public/app/plugins/panel/geomap/layers/registry.ts:5381": [
      [0, 0, 0, "Unexpected any. Specify a different type.", "0"],
      [0, 0, 0, "Unexpected any. Specify a different type.", "1"]
    ],
    "public/app/plugins/panel/geomap/migrations.test.ts:5381": [
      [0, 0, 0, "Unexpected any. Specify a different type.", "0"]
    ],
    "public/app/plugins/panel/geomap/migrations.ts:5381": [
      [0, 0, 0, "Unexpected any. Specify a different type.", "0"],
      [0, 0, 0, "Unexpected any. Specify a different type.", "1"],
      [0, 0, 0, "Do not use any type assertions.", "2"],
      [0, 0, 0, "Unexpected any. Specify a different type.", "3"],
      [0, 0, 0, "Unexpected any. Specify a different type.", "4"]
    ],
    "public/app/plugins/panel/geomap/utils/layers.ts:5381": [
      [0, 0, 0, "Unexpected any. Specify a different type.", "0"],
      [0, 0, 0, "Do not use any type assertions.", "1"]
    ],
    "public/app/plugins/panel/geomap/utils/selection.ts:5381": [
      [0, 0, 0, "Unexpected any. Specify a different type.", "0"]
    ],
    "public/app/plugins/panel/geomap/utils/tootltip.ts:5381": [
      [0, 0, 0, "Do not use any type assertions.", "0"],
      [0, 0, 0, "Do not use any type assertions.", "1"]
    ],
    "public/app/plugins/panel/graph/GraphContextMenuCtrl.ts:5381": [
      [0, 0, 0, "Unexpected any. Specify a different type.", "0"],
      [0, 0, 0, "Unexpected any. Specify a different type.", "1"]
    ],
    "public/app/plugins/panel/graph/GraphMigrations.test.ts:5381": [
      [0, 0, 0, "Unexpected any. Specify a different type.", "0"],
      [0, 0, 0, "Unexpected any. Specify a different type.", "1"]
    ],
    "public/app/plugins/panel/graph/GraphMigrations.ts:5381": [
      [0, 0, 0, "Unexpected any. Specify a different type.", "0"],
      [0, 0, 0, "Unexpected any. Specify a different type.", "1"],
      [0, 0, 0, "Do not use any type assertions.", "2"]
    ],
    "public/app/plugins/panel/graph/Legend/Legend.tsx:5381": [
      [0, 0, 0, "Unexpected any. Specify a different type.", "0"],
      [0, 0, 0, "Unexpected any. Specify a different type.", "1"],
      [0, 0, 0, "Unexpected any. Specify a different type.", "2"],
      [0, 0, 0, "Unexpected any. Specify a different type.", "3"],
      [0, 0, 0, "Unexpected any. Specify a different type.", "4"],
      [0, 0, 0, "Unexpected any. Specify a different type.", "5"],
      [0, 0, 0, "Do not use any type assertions.", "6"],
      [0, 0, 0, "Unexpected any. Specify a different type.", "7"],
      [0, 0, 0, "Unexpected any. Specify a different type.", "8"],
      [0, 0, 0, "Unexpected any. Specify a different type.", "9"],
      [0, 0, 0, "Unexpected any. Specify a different type.", "10"]
    ],
    "public/app/plugins/panel/graph/Legend/LegendSeriesItem.tsx:5381": [
      [0, 0, 0, "Unexpected any. Specify a different type.", "0"],
      [0, 0, 0, "Unexpected any. Specify a different type.", "1"],
      [0, 0, 0, "Unexpected any. Specify a different type.", "2"],
      [0, 0, 0, "Unexpected any. Specify a different type.", "3"],
      [0, 0, 0, "Unexpected any. Specify a different type.", "4"],
      [0, 0, 0, "Unexpected any. Specify a different type.", "5"],
      [0, 0, 0, "Use data-testid for E2E selectors instead of aria-label", "6"],
      [0, 0, 0, "Unexpected any. Specify a different type.", "7"]
    ],
    "public/app/plugins/panel/graph/align_yaxes.ts:5381": [
      [0, 0, 0, "Unexpected any. Specify a different type.", "0"],
      [0, 0, 0, "Unexpected any. Specify a different type.", "1"],
      [0, 0, 0, "Unexpected any. Specify a different type.", "2"],
      [0, 0, 0, "Unexpected any. Specify a different type.", "3"]
    ],
    "public/app/plugins/panel/graph/annotation_tooltip.ts:5381": [
      [0, 0, 0, "Unexpected any. Specify a different type.", "0"],
      [0, 0, 0, "Unexpected any. Specify a different type.", "1"],
      [0, 0, 0, "Unexpected any. Specify a different type.", "2"]
    ],
    "public/app/plugins/panel/graph/axes_editor.ts:5381": [
      [0, 0, 0, "Unexpected any. Specify a different type.", "0"],
      [0, 0, 0, "Unexpected any. Specify a different type.", "1"],
      [0, 0, 0, "Unexpected any. Specify a different type.", "2"],
      [0, 0, 0, "Unexpected any. Specify a different type.", "3"],
      [0, 0, 0, "Unexpected any. Specify a different type.", "4"],
      [0, 0, 0, "Unexpected any. Specify a different type.", "5"],
      [0, 0, 0, "Do not use any type assertions.", "6"],
      [0, 0, 0, "Unexpected any. Specify a different type.", "7"]
    ],
    "public/app/plugins/panel/graph/data_processor.ts:5381": [
      [0, 0, 0, "Unexpected any. Specify a different type.", "0"],
      [0, 0, 0, "Unexpected any. Specify a different type.", "1"],
      [0, 0, 0, "Unexpected any. Specify a different type.", "2"],
      [0, 0, 0, "Unexpected any. Specify a different type.", "3"],
      [0, 0, 0, "Unexpected any. Specify a different type.", "4"]
    ],
    "public/app/plugins/panel/graph/event_editor.ts:5381": [
      [0, 0, 0, "Unexpected any. Specify a different type.", "0"],
      [0, 0, 0, "Unexpected any. Specify a different type.", "1"],
      [0, 0, 0, "Unexpected any. Specify a different type.", "2"]
    ],
    "public/app/plugins/panel/graph/event_manager.ts:5381": [
      [0, 0, 0, "Unexpected any. Specify a different type.", "0"],
      [0, 0, 0, "Unexpected any. Specify a different type.", "1"],
      [0, 0, 0, "Unexpected any. Specify a different type.", "2"],
      [0, 0, 0, "Unexpected any. Specify a different type.", "3"],
      [0, 0, 0, "Unexpected any. Specify a different type.", "4"],
      [0, 0, 0, "Unexpected any. Specify a different type.", "5"],
      [0, 0, 0, "Unexpected any. Specify a different type.", "6"],
      [0, 0, 0, "Unexpected any. Specify a different type.", "7"]
    ],
    "public/app/plugins/panel/graph/graph.ts:5381": [
      [0, 0, 0, "Unexpected any. Specify a different type.", "0"],
      [0, 0, 0, "Unexpected any. Specify a different type.", "1"],
      [0, 0, 0, "Unexpected any. Specify a different type.", "2"],
      [0, 0, 0, "Unexpected any. Specify a different type.", "3"],
      [0, 0, 0, "Unexpected any. Specify a different type.", "4"],
      [0, 0, 0, "Unexpected any. Specify a different type.", "5"],
      [0, 0, 0, "Unexpected any. Specify a different type.", "6"],
      [0, 0, 0, "Unexpected any. Specify a different type.", "7"],
      [0, 0, 0, "Unexpected any. Specify a different type.", "8"],
      [0, 0, 0, "Unexpected any. Specify a different type.", "9"],
      [0, 0, 0, "Unexpected any. Specify a different type.", "10"],
      [0, 0, 0, "Unexpected any. Specify a different type.", "11"],
      [0, 0, 0, "Unexpected any. Specify a different type.", "12"],
      [0, 0, 0, "Unexpected any. Specify a different type.", "13"],
      [0, 0, 0, "Do not use any type assertions.", "14"],
      [0, 0, 0, "Unexpected any. Specify a different type.", "15"],
      [0, 0, 0, "Unexpected any. Specify a different type.", "16"],
      [0, 0, 0, "Unexpected any. Specify a different type.", "17"],
      [0, 0, 0, "Unexpected any. Specify a different type.", "18"],
      [0, 0, 0, "Unexpected any. Specify a different type.", "19"],
      [0, 0, 0, "Unexpected any. Specify a different type.", "20"],
      [0, 0, 0, "Unexpected any. Specify a different type.", "21"],
      [0, 0, 0, "Unexpected any. Specify a different type.", "22"],
      [0, 0, 0, "Unexpected any. Specify a different type.", "23"],
      [0, 0, 0, "Unexpected any. Specify a different type.", "24"],
      [0, 0, 0, "Unexpected any. Specify a different type.", "25"],
      [0, 0, 0, "Unexpected any. Specify a different type.", "26"],
      [0, 0, 0, "Unexpected any. Specify a different type.", "27"],
      [0, 0, 0, "Unexpected any. Specify a different type.", "28"],
      [0, 0, 0, "Unexpected any. Specify a different type.", "29"],
      [0, 0, 0, "Unexpected any. Specify a different type.", "30"],
      [0, 0, 0, "Unexpected any. Specify a different type.", "31"],
      [0, 0, 0, "Unexpected any. Specify a different type.", "32"],
      [0, 0, 0, "Unexpected any. Specify a different type.", "33"],
      [0, 0, 0, "Unexpected any. Specify a different type.", "34"],
      [0, 0, 0, "Unexpected any. Specify a different type.", "35"],
      [0, 0, 0, "Unexpected any. Specify a different type.", "36"],
      [0, 0, 0, "Unexpected any. Specify a different type.", "37"],
      [0, 0, 0, "Unexpected any. Specify a different type.", "38"],
      [0, 0, 0, "Unexpected any. Specify a different type.", "39"],
      [0, 0, 0, "Unexpected any. Specify a different type.", "40"],
      [0, 0, 0, "Unexpected any. Specify a different type.", "41"],
      [0, 0, 0, "Unexpected any. Specify a different type.", "42"],
      [0, 0, 0, "Unexpected any. Specify a different type.", "43"],
      [0, 0, 0, "Unexpected any. Specify a different type.", "44"],
      [0, 0, 0, "Unexpected any. Specify a different type.", "45"]
    ],
    "public/app/plugins/panel/graph/graph_tooltip.d.ts:5381": [
      [0, 0, 0, "Unexpected any. Specify a different type.", "0"]
    ],
    "public/app/plugins/panel/graph/graph_tooltip.ts:5381": [
      [0, 0, 0, "Unexpected any. Specify a different type.", "0"],
      [0, 0, 0, "Unexpected any. Specify a different type.", "1"],
      [0, 0, 0, "Unexpected any. Specify a different type.", "2"],
      [0, 0, 0, "Unexpected any. Specify a different type.", "3"],
      [0, 0, 0, "Unexpected any. Specify a different type.", "4"],
      [0, 0, 0, "Unexpected any. Specify a different type.", "5"],
      [0, 0, 0, "Unexpected any. Specify a different type.", "6"],
      [0, 0, 0, "Unexpected any. Specify a different type.", "7"],
      [0, 0, 0, "Unexpected any. Specify a different type.", "8"],
      [0, 0, 0, "Unexpected any. Specify a different type.", "9"],
      [0, 0, 0, "Unexpected any. Specify a different type.", "10"],
      [0, 0, 0, "Unexpected any. Specify a different type.", "11"],
      [0, 0, 0, "Unexpected any. Specify a different type.", "12"],
      [0, 0, 0, "Do not use any type assertions.", "13"],
      [0, 0, 0, "Unexpected any. Specify a different type.", "14"],
      [0, 0, 0, "Unexpected any. Specify a different type.", "15"],
      [0, 0, 0, "Unexpected any. Specify a different type.", "16"],
      [0, 0, 0, "Unexpected any. Specify a different type.", "17"],
      [0, 0, 0, "Unexpected any. Specify a different type.", "18"],
      [0, 0, 0, "Unexpected any. Specify a different type.", "19"]
    ],
    "public/app/plugins/panel/graph/histogram.ts:5381": [
      [0, 0, 0, "Unexpected any. Specify a different type.", "0"],
      [0, 0, 0, "Unexpected any. Specify a different type.", "1"],
      [0, 0, 0, "Unexpected any. Specify a different type.", "2"],
      [0, 0, 0, "Unexpected any. Specify a different type.", "3"],
      [0, 0, 0, "Unexpected any. Specify a different type.", "4"]
    ],
    "public/app/plugins/panel/graph/jquery.flot.events.ts:5381": [
      [0, 0, 0, "Unexpected any. Specify a different type.", "0"],
      [0, 0, 0, "Unexpected any. Specify a different type.", "1"],
      [0, 0, 0, "Unexpected any. Specify a different type.", "2"],
      [0, 0, 0, "Unexpected any. Specify a different type.", "3"],
      [0, 0, 0, "Unexpected any. Specify a different type.", "4"],
      [0, 0, 0, "Unexpected any. Specify a different type.", "5"],
      [0, 0, 0, "Unexpected any. Specify a different type.", "6"],
      [0, 0, 0, "Unexpected any. Specify a different type.", "7"],
      [0, 0, 0, "Unexpected any. Specify a different type.", "8"],
      [0, 0, 0, "Unexpected any. Specify a different type.", "9"],
      [0, 0, 0, "Unexpected any. Specify a different type.", "10"],
      [0, 0, 0, "Unexpected any. Specify a different type.", "11"],
      [0, 0, 0, "Unexpected any. Specify a different type.", "12"],
      [0, 0, 0, "Unexpected any. Specify a different type.", "13"],
      [0, 0, 0, "Unexpected any. Specify a different type.", "14"],
      [0, 0, 0, "Unexpected any. Specify a different type.", "15"],
      [0, 0, 0, "Unexpected any. Specify a different type.", "16"],
      [0, 0, 0, "Unexpected any. Specify a different type.", "17"],
      [0, 0, 0, "Unexpected any. Specify a different type.", "18"],
      [0, 0, 0, "Unexpected any. Specify a different type.", "19"],
      [0, 0, 0, "Unexpected any. Specify a different type.", "20"],
      [0, 0, 0, "Unexpected any. Specify a different type.", "21"],
      [0, 0, 0, "Unexpected any. Specify a different type.", "22"],
      [0, 0, 0, "Unexpected any. Specify a different type.", "23"],
      [0, 0, 0, "Unexpected any. Specify a different type.", "24"],
      [0, 0, 0, "Unexpected any. Specify a different type.", "25"],
      [0, 0, 0, "Unexpected any. Specify a different type.", "26"],
      [0, 0, 0, "Unexpected any. Specify a different type.", "27"],
      [0, 0, 0, "Unexpected any. Specify a different type.", "28"],
      [0, 0, 0, "Unexpected any. Specify a different type.", "29"],
      [0, 0, 0, "Unexpected any. Specify a different type.", "30"],
      [0, 0, 0, "Unexpected any. Specify a different type.", "31"],
      [0, 0, 0, "Unexpected any. Specify a different type.", "32"],
      [0, 0, 0, "Unexpected any. Specify a different type.", "33"],
      [0, 0, 0, "Unexpected any. Specify a different type.", "34"],
      [0, 0, 0, "Unexpected any. Specify a different type.", "35"],
      [0, 0, 0, "Unexpected any. Specify a different type.", "36"],
      [0, 0, 0, "Unexpected any. Specify a different type.", "37"],
      [0, 0, 0, "Unexpected any. Specify a different type.", "38"],
      [0, 0, 0, "Unexpected any. Specify a different type.", "39"],
      [0, 0, 0, "Unexpected any. Specify a different type.", "40"],
      [0, 0, 0, "Unexpected any. Specify a different type.", "41"],
      [0, 0, 0, "Unexpected any. Specify a different type.", "42"],
      [0, 0, 0, "Unexpected any. Specify a different type.", "43"],
      [0, 0, 0, "Unexpected any. Specify a different type.", "44"],
      [0, 0, 0, "Unexpected any. Specify a different type.", "45"],
      [0, 0, 0, "Unexpected any. Specify a different type.", "46"],
      [0, 0, 0, "Unexpected any. Specify a different type.", "47"]
    ],
    "public/app/plugins/panel/graph/module.ts:5381": [
      [0, 0, 0, "Unexpected any. Specify a different type.", "0"],
      [0, 0, 0, "Unexpected any. Specify a different type.", "1"],
      [0, 0, 0, "Unexpected any. Specify a different type.", "2"],
      [0, 0, 0, "Unexpected any. Specify a different type.", "3"],
      [0, 0, 0, "Unexpected any. Specify a different type.", "4"],
      [0, 0, 0, "Unexpected any. Specify a different type.", "5"],
      [0, 0, 0, "Unexpected any. Specify a different type.", "6"],
      [0, 0, 0, "Unexpected any. Specify a different type.", "7"],
      [0, 0, 0, "Unexpected any. Specify a different type.", "8"],
      [0, 0, 0, "Do not use any type assertions.", "9"],
      [0, 0, 0, "Unexpected any. Specify a different type.", "10"],
      [0, 0, 0, "Do not use any type assertions.", "11"],
      [0, 0, 0, "Unexpected any. Specify a different type.", "12"],
      [0, 0, 0, "Unexpected any. Specify a different type.", "13"],
      [0, 0, 0, "Unexpected any. Specify a different type.", "14"],
      [0, 0, 0, "Unexpected any. Specify a different type.", "15"],
      [0, 0, 0, "Unexpected any. Specify a different type.", "16"],
      [0, 0, 0, "Unexpected any. Specify a different type.", "17"],
      [0, 0, 0, "Unexpected any. Specify a different type.", "18"],
      [0, 0, 0, "Unexpected any. Specify a different type.", "19"],
      [0, 0, 0, "Unexpected any. Specify a different type.", "20"],
      [0, 0, 0, "Unexpected any. Specify a different type.", "21"]
    ],
    "public/app/plugins/panel/graph/series_overrides_ctrl.ts:5381": [
      [0, 0, 0, "Unexpected any. Specify a different type.", "0"],
      [0, 0, 0, "Unexpected any. Specify a different type.", "1"],
      [0, 0, 0, "Unexpected any. Specify a different type.", "2"],
      [0, 0, 0, "Unexpected any. Specify a different type.", "3"],
      [0, 0, 0, "Unexpected any. Specify a different type.", "4"],
      [0, 0, 0, "Unexpected any. Specify a different type.", "5"]
    ],
    "public/app/plugins/panel/graph/specs/data_processor.test.ts:5381": [
      [0, 0, 0, "Unexpected any. Specify a different type.", "0"]
    ],
    "public/app/plugins/panel/graph/specs/graph.test.ts:5381": [
      [0, 0, 0, "Unexpected any. Specify a different type.", "0"],
      [0, 0, 0, "Unexpected any. Specify a different type.", "1"],
      [0, 0, 0, "Unexpected any. Specify a different type.", "2"],
      [0, 0, 0, "Unexpected any. Specify a different type.", "3"],
      [0, 0, 0, "Unexpected any. Specify a different type.", "4"],
      [0, 0, 0, "Unexpected any. Specify a different type.", "5"],
      [0, 0, 0, "Unexpected any. Specify a different type.", "6"],
      [0, 0, 0, "Unexpected any. Specify a different type.", "7"],
      [0, 0, 0, "Unexpected any. Specify a different type.", "8"],
      [0, 0, 0, "Unexpected any. Specify a different type.", "9"],
      [0, 0, 0, "Unexpected any. Specify a different type.", "10"]
    ],
    "public/app/plugins/panel/graph/specs/graph_ctrl.test.ts:5381": [
      [0, 0, 0, "Unexpected any. Specify a different type.", "0"],
      [0, 0, 0, "Unexpected any. Specify a different type.", "1"],
      [0, 0, 0, "Unexpected any. Specify a different type.", "2"],
      [0, 0, 0, "Unexpected any. Specify a different type.", "3"]
    ],
    "public/app/plugins/panel/graph/specs/graph_tooltip.test.ts:5381": [
      [0, 0, 0, "Unexpected any. Specify a different type.", "0"]
    ],
    "public/app/plugins/panel/graph/specs/histogram.test.ts:5381": [
      [0, 0, 0, "Unexpected any. Specify a different type.", "0"],
      [0, 0, 0, "Unexpected any. Specify a different type.", "1"]
    ],
    "public/app/plugins/panel/graph/specs/series_override_ctrl.test.ts:5381": [
      [0, 0, 0, "Unexpected any. Specify a different type.", "0"]
    ],
    "public/app/plugins/panel/graph/specs/threshold_manager.test.ts:5381": [
      [0, 0, 0, "Unexpected any. Specify a different type.", "0"],
      [0, 0, 0, "Unexpected any. Specify a different type.", "1"],
      [0, 0, 0, "Unexpected any. Specify a different type.", "2"],
      [0, 0, 0, "Unexpected any. Specify a different type.", "3"],
      [0, 0, 0, "Unexpected any. Specify a different type.", "4"],
      [0, 0, 0, "Unexpected any. Specify a different type.", "5"],
      [0, 0, 0, "Unexpected any. Specify a different type.", "6"],
      [0, 0, 0, "Unexpected any. Specify a different type.", "7"],
      [0, 0, 0, "Unexpected any. Specify a different type.", "8"]
    ],
    "public/app/plugins/panel/graph/specs/time_region_manager.test.ts:5381": [
      [0, 0, 0, "Unexpected any. Specify a different type.", "0"],
      [0, 0, 0, "Unexpected any. Specify a different type.", "1"],
      [0, 0, 0, "Unexpected any. Specify a different type.", "2"],
      [0, 0, 0, "Unexpected any. Specify a different type.", "3"],
      [0, 0, 0, "Unexpected any. Specify a different type.", "4"],
      [0, 0, 0, "Unexpected any. Specify a different type.", "5"],
      [0, 0, 0, "Unexpected any. Specify a different type.", "6"],
      [0, 0, 0, "Unexpected any. Specify a different type.", "7"],
      [0, 0, 0, "Unexpected any. Specify a different type.", "8"],
      [0, 0, 0, "Unexpected any. Specify a different type.", "9"],
      [0, 0, 0, "Unexpected any. Specify a different type.", "10"],
      [0, 0, 0, "Unexpected any. Specify a different type.", "11"],
      [0, 0, 0, "Unexpected any. Specify a different type.", "12"],
      [0, 0, 0, "Unexpected any. Specify a different type.", "13"],
      [0, 0, 0, "Unexpected any. Specify a different type.", "14"],
      [0, 0, 0, "Unexpected any. Specify a different type.", "15"],
      [0, 0, 0, "Unexpected any. Specify a different type.", "16"],
      [0, 0, 0, "Unexpected any. Specify a different type.", "17"],
      [0, 0, 0, "Unexpected any. Specify a different type.", "18"],
      [0, 0, 0, "Unexpected any. Specify a different type.", "19"]
    ],
    "public/app/plugins/panel/graph/threshold_manager.ts:5381": [
      [0, 0, 0, "Unexpected any. Specify a different type.", "0"],
      [0, 0, 0, "Unexpected any. Specify a different type.", "1"],
      [0, 0, 0, "Unexpected any. Specify a different type.", "2"],
      [0, 0, 0, "Unexpected any. Specify a different type.", "3"],
      [0, 0, 0, "Unexpected any. Specify a different type.", "4"],
      [0, 0, 0, "Unexpected any. Specify a different type.", "5"],
      [0, 0, 0, "Unexpected any. Specify a different type.", "6"],
      [0, 0, 0, "Unexpected any. Specify a different type.", "7"],
      [0, 0, 0, "Unexpected any. Specify a different type.", "8"],
      [0, 0, 0, "Do not use any type assertions.", "9"],
      [0, 0, 0, "Unexpected any. Specify a different type.", "10"],
      [0, 0, 0, "Unexpected any. Specify a different type.", "11"],
      [0, 0, 0, "Unexpected any. Specify a different type.", "12"],
      [0, 0, 0, "Unexpected any. Specify a different type.", "13"],
      [0, 0, 0, "Unexpected any. Specify a different type.", "14"]
    ],
    "public/app/plugins/panel/graph/thresholds_form.ts:5381": [
      [0, 0, 0, "Unexpected any. Specify a different type.", "0"],
      [0, 0, 0, "Unexpected any. Specify a different type.", "1"],
      [0, 0, 0, "Unexpected any. Specify a different type.", "2"]
    ],
    "public/app/plugins/panel/graph/time_region_manager.ts:5381": [
      [0, 0, 0, "Unexpected any. Specify a different type.", "0"],
      [0, 0, 0, "Unexpected any. Specify a different type.", "1"],
      [0, 0, 0, "Unexpected any. Specify a different type.", "2"],
      [0, 0, 0, "Unexpected any. Specify a different type.", "3"],
      [0, 0, 0, "Unexpected any. Specify a different type.", "4"],
      [0, 0, 0, "Unexpected any. Specify a different type.", "5"],
      [0, 0, 0, "Unexpected any. Specify a different type.", "6"]
    ],
    "public/app/plugins/panel/graph/time_regions_form.ts:5381": [
      [0, 0, 0, "Unexpected any. Specify a different type.", "0"],
      [0, 0, 0, "Unexpected any. Specify a different type.", "1"],
      [0, 0, 0, "Unexpected any. Specify a different type.", "2"],
      [0, 0, 0, "Unexpected any. Specify a different type.", "3"]
    ],
    "public/app/plugins/panel/heatmap/HeatmapHoverView.tsx:5381": [
      [0, 0, 0, "Unexpected any. Specify a different type.", "0"],
      [0, 0, 0, "Unexpected any. Specify a different type.", "1"],
      [0, 0, 0, "Unexpected any. Specify a different type.", "2"]
    ],
    "public/app/plugins/panel/heatmap/HeatmapPanel.tsx:5381": [
      [0, 0, 0, "Do not use any type assertions.", "0"],
      [0, 0, 0, "Do not use any type assertions.", "1"],
      [0, 0, 0, "Do not use any type assertions.", "2"],
      [0, 0, 0, "Do not use any type assertions.", "3"],
      [0, 0, 0, "Unexpected any. Specify a different type.", "4"]
    ],
    "public/app/plugins/panel/heatmap/migrations.ts:5381": [
      [0, 0, 0, "Unexpected any. Specify a different type.", "0"],
      [0, 0, 0, "Do not use any type assertions.", "1"],
      [0, 0, 0, "Unexpected any. Specify a different type.", "2"]
    ],
    "public/app/plugins/panel/heatmap/module.tsx:5381": [
      [0, 0, 0, "Do not use any type assertions.", "0"],
      [0, 0, 0, "Unexpected any. Specify a different type.", "1"],
      [0, 0, 0, "Do not use any type assertions.", "2"],
      [0, 0, 0, "Unexpected any. Specify a different type.", "3"],
      [0, 0, 0, "Do not use any type assertions.", "4"]
    ],
    "public/app/plugins/panel/heatmap/palettes.ts:5381": [
      [0, 0, 0, "Do not use any type assertions.", "0"],
      [0, 0, 0, "Unexpected any. Specify a different type.", "1"]
    ],
    "public/app/plugins/panel/heatmap/utils.ts:5381": [
      [0, 0, 0, "Do not use any type assertions.", "0"],
      [0, 0, 0, "Do not use any type assertions.", "1"],
      [0, 0, 0, "Do not use any type assertions.", "2"],
      [0, 0, 0, "Do not use any type assertions.", "3"],
      [0, 0, 0, "Do not use any type assertions.", "4"],
      [0, 0, 0, "Do not use any type assertions.", "5"],
      [0, 0, 0, "Do not use any type assertions.", "6"],
      [0, 0, 0, "Do not use any type assertions.", "7"],
      [0, 0, 0, "Do not use any type assertions.", "8"],
      [0, 0, 0, "Do not use any type assertions.", "9"],
      [0, 0, 0, "Do not use any type assertions.", "10"],
      [0, 0, 0, "Do not use any type assertions.", "11"],
      [0, 0, 0, "Do not use any type assertions.", "12"],
      [0, 0, 0, "Do not use any type assertions.", "13"],
      [0, 0, 0, "Do not use any type assertions.", "14"],
      [0, 0, 0, "Do not use any type assertions.", "15"],
      [0, 0, 0, "Do not use any type assertions.", "16"],
      [0, 0, 0, "Do not use any type assertions.", "17"],
      [0, 0, 0, "Do not use any type assertions.", "18"],
      [0, 0, 0, "Do not use any type assertions.", "19"]
    ],
    "public/app/plugins/panel/histogram/Histogram.tsx:5381": [
      [0, 0, 0, "Unexpected any. Specify a different type.", "0"],
      [0, 0, 0, "Do not use any type assertions.", "1"],
      [0, 0, 0, "Do not use any type assertions.", "2"],
      [0, 0, 0, "Unexpected any. Specify a different type.", "3"],
      [0, 0, 0, "Do not use any type assertions.", "4"],
      [0, 0, 0, "Unexpected any. Specify a different type.", "5"]
    ],
    "public/app/plugins/panel/icon/IconPanel.tsx:5381": [
      [0, 0, 0, "Do not use any type assertions.", "0"],
      [0, 0, 0, "Unexpected any. Specify a different type.", "1"]
    ],
    "public/app/plugins/panel/icon/module.tsx:5381": [
      [0, 0, 0, "Do not use any type assertions.", "0"],
      [0, 0, 0, "Unexpected any. Specify a different type.", "1"]
    ],
    "public/app/plugins/panel/live/LiveChannelEditor.tsx:5381": [
      [0, 0, 0, "Unexpected any. Specify a different type.", "0"],
      [0, 0, 0, "Do not use any type assertions.", "1"],
      [0, 0, 0, "Do not use any type assertions.", "2"],
      [0, 0, 0, "Do not use any type assertions.", "3"],
      [0, 0, 0, "Do not use any type assertions.", "4"],
      [0, 0, 0, "Do not use any type assertions.", "5"],
      [0, 0, 0, "Do not use any type assertions.", "6"],
      [0, 0, 0, "Do not use any type assertions.", "7"],
      [0, 0, 0, "Do not use any type assertions.", "8"],
      [0, 0, 0, "Do not use any type assertions.", "9"]
    ],
    "public/app/plugins/panel/live/LivePanel.tsx:5381": [
      [0, 0, 0, "Unexpected any. Specify a different type.", "0"],
      [0, 0, 0, "Unexpected any. Specify a different type.", "1"],
      [0, 0, 0, "Do not use any type assertions.", "2"],
      [0, 0, 0, "Do not use any type assertions.", "3"],
      [0, 0, 0, "Unexpected any. Specify a different type.", "4"]
    ],
    "public/app/plugins/panel/live/types.ts:5381": [
      [0, 0, 0, "Unexpected any. Specify a different type.", "0"]
    ],
    "public/app/plugins/panel/logs/LogsPanel.tsx:5381": [
      [0, 0, 0, "Do not use any type assertions.", "0"]
    ],
    "public/app/plugins/panel/nodeGraph/Edge.tsx:5381": [
      [0, 0, 0, "Do not use any type assertions.", "0"]
    ],
    "public/app/plugins/panel/nodeGraph/EdgeLabel.tsx:5381": [
      [0, 0, 0, "Do not use any type assertions.", "0"]
    ],
    "public/app/plugins/panel/nodeGraph/Legend.tsx:5381": [
      [0, 0, 0, "Do not use any type assertions.", "0"]
    ],
    "public/app/plugins/panel/nodeGraph/NodeGraph.tsx:5381": [
      [0, 0, 0, "Do not use any type assertions.", "0"],
      [0, 0, 0, "Do not use any type assertions.", "1"],
      [0, 0, 0, "Do not use any type assertions.", "2"],
      [0, 0, 0, "Do not use any type assertions.", "3"]
    ],
    "public/app/plugins/panel/nodeGraph/ViewControls.tsx:5381": [
      [0, 0, 0, "Unexpected any. Specify a different type.", "0"]
    ],
    "public/app/plugins/panel/nodeGraph/layout.test.ts:5381": [
      [0, 0, 0, "Unexpected any. Specify a different type.", "0"],
      [0, 0, 0, "Unexpected any. Specify a different type.", "1"],
      [0, 0, 0, "Unexpected any. Specify a different type.", "2"]
    ],
    "public/app/plugins/panel/nodeGraph/layout.ts:5381": [
      [0, 0, 0, "Do not use any type assertions.", "0"],
      [0, 0, 0, "Do not use any type assertions.", "1"]
    ],
    "public/app/plugins/panel/nodeGraph/usePanning.ts:5381": [
      [0, 0, 0, "Do not use any type assertions.", "0"],
      [0, 0, 0, "Unexpected any. Specify a different type.", "1"],
      [0, 0, 0, "Do not use any type assertions.", "2"],
      [0, 0, 0, "Do not use any type assertions.", "3"]
    ],
    "public/app/plugins/panel/nodeGraph/utils.ts:5381": [
      [0, 0, 0, "Unexpected any. Specify a different type.", "0"],
      [0, 0, 0, "Unexpected any. Specify a different type.", "1"]
    ],
    "public/app/plugins/panel/piechart/PieChart.tsx:5381": [
      [0, 0, 0, "Use data-testid for E2E selectors instead of aria-label", "0"]
    ],
    "public/app/plugins/panel/piechart/migrations.ts:5381": [
      [0, 0, 0, "Unexpected any. Specify a different type.", "0"],
      [0, 0, 0, "Unexpected any. Specify a different type.", "1"]
    ],
    "public/app/plugins/panel/piechart/suggestions.ts:5381": [
      [0, 0, 0, "Do not use any type assertions.", "0"],
      [0, 0, 0, "Unexpected any. Specify a different type.", "1"]
    ],
    "public/app/plugins/panel/stat/StatMigrations.test.ts:5381": [
      [0, 0, 0, "Unexpected any. Specify a different type.", "0"]
    ],
    "public/app/plugins/panel/stat/StatMigrations.ts:5381": [
      [0, 0, 0, "Unexpected any. Specify a different type.", "0"],
      [0, 0, 0, "Unexpected any. Specify a different type.", "1"],
      [0, 0, 0, "Do not use any type assertions.", "2"]
    ],
    "public/app/plugins/panel/state-timeline/migrations.ts:5381": [
      [0, 0, 0, "Unexpected any. Specify a different type.", "0"],
      [0, 0, 0, "Unexpected any. Specify a different type.", "1"],
      [0, 0, 0, "Do not use any type assertions.", "2"],
      [0, 0, 0, "Do not use any type assertions.", "3"],
      [0, 0, 0, "Do not use any type assertions.", "4"],
      [0, 0, 0, "Do not use any type assertions.", "5"],
      [0, 0, 0, "Do not use any type assertions.", "6"],
      [0, 0, 0, "Do not use any type assertions.", "7"]
    ],
    "public/app/plugins/panel/table-old/column_options.ts:5381": [
      [0, 0, 0, "Unexpected any. Specify a different type.", "0"],
      [0, 0, 0, "Unexpected any. Specify a different type.", "1"],
      [0, 0, 0, "Unexpected any. Specify a different type.", "2"],
      [0, 0, 0, "Unexpected any. Specify a different type.", "3"],
      [0, 0, 0, "Unexpected any. Specify a different type.", "4"],
      [0, 0, 0, "Unexpected any. Specify a different type.", "5"],
      [0, 0, 0, "Unexpected any. Specify a different type.", "6"],
      [0, 0, 0, "Unexpected any. Specify a different type.", "7"],
      [0, 0, 0, "Unexpected any. Specify a different type.", "8"],
      [0, 0, 0, "Unexpected any. Specify a different type.", "9"],
      [0, 0, 0, "Unexpected any. Specify a different type.", "10"],
      [0, 0, 0, "Unexpected any. Specify a different type.", "11"],
      [0, 0, 0, "Unexpected any. Specify a different type.", "12"],
      [0, 0, 0, "Unexpected any. Specify a different type.", "13"],
      [0, 0, 0, "Unexpected any. Specify a different type.", "14"],
      [0, 0, 0, "Unexpected any. Specify a different type.", "15"],
      [0, 0, 0, "Unexpected any. Specify a different type.", "16"],
      [0, 0, 0, "Unexpected any. Specify a different type.", "17"],
      [0, 0, 0, "Unexpected any. Specify a different type.", "18"],
      [0, 0, 0, "Unexpected any. Specify a different type.", "19"],
      [0, 0, 0, "Unexpected any. Specify a different type.", "20"],
      [0, 0, 0, "Unexpected any. Specify a different type.", "21"]
    ],
    "public/app/plugins/panel/table-old/editor.ts:5381": [
      [0, 0, 0, "Unexpected any. Specify a different type.", "0"],
      [0, 0, 0, "Unexpected any. Specify a different type.", "1"],
      [0, 0, 0, "Unexpected any. Specify a different type.", "2"],
      [0, 0, 0, "Unexpected any. Specify a different type.", "3"],
      [0, 0, 0, "Unexpected any. Specify a different type.", "4"],
      [0, 0, 0, "Unexpected any. Specify a different type.", "5"],
      [0, 0, 0, "Unexpected any. Specify a different type.", "6"],
      [0, 0, 0, "Unexpected any. Specify a different type.", "7"],
      [0, 0, 0, "Unexpected any. Specify a different type.", "8"],
      [0, 0, 0, "Unexpected any. Specify a different type.", "9"],
      [0, 0, 0, "Unexpected any. Specify a different type.", "10"]
    ],
    "public/app/plugins/panel/table-old/module.ts:5381": [
      [0, 0, 0, "Unexpected any. Specify a different type.", "0"],
      [0, 0, 0, "Unexpected any. Specify a different type.", "1"],
      [0, 0, 0, "Unexpected any. Specify a different type.", "2"],
      [0, 0, 0, "Unexpected any. Specify a different type.", "3"],
      [0, 0, 0, "Unexpected any. Specify a different type.", "4"],
      [0, 0, 0, "Unexpected any. Specify a different type.", "5"],
      [0, 0, 0, "Unexpected any. Specify a different type.", "6"],
      [0, 0, 0, "Unexpected any. Specify a different type.", "7"],
      [0, 0, 0, "Unexpected any. Specify a different type.", "8"],
      [0, 0, 0, "Unexpected any. Specify a different type.", "9"],
      [0, 0, 0, "Unexpected any. Specify a different type.", "10"],
      [0, 0, 0, "Unexpected any. Specify a different type.", "11"],
      [0, 0, 0, "Unexpected any. Specify a different type.", "12"],
      [0, 0, 0, "Unexpected any. Specify a different type.", "13"],
      [0, 0, 0, "Unexpected any. Specify a different type.", "14"],
      [0, 0, 0, "Unexpected any. Specify a different type.", "15"],
      [0, 0, 0, "Unexpected any. Specify a different type.", "16"],
      [0, 0, 0, "Unexpected any. Specify a different type.", "17"],
      [0, 0, 0, "Unexpected any. Specify a different type.", "18"],
      [0, 0, 0, "Unexpected any. Specify a different type.", "19"],
      [0, 0, 0, "Unexpected any. Specify a different type.", "20"],
      [0, 0, 0, "Do not use any type assertions.", "21"],
      [0, 0, 0, "Do not use any type assertions.", "22"],
      [0, 0, 0, "Unexpected any. Specify a different type.", "23"]
    ],
    "public/app/plugins/panel/table-old/renderer.ts:5381": [
      [0, 0, 0, "Unexpected any. Specify a different type.", "0"],
      [0, 0, 0, "Unexpected any. Specify a different type.", "1"],
      [0, 0, 0, "Unexpected any. Specify a different type.", "2"],
      [0, 0, 0, "Unexpected any. Specify a different type.", "3"],
      [0, 0, 0, "Unexpected any. Specify a different type.", "4"],
      [0, 0, 0, "Unexpected any. Specify a different type.", "5"],
      [0, 0, 0, "Unexpected any. Specify a different type.", "6"],
      [0, 0, 0, "Do not use any type assertions.", "7"],
      [0, 0, 0, "Unexpected any. Specify a different type.", "8"],
      [0, 0, 0, "Unexpected any. Specify a different type.", "9"],
      [0, 0, 0, "Unexpected any. Specify a different type.", "10"],
      [0, 0, 0, "Unexpected any. Specify a different type.", "11"],
      [0, 0, 0, "Unexpected any. Specify a different type.", "12"],
      [0, 0, 0, "Unexpected any. Specify a different type.", "13"],
      [0, 0, 0, "Unexpected any. Specify a different type.", "14"],
      [0, 0, 0, "Unexpected any. Specify a different type.", "15"],
      [0, 0, 0, "Unexpected any. Specify a different type.", "16"]
    ],
    "public/app/plugins/panel/table-old/specs/renderer.test.ts:5381": [
      [0, 0, 0, "Unexpected any. Specify a different type.", "0"],
      [0, 0, 0, "Unexpected any. Specify a different type.", "1"]
    ],
    "public/app/plugins/panel/table-old/specs/transformers.test.ts:5381": [
      [0, 0, 0, "Unexpected any. Specify a different type.", "0"],
      [0, 0, 0, "Unexpected any. Specify a different type.", "1"],
      [0, 0, 0, "Unexpected any. Specify a different type.", "2"],
      [0, 0, 0, "Unexpected any. Specify a different type.", "3"],
      [0, 0, 0, "Unexpected any. Specify a different type.", "4"],
      [0, 0, 0, "Unexpected any. Specify a different type.", "5"],
      [0, 0, 0, "Unexpected any. Specify a different type.", "6"]
    ],
    "public/app/plugins/panel/table-old/transformers.ts:5381": [
      [0, 0, 0, "Unexpected any. Specify a different type.", "0"],
      [0, 0, 0, "Unexpected any. Specify a different type.", "1"],
      [0, 0, 0, "Unexpected any. Specify a different type.", "2"],
      [0, 0, 0, "Unexpected any. Specify a different type.", "3"],
      [0, 0, 0, "Unexpected any. Specify a different type.", "4"],
      [0, 0, 0, "Unexpected any. Specify a different type.", "5"],
      [0, 0, 0, "Unexpected any. Specify a different type.", "6"],
      [0, 0, 0, "Unexpected any. Specify a different type.", "7"],
      [0, 0, 0, "Unexpected any. Specify a different type.", "8"],
      [0, 0, 0, "Unexpected any. Specify a different type.", "9"],
      [0, 0, 0, "Unexpected any. Specify a different type.", "10"]
    ],
    "public/app/plugins/panel/table-old/types.ts:5381": [
      [0, 0, 0, "Unexpected any. Specify a different type.", "0"],
      [0, 0, 0, "Unexpected any. Specify a different type.", "1"],
      [0, 0, 0, "Unexpected any. Specify a different type.", "2"],
      [0, 0, 0, "Unexpected any. Specify a different type.", "3"],
      [0, 0, 0, "Unexpected any. Specify a different type.", "4"],
      [0, 0, 0, "Unexpected any. Specify a different type.", "5"],
      [0, 0, 0, "Unexpected any. Specify a different type.", "6"],
      [0, 0, 0, "Unexpected any. Specify a different type.", "7"],
      [0, 0, 0, "Unexpected any. Specify a different type.", "8"],
      [0, 0, 0, "Unexpected any. Specify a different type.", "9"],
      [0, 0, 0, "Unexpected any. Specify a different type.", "10"],
      [0, 0, 0, "Unexpected any. Specify a different type.", "11"],
      [0, 0, 0, "Unexpected any. Specify a different type.", "12"]
    ],
    "public/app/plugins/panel/table/migrations.ts:5381": [
      [0, 0, 0, "Do not use any type assertions.", "0"],
      [0, 0, 0, "Unexpected any. Specify a different type.", "1"],
      [0, 0, 0, "Unexpected any. Specify a different type.", "2"],
      [0, 0, 0, "Unexpected any. Specify a different type.", "3"],
      [0, 0, 0, "Unexpected any. Specify a different type.", "4"],
      [0, 0, 0, "Unexpected any. Specify a different type.", "5"],
      [0, 0, 0, "Unexpected any. Specify a different type.", "6"],
      [0, 0, 0, "Unexpected any. Specify a different type.", "7"]
    ],
    "public/app/plugins/panel/table/module.tsx:5381": [
      [0, 0, 0, "Do not use any type assertions.", "0"],
      [0, 0, 0, "Unexpected any. Specify a different type.", "1"],
      [0, 0, 0, "Do not use any type assertions.", "2"],
      [0, 0, 0, "Unexpected any. Specify a different type.", "3"]
    ],
    "public/app/plugins/panel/text/TextPanelEditor.tsx:5381": [
      [0, 0, 0, "Unexpected any. Specify a different type.", "0"]
    ],
    "public/app/plugins/panel/text/textPanelMigrationHandler.test.ts:5381": [
      [0, 0, 0, "Unexpected any. Specify a different type.", "0"],
      [0, 0, 0, "Unexpected any. Specify a different type.", "1"]
    ],
    "public/app/plugins/panel/text/textPanelMigrationHandler.ts:5381": [
      [0, 0, 0, "Unexpected any. Specify a different type.", "0"],
      [0, 0, 0, "Do not use any type assertions.", "1"],
      [0, 0, 0, "Unexpected any. Specify a different type.", "2"],
      [0, 0, 0, "Do not use any type assertions.", "3"]
    ],
    "public/app/plugins/panel/timeseries/SpanNullsEditor.tsx:5381": [
      [0, 0, 0, "Do not use any type assertions.", "0"],
      [0, 0, 0, "Do not use any type assertions.", "1"],
      [0, 0, 0, "Do not use any type assertions.", "2"],
      [0, 0, 0, "Unexpected any. Specify a different type.", "3"]
    ],
    "public/app/plugins/panel/timeseries/migrations.test.ts:5381": [
      [0, 0, 0, "Unexpected any. Specify a different type.", "0"],
      [0, 0, 0, "Unexpected any. Specify a different type.", "1"],
      [0, 0, 0, "Unexpected any. Specify a different type.", "2"],
      [0, 0, 0, "Unexpected any. Specify a different type.", "3"],
      [0, 0, 0, "Unexpected any. Specify a different type.", "4"],
      [0, 0, 0, "Unexpected any. Specify a different type.", "5"],
      [0, 0, 0, "Unexpected any. Specify a different type.", "6"],
      [0, 0, 0, "Unexpected any. Specify a different type.", "7"],
      [0, 0, 0, "Unexpected any. Specify a different type.", "8"],
      [0, 0, 0, "Unexpected any. Specify a different type.", "9"],
      [0, 0, 0, "Unexpected any. Specify a different type.", "10"],
      [0, 0, 0, "Unexpected any. Specify a different type.", "11"],
      [0, 0, 0, "Unexpected any. Specify a different type.", "12"],
      [0, 0, 0, "Unexpected any. Specify a different type.", "13"],
      [0, 0, 0, "Unexpected any. Specify a different type.", "14"],
      [0, 0, 0, "Unexpected any. Specify a different type.", "15"],
      [0, 0, 0, "Unexpected any. Specify a different type.", "16"],
      [0, 0, 0, "Unexpected any. Specify a different type.", "17"],
      [0, 0, 0, "Unexpected any. Specify a different type.", "18"],
      [0, 0, 0, "Unexpected any. Specify a different type.", "19"],
      [0, 0, 0, "Unexpected any. Specify a different type.", "20"],
      [0, 0, 0, "Unexpected any. Specify a different type.", "21"],
      [0, 0, 0, "Unexpected any. Specify a different type.", "22"],
      [0, 0, 0, "Unexpected any. Specify a different type.", "23"],
      [0, 0, 0, "Unexpected any. Specify a different type.", "24"]
    ],
    "public/app/plugins/panel/timeseries/migrations.ts:5381": [
      [0, 0, 0, "Unexpected any. Specify a different type.", "0"],
      [0, 0, 0, "Do not use any type assertions.", "1"],
      [0, 0, 0, "Do not use any type assertions.", "2"],
      [0, 0, 0, "Do not use any type assertions.", "3"],
      [0, 0, 0, "Unexpected any. Specify a different type.", "4"],
      [0, 0, 0, "Do not use any type assertions.", "5"],
      [0, 0, 0, "Do not use any type assertions.", "6"],
      [0, 0, 0, "Unexpected any. Specify a different type.", "7"],
      [0, 0, 0, "Do not use any type assertions.", "8"],
      [0, 0, 0, "Unexpected any. Specify a different type.", "9"],
      [0, 0, 0, "Do not use any type assertions.", "10"],
      [0, 0, 0, "Unexpected any. Specify a different type.", "11"],
      [0, 0, 0, "Do not use any type assertions.", "12"],
      [0, 0, 0, "Unexpected any. Specify a different type.", "13"],
      [0, 0, 0, "Unexpected any. Specify a different type.", "14"],
      [0, 0, 0, "Unexpected any. Specify a different type.", "15"],
      [0, 0, 0, "Unexpected any. Specify a different type.", "16"]
    ],
    "public/app/plugins/panel/timeseries/plugins/ExemplarMarker.tsx:5381": [
      [0, 0, 0, "Use data-testid for E2E selectors instead of aria-label", "0"]
    ],
    "public/app/plugins/panel/timeseries/plugins/annotations/AnnotationEditor.tsx:5381": [
      [0, 0, 0, "Do not use any type assertions.", "0"]
    ],
    "public/app/plugins/panel/timeseries/suggestions.ts:5381": [
      [0, 0, 0, "Do not use any type assertions.", "0"],
      [0, 0, 0, "Unexpected any. Specify a different type.", "1"]
    ],
    "public/app/plugins/panel/xychart/AutoEditor.tsx:5381": [
      [0, 0, 0, "Unexpected any. Specify a different type.", "0"]
    ],
    "public/app/plugins/panel/xychart/ManualEditor.tsx:5381": [
      [0, 0, 0, "Unexpected any. Specify a different type.", "0"],
      [0, 0, 0, "Unexpected any. Specify a different type.", "1"],
      [0, 0, 0, "Do not use any type assertions.", "2"],
      [0, 0, 0, "Unexpected any. Specify a different type.", "3"],
      [0, 0, 0, "Do not use any type assertions.", "4"],
      [0, 0, 0, "Unexpected any. Specify a different type.", "5"],
      [0, 0, 0, "Do not use any type assertions.", "6"],
      [0, 0, 0, "Unexpected any. Specify a different type.", "7"],
      [0, 0, 0, "Do not use any type assertions.", "8"],
      [0, 0, 0, "Unexpected any. Specify a different type.", "9"],
      [0, 0, 0, "Do not use any type assertions.", "10"],
      [0, 0, 0, "Unexpected any. Specify a different type.", "11"]
    ],
    "public/app/plugins/panel/xychart/TooltipView.tsx:5381": [
      [0, 0, 0, "Do not use any type assertions.", "0"]
    ],
    "public/app/plugins/panel/xychart/XYChartPanel2.tsx:5381": [
      [0, 0, 0, "Unexpected any. Specify a different type.", "0"]
    ],
    "public/app/plugins/panel/xychart/dims.ts:5381": [
      [0, 0, 0, "Do not use any type assertions.", "0"],
      [0, 0, 0, "Do not use any type assertions.", "1"],
      [0, 0, 0, "Do not use any type assertions.", "2"],
      [0, 0, 0, "Unexpected any. Specify a different type.", "3"],
      [0, 0, 0, "Do not use any type assertions.", "4"],
      [0, 0, 0, "Unexpected any. Specify a different type.", "5"]
    ],
    "public/app/plugins/panel/xychart/scatter.ts:5381": [
      [0, 0, 0, "Do not use any type assertions.", "0"],
      [0, 0, 0, "Do not use any type assertions.", "1"],
      [0, 0, 0, "Do not use any type assertions.", "2"],
      [0, 0, 0, "Unexpected any. Specify a different type.", "3"],
      [0, 0, 0, "Do not use any type assertions.", "4"],
      [0, 0, 0, "Unexpected any. Specify a different type.", "5"],
      [0, 0, 0, "Do not use any type assertions.", "6"],
      [0, 0, 0, "Unexpected any. Specify a different type.", "7"],
      [0, 0, 0, "Do not use any type assertions.", "8"],
      [0, 0, 0, "Unexpected any. Specify a different type.", "9"],
      [0, 0, 0, "Do not use any type assertions.", "10"],
      [0, 0, 0, "Unexpected any. Specify a different type.", "11"],
      [0, 0, 0, "Do not use any type assertions.", "12"],
      [0, 0, 0, "Do not use any type assertions.", "13"],
      [0, 0, 0, "Do not use any type assertions.", "14"],
      [0, 0, 0, "Do not use any type assertions.", "15"]
    ],
    "public/app/polyfills/old-mediaquerylist.ts:5381": [
      [0, 0, 0, "Unexpected any. Specify a different type.", "0"]
    ],
    "public/app/store/configureStore.ts:5381": [
      [0, 0, 0, "Unexpected any. Specify a different type.", "0"]
    ],
    "public/app/store/store.ts:5381": [
      [0, 0, 0, "Do not use any type assertions.", "0"],
      [0, 0, 0, "Unexpected any. Specify a different type.", "1"]
    ],
    "public/app/types/alerting.ts:5381": [
      [0, 0, 0, "Unexpected any. Specify a different type.", "0"],
      [0, 0, 0, "Unexpected any. Specify a different type.", "1"],
      [0, 0, 0, "Unexpected any. Specify a different type.", "2"],
      [0, 0, 0, "Unexpected any. Specify a different type.", "3"],
      [0, 0, 0, "Unexpected any. Specify a different type.", "4"]
    ],
    "public/app/types/appEvent.ts:5381": [
      [0, 0, 0, "Unexpected any. Specify a different type.", "0"],
      [0, 0, 0, "Unexpected any. Specify a different type.", "1"],
      [0, 0, 0, "Unexpected any. Specify a different type.", "2"],
      [0, 0, 0, "Unexpected any. Specify a different type.", "3"],
      [0, 0, 0, "Unexpected any. Specify a different type.", "4"],
      [0, 0, 0, "Unexpected any. Specify a different type.", "5"],
      [0, 0, 0, "Unexpected any. Specify a different type.", "6"]
    ],
    "public/app/types/dashboard.ts:5381": [
      [0, 0, 0, "Unexpected any. Specify a different type.", "0"]
    ],
    "public/app/types/events.ts:5381": [
      [0, 0, 0, "Unexpected any. Specify a different type.", "0"],
      [0, 0, 0, "Unexpected any. Specify a different type.", "1"],
      [0, 0, 0, "Unexpected any. Specify a different type.", "2"],
      [0, 0, 0, "Unexpected any. Specify a different type.", "3"],
      [0, 0, 0, "Unexpected any. Specify a different type.", "4"],
      [0, 0, 0, "Unexpected any. Specify a different type.", "5"],
      [0, 0, 0, "Unexpected any. Specify a different type.", "6"],
      [0, 0, 0, "Unexpected any. Specify a different type.", "7"],
      [0, 0, 0, "Unexpected any. Specify a different type.", "8"],
      [0, 0, 0, "Unexpected any. Specify a different type.", "9"],
      [0, 0, 0, "Unexpected any. Specify a different type.", "10"],
      [0, 0, 0, "Unexpected any. Specify a different type.", "11"],
      [0, 0, 0, "Unexpected any. Specify a different type.", "12"]
    ],
    "public/app/types/jquery/jquery.d.ts:5381": [
      [0, 0, 0, "Unexpected any. Specify a different type.", "0"],
      [0, 0, 0, "Unexpected any. Specify a different type.", "1"],
      [0, 0, 0, "Unexpected any. Specify a different type.", "2"],
      [0, 0, 0, "Unexpected any. Specify a different type.", "3"],
      [0, 0, 0, "Unexpected any. Specify a different type.", "4"],
      [0, 0, 0, "Unexpected any. Specify a different type.", "5"],
      [0, 0, 0, "Unexpected any. Specify a different type.", "6"],
      [0, 0, 0, "Unexpected any. Specify a different type.", "7"],
      [0, 0, 0, "Unexpected any. Specify a different type.", "8"]
    ],
    "public/app/types/store.ts:5381": [
      [0, 0, 0, "Unexpected any. Specify a different type.", "0"]
    ],
    "public/app/types/templates.ts:5381": [
      [0, 0, 0, "Unexpected any. Specify a different type.", "0"]
    ],
    "public/app/types/unified-alerting-dto.ts:5381": [
      [0, 0, 0, "Do not use any type assertions.", "0"],
      [0, 0, 0, "Do not use any type assertions.", "1"]
    ],
    "public/app/types/unified-alerting.ts:5381": [
      [0, 0, 0, "Do not use any type assertions.", "0"],
      [0, 0, 0, "Unexpected any. Specify a different type.", "1"],
      [0, 0, 0, "Unexpected any. Specify a different type.", "2"]
    ],
    "public/test/core/redux/mocks.ts:5381": [
      [0, 0, 0, "Unexpected any. Specify a different type.", "0"]
    ],
    "public/test/core/redux/reducerTester.ts:5381": [
      [0, 0, 0, "Unexpected any. Specify a different type.", "0"],
      [0, 0, 0, "Unexpected any. Specify a different type.", "1"]
    ],
    "public/test/core/redux/reduxTester.ts:5381": [
      [0, 0, 0, "Unexpected any. Specify a different type.", "0"],
      [0, 0, 0, "Unexpected any. Specify a different type.", "1"],
      [0, 0, 0, "Unexpected any. Specify a different type.", "2"],
      [0, 0, 0, "Unexpected any. Specify a different type.", "3"],
      [0, 0, 0, "Unexpected any. Specify a different type.", "4"],
      [0, 0, 0, "Unexpected any. Specify a different type.", "5"]
    ],
    "public/test/core/thunk/thunkTester.ts:5381": [
      [0, 0, 0, "Unexpected any. Specify a different type.", "0"],
      [0, 0, 0, "Unexpected any. Specify a different type.", "1"],
      [0, 0, 0, "Unexpected any. Specify a different type.", "2"],
      [0, 0, 0, "Unexpected any. Specify a different type.", "3"],
      [0, 0, 0, "Unexpected any. Specify a different type.", "4"],
      [0, 0, 0, "Unexpected any. Specify a different type.", "5"],
      [0, 0, 0, "Unexpected any. Specify a different type.", "6"],
      [0, 0, 0, "Unexpected any. Specify a different type.", "7"],
      [0, 0, 0, "Unexpected any. Specify a different type.", "8"]
    ],
    "public/test/global-jquery-shim.ts:5381": [
      [0, 0, 0, "Unexpected any. Specify a different type.", "0"]
    ],
    "public/test/helpers/convertToStoreState.ts:5381": [
      [0, 0, 0, "Unexpected any. Specify a different type.", "0"]
    ],
    "public/test/helpers/getDashboardModel.ts:5381": [
      [0, 0, 0, "Unexpected any. Specify a different type.", "0"]
    ],
    "public/test/helpers/initTemplateSrv.ts:5381": [
      [0, 0, 0, "Unexpected any. Specify a different type.", "0"]
    ],
    "public/test/jest-setup.ts:5381": [
      [0, 0, 0, "Unexpected any. Specify a different type.", "0"],
      [0, 0, 0, "Unexpected any. Specify a different type.", "1"],
      [0, 0, 0, "Unexpected any. Specify a different type.", "2"]
    ],
    "public/test/jest-shim.ts:5381": [
      [0, 0, 0, "Unexpected any. Specify a different type.", "0"],
      [0, 0, 0, "Unexpected any. Specify a different type.", "1"],
      [0, 0, 0, "Unexpected any. Specify a different type.", "2"],
      [0, 0, 0, "Unexpected any. Specify a different type.", "3"],
      [0, 0, 0, "Unexpected any. Specify a different type.", "4"],
      [0, 0, 0, "Unexpected any. Specify a different type.", "5"]
    ],
    "public/test/lib/common.ts:5381": [
      [0, 0, 0, "Unexpected any. Specify a different type.", "0"]
    ],
    "public/test/matchers/index.ts:5381": [
      [0, 0, 0, "Unexpected any. Specify a different type.", "0"]
    ],
    "public/test/matchers/toEmitValuesWith.ts:5381": [
      [0, 0, 0, "Unexpected any. Specify a different type.", "0"],
      [0, 0, 0, "Unexpected any. Specify a different type.", "1"],
      [0, 0, 0, "Unexpected any. Specify a different type.", "2"],
      [0, 0, 0, "Unexpected any. Specify a different type.", "3"],
      [0, 0, 0, "Unexpected any. Specify a different type.", "4"]
    ],
    "public/test/matchers/utils.ts:5381": [
      [0, 0, 0, "Unexpected any. Specify a different type.", "0"]
    ],
    "public/test/mocks/workers.ts:5381": [
      [0, 0, 0, "Unexpected any. Specify a different type.", "0"],
      [0, 0, 0, "Unexpected any. Specify a different type.", "1"]
    ],
    "public/test/specs/helpers.ts:5381": [
      [0, 0, 0, "Unexpected any. Specify a different type.", "0"],
      [0, 0, 0, "Unexpected any. Specify a different type.", "1"],
      [0, 0, 0, "Unexpected any. Specify a different type.", "2"],
      [0, 0, 0, "Unexpected any. Specify a different type.", "3"],
      [0, 0, 0, "Unexpected any. Specify a different type.", "4"],
      [0, 0, 0, "Unexpected any. Specify a different type.", "5"],
      [0, 0, 0, "Unexpected any. Specify a different type.", "6"],
      [0, 0, 0, "Unexpected any. Specify a different type.", "7"],
      [0, 0, 0, "Unexpected any. Specify a different type.", "8"],
      [0, 0, 0, "Unexpected any. Specify a different type.", "9"],
      [0, 0, 0, "Unexpected any. Specify a different type.", "10"],
      [0, 0, 0, "Unexpected any. Specify a different type.", "11"],
      [0, 0, 0, "Unexpected any. Specify a different type.", "12"],
      [0, 0, 0, "Unexpected any. Specify a different type.", "13"],
      [0, 0, 0, "Unexpected any. Specify a different type.", "14"],
      [0, 0, 0, "Unexpected any. Specify a different type.", "15"]
    ]
  }`
};

exports[`no undocumented stories`] = {
  value: `{
    "packages/grafana-ui/src/components/ButtonCascader/ButtonCascader.story.tsx:5381": [
      [0, 0, 0, "No undocumented stories are allowed, please add an .mdx file with some documentation", "5381"]
    ],
    "packages/grafana-ui/src/components/ColorPicker/ColorPickerPopover.story.tsx:5381": [
      [0, 0, 0, "No undocumented stories are allowed, please add an .mdx file with some documentation", "5381"]
    ],
    "packages/grafana-ui/src/components/ColorPicker/NamedColorsPalette.story.tsx:5381": [
      [0, 0, 0, "No undocumented stories are allowed, please add an .mdx file with some documentation", "5381"]
    ],
    "packages/grafana-ui/src/components/ColorPicker/SpectrumPalette.story.tsx:5381": [
      [0, 0, 0, "No undocumented stories are allowed, please add an .mdx file with some documentation", "5381"]
    ],
    "packages/grafana-ui/src/components/DateTimePickers/RelativeTimeRangePicker/RelativeTimeRangePicker.story.tsx:5381": [
      [0, 0, 0, "No undocumented stories are allowed, please add an .mdx file with some documentation", "5381"]
    ],
    "packages/grafana-ui/src/components/DateTimePickers/TimeOfDayPicker.story.tsx:5381": [
      [0, 0, 0, "No undocumented stories are allowed, please add an .mdx file with some documentation", "5381"]
    ],
    "packages/grafana-ui/src/components/DateTimePickers/TimeRangePicker.story.tsx:5381": [
      [0, 0, 0, "No undocumented stories are allowed, please add an .mdx file with some documentation", "5381"]
    ],
    "packages/grafana-ui/src/components/DateTimePickers/TimeZonePicker.story.tsx:5381": [
      [0, 0, 0, "No undocumented stories are allowed, please add an .mdx file with some documentation", "5381"]
    ],
    "packages/grafana-ui/src/components/DateTimePickers/WeekStartPicker.story.tsx:5381": [
      [0, 0, 0, "No undocumented stories are allowed, please add an .mdx file with some documentation", "5381"]
    ],
    "packages/grafana-ui/src/components/PageLayout/PageToolbar.story.tsx:5381": [
      [0, 0, 0, "No undocumented stories are allowed, please add an .mdx file with some documentation", "5381"]
    ],
    "packages/grafana-ui/src/components/PanelChrome/PanelChrome.story.tsx:5381": [
      [0, 0, 0, "No undocumented stories are allowed, please add an .mdx file with some documentation", "5381"]
    ],
    "packages/grafana-ui/src/components/QueryField/QueryField.story.tsx:5381": [
      [0, 0, 0, "No undocumented stories are allowed, please add an .mdx file with some documentation", "5381"]
    ],
    "packages/grafana-ui/src/components/SecretTextArea/SecretTextArea.story.tsx:5381": [
      [0, 0, 0, "No undocumented stories are allowed, please add an .mdx file with some documentation", "5381"]
    ],
    "packages/grafana-ui/src/components/Segment/Segment.story.tsx:5381": [
      [0, 0, 0, "No undocumented stories are allowed, please add an .mdx file with some documentation", "5381"]
    ],
    "packages/grafana-ui/src/components/Segment/SegmentAsync.story.tsx:5381": [
      [0, 0, 0, "No undocumented stories are allowed, please add an .mdx file with some documentation", "5381"]
    ],
    "packages/grafana-ui/src/components/Segment/SegmentInput.story.tsx:5381": [
      [0, 0, 0, "No undocumented stories are allowed, please add an .mdx file with some documentation", "5381"]
    ],
    "packages/grafana-ui/src/components/StatsPicker/StatsPicker.story.tsx:5381": [
      [0, 0, 0, "No undocumented stories are allowed, please add an .mdx file with some documentation", "5381"]
    ],
    "packages/grafana-ui/src/components/Tabs/Tabs.story.tsx:5381": [
      [0, 0, 0, "No undocumented stories are allowed, please add an .mdx file with some documentation", "5381"]
    ],
    "packages/grafana-ui/src/components/ThemeDemos/ThemeDemo.story.tsx:5381": [
      [0, 0, 0, "No undocumented stories are allowed, please add an .mdx file with some documentation", "5381"]
    ],
    "packages/grafana-ui/src/components/Typography/Typography.story.tsx:5381": [
      [0, 0, 0, "No undocumented stories are allowed, please add an .mdx file with some documentation", "5381"]
    ],
    "packages/grafana-ui/src/components/VizLayout/VizLayout.story.tsx:5381": [
      [0, 0, 0, "No undocumented stories are allowed, please add an .mdx file with some documentation", "5381"]
    ],
    "packages/grafana-ui/src/components/VizLegend/VizLegend.story.tsx:5381": [
      [0, 0, 0, "No undocumented stories are allowed, please add an .mdx file with some documentation", "5381"]
    ],
    "packages/grafana-ui/src/components/VizTooltip/SeriesTable.story.tsx:5381": [
      [0, 0, 0, "No undocumented stories are allowed, please add an .mdx file with some documentation", "5381"]
    ]
  }`
};<|MERGE_RESOLUTION|>--- conflicted
+++ resolved
@@ -3813,12 +3813,6 @@
     "public/app/features/explore/TraceView/components/types/trace.ts:5381": [
       [0, 0, 0, "Unexpected any. Specify a different type.", "0"]
     ],
-    "public/app/features/explore/TraceView/components/utils/convertTraceToFlameGraph.ts:5381": [
-      [0, 0, 0, "Do not use any type assertions.", "0"],
-      [0, 0, 0, "Do not use any type assertions.", "1"],
-      [0, 0, 0, "Do not use any type assertions.", "2"],
-      [0, 0, 0, "Do not use any type assertions.", "3"]
-    ],
     "public/app/features/explore/TraceView/createSpanLink.tsx:5381": [
       [0, 0, 0, "Do not use any type assertions.", "0"],
       [0, 0, 0, "Do not use any type assertions.", "1"]
@@ -6701,15 +6695,6 @@
       [0, 0, 0, "Do not use any type assertions.", "1"],
       [0, 0, 0, "Unexpected any. Specify a different type.", "2"]
     ],
-<<<<<<< HEAD
-    "public/app/plugins/panel/debug/RenderInfoViewer.tsx:5381": [
-      [0, 0, 0, "Do not use any type assertions.", "0"]
-    ],
-    "public/app/plugins/panel/flamegraph/components/TopTable/FlameGraphTopTable.tsx:5381": [
-      [0, 0, 0, "Do not use any type assertions.", "0"]
-    ],
-=======
->>>>>>> 4d1a2c33
     "public/app/plugins/panel/gauge/GaugeMigrations.ts:5381": [
       [0, 0, 0, "Unexpected any. Specify a different type.", "0"]
     ],
