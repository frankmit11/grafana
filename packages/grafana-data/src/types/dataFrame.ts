--- conflicted
+++ resolved
@@ -136,10 +136,13 @@
    *  Meta info about how field and how to display it
    */
   config: FieldConfig;
-<<<<<<< HEAD
-  values: V | T[]; // The raw field values
-=======
-  values: V; // The raw field values
+
+  /**
+   * The raw field values
+   * In Grafana 10, this accepts both simple arrays and the Vector interface
+   * In Grafana 11, the Vector interface will be removed
+   */
+  values: V | T[];
 
   /**
    * When type === FieldType.Time, this can optionally store
@@ -148,7 +151,6 @@
    */
   nanos?: number[];
 
->>>>>>> 1c3ce073
   labels?: Labels;
 
   /**
